package tables_test

import (
	"context"
	"database/sql"
	"fmt"
	"reflect"
	"testing"
	"time"

<<<<<<< HEAD
	"github.com/matrix-org/gomatrixserverlib/spec"
=======
	"github.com/antinvestor/gomatrixserverlib/spec"
>>>>>>> 594b4b10
	"github.com/pitabwire/util"

	"github.com/antinvestor/matrix/internal/sqlutil"
	"github.com/antinvestor/matrix/setup/config"
	"github.com/antinvestor/matrix/test"
	"github.com/antinvestor/matrix/userapi/api"
	"github.com/antinvestor/matrix/userapi/storage/postgres"
	"github.com/antinvestor/matrix/userapi/storage/tables"
	"github.com/antinvestor/matrix/userapi/types"
)

func mustMakeDBs(t *testing.T, _ test.DependancyOption) (
	*sql.DB, tables.AccountsTable, tables.DevicesTable, tables.StatsTable, func(),
) {
	t.Helper()

	var (
		accTable   tables.AccountsTable
		devTable   tables.DevicesTable
		statsTable tables.StatsTable
		err        error
	)

	ctx := context.TODO()
	connStr, closeDb, err := test.PrepareDatabaseDSConnection(ctx)
	if err != nil {
		t.Fatalf("failed to open database: %s", err)
	}
	db, err := sqlutil.Open(&config.DatabaseOptions{
		ConnectionString: connStr,
	}, nil)
	if err != nil {
		t.Fatalf("failed to open db: %s", err)
	}

	accTable, err = postgres.NewPostgresAccountsTable(db, "localhost")
	if err != nil {
		t.Fatalf("unable to create acc db: %v", err)
	}
	devTable, err = postgres.NewPostgresDevicesTable(db, "localhost")
	if err != nil {
		t.Fatalf("unable to open device db: %v", err)
	}
	statsTable, err = postgres.NewPostgresStatsTable(db, "localhost")
	if err != nil {
		t.Fatalf("unable to open stats db: %v", err)
	}

	return db, accTable, devTable, statsTable, closeDb
}

func mustMakeAccountAndDevice(
	t *testing.T,
	ctx context.Context,
	accDB tables.AccountsTable,
	devDB tables.DevicesTable,
	localpart string,
	serverName spec.ServerName, // nolint:unparam
	accType api.AccountType,
	userAgent string,
) {
	t.Helper()

	appServiceID := ""
	if accType == api.AccountTypeAppService {
		appServiceID = util.RandomString(16)
	}

	_, err := accDB.InsertAccount(ctx, nil, localpart, serverName, "", appServiceID, accType)
	if err != nil {
		t.Fatalf("unable to create account: %v", err)
	}
	_, err = devDB.InsertDevice(ctx, nil, "deviceID", localpart, serverName, util.RandomString(16), nil, "", userAgent)
	if err != nil {
		t.Fatalf("unable to create device: %v", err)
	}
}

func mustUpdateDeviceLastSeen(
	t *testing.T,
	ctx context.Context,
	db *sql.DB,
	localpart string,
	timestamp time.Time,
) {
	t.Helper()
	_, err := db.ExecContext(ctx, "UPDATE userapi_devices SET last_seen_ts = $1 WHERE localpart = $2", spec.AsTimestamp(timestamp), localpart)
	if err != nil {
		t.Fatalf("unable to update device last seen")
	}
}

func mustUserUpdateRegistered(
	t *testing.T,
	ctx context.Context,
	db *sql.DB,
	localpart string,
	timestamp time.Time,
) {
	_, err := db.ExecContext(ctx, "UPDATE userapi_accounts SET created_ts = $1 WHERE localpart = $2", spec.AsTimestamp(timestamp), localpart)
	if err != nil {
		t.Fatalf("unable to update device last seen")
	}
}

// These tests must run sequentially, as they build up on each other
func Test_UserStatistics(t *testing.T) {

	ctx := context.Background()
	test.WithAllDatabases(t, func(t *testing.T, testOpts test.DependancyOption) {
		db, accDB, devDB, statsDB, closeDb := mustMakeDBs(t, testOpts)
		defer closeDb()
		wantType := "Postgres"

		t.Run(fmt.Sprintf("want %s database engine", wantType), func(t *testing.T) {
			_, gotDB, err := statsDB.UserStatistics(ctx, nil)
			if err != nil {
				t.Fatalf("unexpected error: %v", err)
			}

			if wantType != gotDB.Engine { // can't use DeepEqual, as the Version might differ
				t.Error("UserStatistics() got DB engine = %+v, want %s", gotDB.Engine, wantType)
			}
		})

		t.Run("Want Users", func(t *testing.T) {
			mustMakeAccountAndDevice(t, ctx, accDB, devDB, "user1", "localhost", api.AccountTypeUser, "Element Android")
			mustMakeAccountAndDevice(t, ctx, accDB, devDB, "user2", "localhost", api.AccountTypeUser, "Element iOS")
			mustMakeAccountAndDevice(t, ctx, accDB, devDB, "user3", "localhost", api.AccountTypeUser, "Element web")
			mustMakeAccountAndDevice(t, ctx, accDB, devDB, "user4", "localhost", api.AccountTypeGuest, "Element Electron")
			mustMakeAccountAndDevice(t, ctx, accDB, devDB, "user5", "localhost", api.AccountTypeAdmin, "gecko")
			mustMakeAccountAndDevice(t, ctx, accDB, devDB, "user6", "localhost", api.AccountTypeAppService, "gecko")
			gotStats, _, err := statsDB.UserStatistics(ctx, nil)
			if err != nil {
				t.Fatalf("unexpected error: %v", err)
			}

			wantStats := &types.UserStatistics{
				RegisteredUsersByType: map[string]int64{
					"native":  4,
					"guest":   1,
					"bridged": 1,
				},
				R30Users: map[string]int64{},
				R30UsersV2: map[string]int64{
					"ios":      0,
					"android":  0,
					"web":      0,
					"electron": 0,
					"all":      0,
				},
				AllUsers:        6,
				NonBridgedUsers: 5,
				DailyUsers:      6,
				MonthlyUsers:    6,
			}
			if !reflect.DeepEqual(gotStats, wantStats) {
				t.Error("UserStatistics() gotStats = \n%+v\nwant\n%+v", gotStats, wantStats)
			}
		})

		t.Run("Users not active for one/two month", func(t *testing.T) {
			mustUpdateDeviceLastSeen(t, ctx, db, "user1", time.Now().AddDate(0, 0, -60))
			mustUpdateDeviceLastSeen(t, ctx, db, "user2", time.Now().AddDate(0, 0, -30))
			gotStats, _, err := statsDB.UserStatistics(ctx, nil)
			if err != nil {
				t.Fatalf("unexpected error: %v", err)
			}

			wantStats := &types.UserStatistics{
				RegisteredUsersByType: map[string]int64{
					"native":  4,
					"guest":   1,
					"bridged": 1,
				},
				R30Users: map[string]int64{},
				R30UsersV2: map[string]int64{
					"ios":      0,
					"android":  0,
					"web":      0,
					"electron": 0,
					"all":      0,
				},
				AllUsers:        6,
				NonBridgedUsers: 5,
				DailyUsers:      4,
				MonthlyUsers:    4,
			}
			if !reflect.DeepEqual(gotStats, wantStats) {
				t.Error("UserStatistics() gotStats = \n%+v\nwant\n%+v", gotStats, wantStats)
			}
		})

		/* R30Users counts the number of 30 day retained users, defined as:
		- Users who have created their accounts more than 30 days ago
		- Where last seen at most 30 days ago
		- Where account creation and last_seen are > 30 days apart
		*/
		t.Run("R30Users tests", func(t *testing.T) {
			mustUserUpdateRegistered(t, ctx, db, "user1", time.Now().AddDate(0, 0, -60))
			mustUpdateDeviceLastSeen(t, ctx, db, "user1", time.Now())
			mustUserUpdateRegistered(t, ctx, db, "user4", time.Now().AddDate(0, 0, -60))
			mustUpdateDeviceLastSeen(t, ctx, db, "user4", time.Now())
			startTime := time.Now().AddDate(0, 0, -2)
			err := statsDB.UpdateUserDailyVisits(ctx, nil, startTime, startTime.Truncate(time.Hour*24))
			if err != nil {
				t.Fatalf("unable to update daily visits stats: %v", err)
			}

			gotStats, _, err := statsDB.UserStatistics(ctx, nil)
			if err != nil {
				t.Fatalf("unexpected error: %v", err)
			}

			wantStats := &types.UserStatistics{
				RegisteredUsersByType: map[string]int64{
					"native":  3,
					"bridged": 1,
				},
				R30Users: map[string]int64{
					"all":      2,
					"android":  1,
					"electron": 1,
				},
				R30UsersV2: map[string]int64{
					"ios":      0,
					"android":  0,
					"web":      0,
					"electron": 0,
					"all":      0,
				},
				AllUsers:        6,
				NonBridgedUsers: 5,
				DailyUsers:      5,
				MonthlyUsers:    5,
			}
			if !reflect.DeepEqual(gotStats, wantStats) {
				t.Error("UserStatistics() gotStats = \n%+v\nwant\n%+v", gotStats, wantStats)
			}
		})

		/*
			R30UsersV2 counts the number of 30 day retained users, defined as users that:
			- Appear more than once in the past 60 days
			- Have more than 30 days between the most and least recent appearances that occurred in the past 60 days.
			most recent -> neueste
			least recent -> älteste

		*/
		t.Run("R30UsersV2 tests", func(t *testing.T) {
			// generate some data
			for i := 100; i > 0; i-- {
				mustUpdateDeviceLastSeen(t, ctx, db, "user1", time.Now().AddDate(0, 0, -i))
				mustUpdateDeviceLastSeen(t, ctx, db, "user5", time.Now().AddDate(0, 0, -i))
				startTime := time.Now().AddDate(0, 0, -i)
				err := statsDB.UpdateUserDailyVisits(ctx, nil, startTime, startTime.Truncate(time.Hour*24))
				if err != nil {
					t.Fatalf("unable to update daily visits stats: %v", err)
				}
			}
			gotStats, _, err := statsDB.UserStatistics(ctx, nil)
			if err != nil {
				t.Fatalf("unexpected error: %v", err)
			}

			wantStats := &types.UserStatistics{
				RegisteredUsersByType: map[string]int64{
					"native":  3,
					"bridged": 1,
				},
				R30Users: map[string]int64{
					"all":      2,
					"android":  1,
					"electron": 1,
				},
				R30UsersV2: map[string]int64{
					"ios":      0,
					"android":  1,
					"web":      1,
					"electron": 0,
					"all":      2,
				},
				AllUsers:        6,
				NonBridgedUsers: 5,
				DailyUsers:      3,
				MonthlyUsers:    5,
			}
			if !reflect.DeepEqual(gotStats, wantStats) {
				t.Error("UserStatistics() gotStats = \n%+v\nwant\n%+v", gotStats, wantStats)
			}
		})
	})

}<|MERGE_RESOLUTION|>--- conflicted
+++ resolved
@@ -8,11 +8,7 @@
 	"testing"
 	"time"
 
-<<<<<<< HEAD
-	"github.com/matrix-org/gomatrixserverlib/spec"
-=======
 	"github.com/antinvestor/gomatrixserverlib/spec"
->>>>>>> 594b4b10
 	"github.com/pitabwire/util"
 
 	"github.com/antinvestor/matrix/internal/sqlutil"
@@ -134,7 +130,7 @@
 			}
 
 			if wantType != gotDB.Engine { // can't use DeepEqual, as the Version might differ
-				t.Error("UserStatistics() got DB engine = %+v, want %s", gotDB.Engine, wantType)
+				t.Errorf("UserStatistics() got DB engine = %+v, want %s", gotDB.Engine, wantType)
 			}
 		})
 
@@ -170,7 +166,7 @@
 				MonthlyUsers:    6,
 			}
 			if !reflect.DeepEqual(gotStats, wantStats) {
-				t.Error("UserStatistics() gotStats = \n%+v\nwant\n%+v", gotStats, wantStats)
+				t.Errorf("UserStatistics() gotStats = \n%+v\nwant\n%+v", gotStats, wantStats)
 			}
 		})
 
@@ -202,7 +198,7 @@
 				MonthlyUsers:    4,
 			}
 			if !reflect.DeepEqual(gotStats, wantStats) {
-				t.Error("UserStatistics() gotStats = \n%+v\nwant\n%+v", gotStats, wantStats)
+				t.Errorf("UserStatistics() gotStats = \n%+v\nwant\n%+v", gotStats, wantStats)
 			}
 		})
 
@@ -250,7 +246,7 @@
 				MonthlyUsers:    5,
 			}
 			if !reflect.DeepEqual(gotStats, wantStats) {
-				t.Error("UserStatistics() gotStats = \n%+v\nwant\n%+v", gotStats, wantStats)
+				t.Errorf("UserStatistics() gotStats = \n%+v\nwant\n%+v", gotStats, wantStats)
 			}
 		})
 
@@ -301,7 +297,7 @@
 				MonthlyUsers:    5,
 			}
 			if !reflect.DeepEqual(gotStats, wantStats) {
-				t.Error("UserStatistics() gotStats = \n%+v\nwant\n%+v", gotStats, wantStats)
+				t.Errorf("UserStatistics() gotStats = \n%+v\nwant\n%+v", gotStats, wantStats)
 			}
 		})
 	})
