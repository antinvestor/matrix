--- conflicted
+++ resolved
@@ -15,11 +15,6 @@
 	"github.com/antinvestor/matrix/internal/sqlutil"
 	"github.com/antinvestor/matrix/syncapi/synctypes"
 	"github.com/antinvestor/matrix/userapi/types"
-<<<<<<< HEAD
-	"github.com/matrix-org/gomatrixserverlib"
-	"github.com/matrix-org/gomatrixserverlib/spec"
-=======
->>>>>>> 594b4b10
 	"github.com/pitabwire/util"
 	"github.com/stretchr/testify/assert"
 	"golang.org/x/crypto/bcrypt"
@@ -760,7 +755,7 @@
 		}
 		for _, m := range msgs {
 			if m.StreamID != wantStreamIDs[m.DeviceID] {
-				t.Error("DeviceKeysForUser: wrong returned stream ID for key, got %d want %d", m.StreamID, wantStreamIDs[m.DeviceID])
+				t.Errorf("DeviceKeysForUser: wrong returned stream ID for key, got %d want %d", m.StreamID, wantStreamIDs[m.DeviceID])
 			}
 		}
 	})
