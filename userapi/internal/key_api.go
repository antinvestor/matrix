// Copyright 2020 The Matrix.org Foundation C.I.C.
//
// Licensed under the Apache License, Version 2.0 (the "License");
// you may not use this file except in compliance with the License.
// You may obtain a copy of the License at
//
//     http://www.apache.org/licenses/LICENSE-2.0
//
// Unless required by applicable law or agreed to in writing, software
// distributed under the License is distributed on an "AS IS" BASIS,
// WITHOUT WARRANTIES OR CONDITIONS OF ANY KIND, either express or implied.
// See the License for the specific language governing permissions and
// limitations under the License.

package internal

import (
	"bytes"
	"context"
	"encoding/json"
	"errors"
	"fmt"
	"sync"
	"time"

<<<<<<< HEAD
	"github.com/matrix-org/gomatrixserverlib"
	"github.com/matrix-org/gomatrixserverlib/fclient"
	"github.com/matrix-org/gomatrixserverlib/spec"
=======
	"github.com/antinvestor/gomatrixserverlib"
	"github.com/antinvestor/gomatrixserverlib/fclient"
	"github.com/antinvestor/gomatrixserverlib/spec"
>>>>>>> 594b4b10
	"github.com/pitabwire/util"
	"github.com/sirupsen/logrus"
	"github.com/tidwall/gjson"
	"github.com/tidwall/sjson"

	"github.com/antinvestor/matrix/userapi/api"
)

func (a *UserInternalAPI) QueryKeyChanges(ctx context.Context, req *api.QueryKeyChangesRequest, res *api.QueryKeyChangesResponse) error {
	userIDs, latest, err := a.KeyDatabase.KeyChanges(ctx, req.Offset, req.ToOffset)
	if err != nil {
		res.Error = &api.KeyError{
			Err: err.Error(),
		}
		return nil
	}
	res.Offset = latest
	res.UserIDs = userIDs
	return nil
}

func (a *UserInternalAPI) PerformUploadKeys(ctx context.Context, req *api.PerformUploadKeysRequest, res *api.PerformUploadKeysResponse) error {
	res.KeyErrors = make(map[string]map[string]*api.KeyError)
	if len(req.DeviceKeys) > 0 {
		a.uploadLocalDeviceKeys(ctx, req, res)
	}
	if len(req.OneTimeKeys) > 0 {
		a.uploadOneTimeKeys(ctx, req, res)
	}
	otks, err := a.KeyDatabase.OneTimeKeysCount(ctx, req.UserID, req.DeviceID)
	if err != nil {
		return err
	}
	res.OneTimeKeyCounts = []api.OneTimeKeysCount{*otks}
	return nil
}

func (a *UserInternalAPI) PerformClaimKeys(ctx context.Context, req *api.PerformClaimKeysRequest, res *api.PerformClaimKeysResponse) {
	res.OneTimeKeys = make(map[string]map[string]map[string]json.RawMessage)
	res.Failures = make(map[string]interface{})
	// wrap request map in a top-level by-domain map
	domainToDeviceKeys := make(map[string]map[string]map[string]string)
	for userID, val := range req.OneTimeKeys {
		_, serverName, err := gomatrixserverlib.SplitID('@', userID)
		if err != nil {
			continue // ignore invalid users
		}
		nested, ok := domainToDeviceKeys[string(serverName)]
		if !ok {
			nested = make(map[string]map[string]string)
		}
		nested[userID] = val
		domainToDeviceKeys[string(serverName)] = nested
	}
	for domain, local := range domainToDeviceKeys {
		if !a.Config.Matrix.IsLocalServerName(spec.ServerName(domain)) {
			continue
		}
		// claim local keys
		keys, err := a.KeyDatabase.ClaimKeys(ctx, local)
		if err != nil {
			res.Error = &api.KeyError{
				Err: fmt.Sprintf("failed to ClaimKeys locally: %s", err),
			}
		}
		util.GetLogger(ctx).With("keys_claimed", len(keys)).With("num_users", len(local)).Info("Claimed local keys")
		for _, key := range keys {
			_, ok := res.OneTimeKeys[key.UserID]
			if !ok {
				res.OneTimeKeys[key.UserID] = make(map[string]map[string]json.RawMessage)
			}
			_, ok = res.OneTimeKeys[key.UserID][key.DeviceID]
			if !ok {
				res.OneTimeKeys[key.UserID][key.DeviceID] = make(map[string]json.RawMessage)
			}
			for keyID, keyJSON := range key.KeyJSON {
				res.OneTimeKeys[key.UserID][key.DeviceID][keyID] = keyJSON
			}
		}
		delete(domainToDeviceKeys, domain)
	}
	if len(domainToDeviceKeys) > 0 {
		a.claimRemoteKeys(ctx, req.Timeout, res, domainToDeviceKeys)
	}
}

func (a *UserInternalAPI) claimRemoteKeys(
	ctx context.Context, timeout time.Duration, res *api.PerformClaimKeysResponse, domainToDeviceKeys map[string]map[string]map[string]string,
) {
	var wg sync.WaitGroup // Wait for fan-out goroutines to finish
	var mu sync.Mutex     // Protects the response struct
	var claimed int       // Number of keys claimed in total
	var failures int      // Number of servers we failed to ask

	util.GetLogger(ctx).Info("Claiming remote keys from %d server(s)", len(domainToDeviceKeys))
	wg.Add(len(domainToDeviceKeys))

	for d, k := range domainToDeviceKeys {
		go func(domain string, keysToClaim map[string]map[string]string) {
			fedCtx, cancel := context.WithTimeout(ctx, timeout)
			defer cancel()
			defer wg.Done()

			claimKeyRes, err := a.FedClient.ClaimKeys(fedCtx, a.Config.Matrix.ServerName, spec.ServerName(domain), keysToClaim)

			mu.Lock()
			defer mu.Unlock()

			if err != nil {
				util.GetLogger(ctx).With(slog.Any("error", err)).With("server", domain).Error("ClaimKeys failed")
				res.Failures[domain] = map[string]interface{}{
					"message": err.Error(),
				}
				failures++
				return
			}

			for userID, deviceIDToKeys := range claimKeyRes.OneTimeKeys {
				res.OneTimeKeys[userID] = make(map[string]map[string]json.RawMessage)
				for deviceID, keys := range deviceIDToKeys {
					res.OneTimeKeys[userID][deviceID] = keys
					claimed += len(keys)
				}
			}
		}(d, k)
	}

	wg.Wait()
	util.GetLogger(ctx).WithFields(logrus.Fields{
		"num_keys":     claimed,
		"num_failures": failures,
	}).Info("Claimed remote keys from %d server(s)", len(domainToDeviceKeys))
}

func (a *UserInternalAPI) PerformDeleteKeys(ctx context.Context, req *api.PerformDeleteKeysRequest, res *api.PerformDeleteKeysResponse) error {
	if err := a.KeyDatabase.DeleteDeviceKeys(ctx, req.UserID, req.KeyIDs); err != nil {
		res.Error = &api.KeyError{
			Err: fmt.Sprintf("Failed to delete device keys: %s", err),
		}
	}
	return nil
}

func (a *UserInternalAPI) QueryOneTimeKeys(ctx context.Context, req *api.QueryOneTimeKeysRequest, res *api.QueryOneTimeKeysResponse) error {
	count, err := a.KeyDatabase.OneTimeKeysCount(ctx, req.UserID, req.DeviceID)
	if err != nil {
		res.Error = &api.KeyError{
			Err: fmt.Sprintf("Failed to query OTK counts: %s", err),
		}
		return nil
	}
	res.Count = *count
	return nil
}

func (a *UserInternalAPI) QueryDeviceMessages(ctx context.Context, req *api.QueryDeviceMessagesRequest, res *api.QueryDeviceMessagesResponse) error {
	msgs, err := a.KeyDatabase.DeviceKeysForUser(ctx, req.UserID, nil, false)
	if err != nil {
		res.Error = &api.KeyError{
			Err: fmt.Sprintf("failed to query DB for device keys: %s", err),
		}
		return nil
	}
	maxStreamID := int64(0)
	// remove deleted devices
	var result []api.DeviceMessage
	for _, m := range msgs {
		if m.StreamID > maxStreamID {
			maxStreamID = m.StreamID
		}
		if len(m.KeyJSON) == 0 {
			continue
		}
		result = append(result, m)
	}
	res.Devices = result
	res.StreamID = maxStreamID
	return nil
}

// PerformMarkAsStaleIfNeeded marks the users device list as stale, if the given deviceID is not present
// in our database.
func (a *UserInternalAPI) PerformMarkAsStaleIfNeeded(ctx context.Context, req *api.PerformMarkAsStaleRequest, res *struct{}) error {
	knownDevices, err := a.KeyDatabase.DeviceKeysForUser(ctx, req.UserID, []string{}, true)
	if err != nil {
		return err
	}
	if len(knownDevices) == 0 {
		return nil // fmt.Errorf("unknown user %s", req.UserID)
	}

	for i := range knownDevices {
		if knownDevices[i].DeviceID == req.DeviceID {
			return nil // we already know about this device
		}
	}

	return a.Updater.ManualUpdate(ctx, req.Domain, req.UserID)
}

// nolint:gocyclo
func (a *UserInternalAPI) QueryKeys(ctx context.Context, req *api.QueryKeysRequest, res *api.QueryKeysResponse) {
	var respMu sync.Mutex
	res.DeviceKeys = make(map[string]map[string]json.RawMessage)
	res.MasterKeys = make(map[string]fclient.CrossSigningKey)
	res.SelfSigningKeys = make(map[string]fclient.CrossSigningKey)
	res.UserSigningKeys = make(map[string]fclient.CrossSigningKey)
	res.Failures = make(map[string]interface{})

	// make a map from domain to device keys
	domainToDeviceKeys := make(map[string]map[string][]string)
	domainToCrossSigningKeys := make(map[string]map[string]struct{})
	for userID, deviceIDs := range req.UserToDevices {
		_, serverName, err := gomatrixserverlib.SplitID('@', userID)
		if err != nil {
			continue // ignore invalid users
		}
		domain := string(serverName)
		// query local devices
		if a.Config.Matrix.IsLocalServerName(serverName) {
			deviceKeys, err := a.KeyDatabase.DeviceKeysForUser(ctx, userID, deviceIDs, false)
			if err != nil {
				res.Error = &api.KeyError{
					Err: fmt.Sprintf("failed to query local device keys: %s", err),
				}
				return
			}

			// pull out display names after we have the keys so we handle wildcards correctly
			var dids []string
			for _, dk := range deviceKeys {
				dids = append(dids, dk.DeviceID)
			}
			var queryRes api.QueryDeviceInfosResponse
			err = a.QueryDeviceInfos(ctx, &api.QueryDeviceInfosRequest{
				DeviceIDs: dids,
			}, &queryRes)
			if err != nil {
				util.GetLogger(ctx).Warn("Failed to QueryDeviceInfos for device IDs, display names will be missing")
			}

			if res.DeviceKeys[userID] == nil {
				res.DeviceKeys[userID] = make(map[string]json.RawMessage)
			}
			for _, dk := range deviceKeys {
				if len(dk.KeyJSON) == 0 {
					continue // don't include blank keys
				}
				// inject display name if known (either locally or remotely)
				displayName := dk.DisplayName
				if queryRes.DeviceInfo[dk.DeviceID].DisplayName != "" {
					displayName = queryRes.DeviceInfo[dk.DeviceID].DisplayName
				}
				dk.KeyJSON, _ = sjson.SetBytes(dk.KeyJSON, "unsigned", struct {
					DisplayName string `json:"device_display_name,omitempty"`
				}{displayName})
				res.DeviceKeys[userID][dk.DeviceID] = dk.KeyJSON
			}
		} else {
			domainToDeviceKeys[domain] = make(map[string][]string)
			domainToDeviceKeys[domain][userID] = append(domainToDeviceKeys[domain][userID], deviceIDs...)
		}
		// work out if our cross-signing request for this user was
		// satisfied, if not add them to the list of things to fetch
		if _, ok := res.MasterKeys[userID]; !ok {
			if _, ok := domainToCrossSigningKeys[domain]; !ok {
				domainToCrossSigningKeys[domain] = make(map[string]struct{})
			}
			domainToCrossSigningKeys[domain][userID] = struct{}{}
		}
		if _, ok := res.SelfSigningKeys[userID]; !ok {
			if _, ok := domainToCrossSigningKeys[domain]; !ok {
				domainToCrossSigningKeys[domain] = make(map[string]struct{})
			}
			domainToCrossSigningKeys[domain][userID] = struct{}{}
		}
	}

	// attempt to satisfy key queries from the local database first as we should get device updates pushed to us
	domainToDeviceKeys = a.remoteKeysFromDatabase(ctx, res, &respMu, domainToDeviceKeys)
	if len(domainToDeviceKeys) > 0 || len(domainToCrossSigningKeys) > 0 {
		// perform key queries for remote devices
		a.queryRemoteKeys(ctx, req.Timeout, res, domainToDeviceKeys, domainToCrossSigningKeys)
	}

	// Now that we've done the potentially expensive work of asking the federation,
	// try filling the cross-signing keys from the database that we know about.
	a.crossSigningKeysFromDatabase(ctx, req, res)

	// Finally, append signatures that we know about
	// TODO: This is horrible because we need to round-trip the signature from
	// JSON, add the signatures and marshal it again, for some reason?

	for targetUserID, masterKey := range res.MasterKeys {
		if masterKey.Signatures == nil {
			masterKey.Signatures = map[string]map[gomatrixserverlib.KeyID]spec.Base64Bytes{}
		}
		for targetKeyID := range masterKey.Keys {
			sigMap, err := a.KeyDatabase.CrossSigningSigsForTarget(ctx, req.UserID, targetUserID, targetKeyID)
			if err != nil {
				// Stop executing the function if the context was canceled/the deadline was exceeded,
				// as we can't continue without a valid context.
				if errors.Is(err, context.Canceled) || errors.Is(err, context.DeadlineExceeded) {
					return
				}
				logrus.With(slog.Any("error", err)).Error("a.KeyDatabase.CrossSigningSigsForTarget failed")
				continue
			}
			if len(sigMap) == 0 {
				continue
			}
			for sourceUserID, forSourceUser := range sigMap {
				for sourceKeyID, sourceSig := range forSourceUser {
					if _, ok := masterKey.Signatures[sourceUserID]; !ok {
						masterKey.Signatures[sourceUserID] = map[gomatrixserverlib.KeyID]spec.Base64Bytes{}
					}
					masterKey.Signatures[sourceUserID][sourceKeyID] = sourceSig
				}
			}
		}
	}

	for targetUserID, forUserID := range res.DeviceKeys {
		for targetKeyID, key := range forUserID {
			sigMap, err := a.KeyDatabase.CrossSigningSigsForTarget(ctx, req.UserID, targetUserID, gomatrixserverlib.KeyID(targetKeyID))
			if err != nil {
				// Stop executing the function if the context was canceled/the deadline was exceeded,
				// as we can't continue without a valid context.
				if errors.Is(err, context.Canceled) || errors.Is(err, context.DeadlineExceeded) {
					return
				}
				logrus.With(slog.Any("error", err)).Error("a.KeyDatabase.CrossSigningSigsForTarget failed")
				continue
			}
			if len(sigMap) == 0 {
				continue
			}
			var deviceKey fclient.DeviceKeys
			if err = json.Unmarshal(key, &deviceKey); err != nil {
				continue
			}
			if deviceKey.Signatures == nil {
				deviceKey.Signatures = map[string]map[gomatrixserverlib.KeyID]spec.Base64Bytes{}
			}
			for sourceUserID, forSourceUser := range sigMap {
				for sourceKeyID, sourceSig := range forSourceUser {
					if _, ok := deviceKey.Signatures[sourceUserID]; !ok {
						deviceKey.Signatures[sourceUserID] = map[gomatrixserverlib.KeyID]spec.Base64Bytes{}
					}
					deviceKey.Signatures[sourceUserID][sourceKeyID] = sourceSig
				}
			}
			if js, err := json.Marshal(deviceKey); err == nil {
				res.DeviceKeys[targetUserID][targetKeyID] = js
			}
		}
	}
}

func (a *UserInternalAPI) remoteKeysFromDatabase(
	ctx context.Context, res *api.QueryKeysResponse, respMu *sync.Mutex, domainToDeviceKeys map[string]map[string][]string,
) map[string]map[string][]string {
	fetchRemote := make(map[string]map[string][]string)
	for domain, userToDeviceMap := range domainToDeviceKeys {
		for userID, deviceIDs := range userToDeviceMap {
			// we can't safely return keys from the db when all devices are requested as we don't
			// know if one has just been added.
			if len(deviceIDs) > 0 {
				err := a.populateResponseWithDeviceKeysFromDatabase(ctx, res, respMu, userID, deviceIDs)
				if err == nil {
					continue
				}
				util.GetLogger(ctx).With(slog.Any("error", err)).Error("populateResponseWithDeviceKeysFromDatabase")
			}
			// fetch device lists from remote
			if _, ok := fetchRemote[domain]; !ok {
				fetchRemote[domain] = make(map[string][]string)
			}
			fetchRemote[domain][userID] = append(fetchRemote[domain][userID], deviceIDs...)

		}
	}
	return fetchRemote
}

func (a *UserInternalAPI) queryRemoteKeys(
	ctx context.Context, timeout time.Duration, res *api.QueryKeysResponse,
	domainToDeviceKeys map[string]map[string][]string, domainToCrossSigningKeys map[string]map[string]struct{},
) {
	resultCh := make(chan *fclient.RespQueryKeys, len(domainToDeviceKeys))
	// allows us to wait until all federation servers have been poked
	var wg sync.WaitGroup
	// mutex for writing directly to res (e.g failures)
	var respMu sync.Mutex

	domains := map[string]struct{}{}
	for domain := range domainToDeviceKeys {
		if a.Config.Matrix.IsLocalServerName(spec.ServerName(domain)) {
			continue
		}
		domains[domain] = struct{}{}
	}
	for domain := range domainToCrossSigningKeys {
		if a.Config.Matrix.IsLocalServerName(spec.ServerName(domain)) {
			continue
		}
		domains[domain] = struct{}{}
	}
	wg.Add(len(domains))

	// fan out
	for domain := range domains {
		go a.queryRemoteKeysOnServer(
			ctx, domain, domainToDeviceKeys[domain], domainToCrossSigningKeys[domain],
			&wg, &respMu, timeout, resultCh, res,
		)
	}

	// Close the result channel when the goroutines have quit so the for .. range exits
	go func() {
		wg.Wait()
		close(resultCh)
	}()

	processResult := func(result *fclient.RespQueryKeys) {
		respMu.Lock()
		defer respMu.Unlock()
		for userID, nest := range result.DeviceKeys {
			res.DeviceKeys[userID] = make(map[string]json.RawMessage)
			for deviceID, deviceKey := range nest {
				keyJSON, err := json.Marshal(deviceKey)
				if err != nil {
					continue
				}
				res.DeviceKeys[userID][deviceID] = keyJSON
			}
		}

		for userID, body := range result.MasterKeys {
			res.MasterKeys[userID] = body
		}

		for userID, body := range result.SelfSigningKeys {
			res.SelfSigningKeys[userID] = body
		}

		// TODO: do we want to persist these somewhere now
		// that we have fetched them?
	}

	for result := range resultCh {
		processResult(result)
	}
}

func (a *UserInternalAPI) queryRemoteKeysOnServer(
	ctx context.Context, serverName string, devKeys map[string][]string, crossSigningKeys map[string]struct{},
	wg *sync.WaitGroup, respMu *sync.Mutex, timeout time.Duration, resultCh chan<- *fclient.RespQueryKeys,
	res *api.QueryKeysResponse,
) {
	defer wg.Done()
	fedCtx := ctx
	if timeout > 0 {
		var cancel context.CancelFunc
		fedCtx, cancel = context.WithTimeout(ctx, timeout)
		defer cancel()
	}
	// for users who we do not have any knowledge about, try to start doing device list updates for them
	// by hitting /users/devices - otherwise fallback to /keys/query which has nicer bulk properties but
	// lack a stream ID.
	userIDsForAllDevices := map[string]struct{}{}
	for userID, deviceIDs := range devKeys {
		if len(deviceIDs) == 0 {
			userIDsForAllDevices[userID] = struct{}{}
		}
	}
	// for cross-signing keys, it's probably easier just to hit /keys/query if we aren't already doing
	// a device list update, so we'll populate those back into the /keys/query list if not
	for userID := range crossSigningKeys {
		if devKeys == nil {
			devKeys = map[string][]string{}
		}
		if _, ok := userIDsForAllDevices[userID]; !ok {
			devKeys[userID] = []string{}
		}
	}
	for userID := range userIDsForAllDevices {
		err := a.Updater.ManualUpdate(context.Background(), spec.ServerName(serverName), userID)
		if err != nil {
			logrus.WithFields(logrus.Fields{
				logrus.ErrorKey: err,
				"user_id":       userID,
				"server":        serverName,
			}).Error("Failed to manually update device lists for user")
			// try to do it via /keys/query
			devKeys[userID] = []string{}
			continue
		}
		// refresh entries from DB: unlike remoteKeysFromDatabase we know we previously had no device info for this
		// user so the fact that we're populating all devices here isn't a problem so long as we have devices.
		err = a.populateResponseWithDeviceKeysFromDatabase(ctx, res, respMu, userID, nil)
		if err != nil {
			logrus.WithFields(logrus.Fields{
				logrus.ErrorKey: err,
				"user_id":       userID,
				"server":        serverName,
			}).Error("Failed to manually update device lists for user")
			// try to do it via /keys/query
			devKeys[userID] = []string{}
			continue
		}
	}
	if len(devKeys) == 0 {
		return
	}
	queryKeysResp, err := a.FedClient.QueryKeys(fedCtx, a.Config.Matrix.ServerName, spec.ServerName(serverName), devKeys)
	if err == nil {
		resultCh <- &queryKeysResp
		return
	}
	respMu.Lock()
	res.Failures[serverName] = map[string]interface{}{
		"message": err.Error(),
	}
	respMu.Unlock()

	// last ditch, use the cache only. This is good for when clients hit /keys/query and the remote server
	// is down, better to return something than nothing at all. Clients can know about the failure by
	// inspecting the failures map though so they can know it's a cached response.
	for userID, dkeys := range devKeys {
		// drop the error as it's already a failure at this point
		_ = a.populateResponseWithDeviceKeysFromDatabase(ctx, res, respMu, userID, dkeys)
	}

	// Sytest expects no failures, if we still could retrieve keys, e.g. from local cache
	respMu.Lock()
	if len(res.DeviceKeys) > 0 {
		delete(res.Failures, serverName)
	}
	respMu.Unlock()
}

func (a *UserInternalAPI) populateResponseWithDeviceKeysFromDatabase(
	ctx context.Context, res *api.QueryKeysResponse, respMu *sync.Mutex, userID string, deviceIDs []string,
) error {
	keys, err := a.KeyDatabase.DeviceKeysForUser(ctx, userID, deviceIDs, false)
	// if we can't query the db or there are fewer keys than requested, fetch from remote.
	if err != nil {
		return fmt.Errorf("DeviceKeysForUser %s %v failed: %w", userID, deviceIDs, err)
	}
	if len(keys) < len(deviceIDs) {
		return fmt.Errorf("DeviceKeysForUser %s returned fewer devices than requested, falling back to remote", userID)
	}
	if len(deviceIDs) == 0 && len(keys) == 0 {
		return fmt.Errorf("DeviceKeysForUser %s returned no keys but wanted all keys, falling back to remote", userID)
	}
	respMu.Lock()
	if res.DeviceKeys[userID] == nil {
		res.DeviceKeys[userID] = make(map[string]json.RawMessage)
	}
	respMu.Unlock()

	for _, key := range keys {
		if len(key.KeyJSON) == 0 {
			continue // ignore deleted keys
		}
		// inject the display name
		key.KeyJSON, _ = sjson.SetBytes(key.KeyJSON, "unsigned", struct {
			DisplayName string `json:"device_display_name,omitempty"`
		}{key.DisplayName})
		respMu.Lock()
		res.DeviceKeys[userID][key.DeviceID] = key.KeyJSON
		respMu.Unlock()
	}
	return nil
}

func (a *UserInternalAPI) uploadLocalDeviceKeys(ctx context.Context, req *api.PerformUploadKeysRequest, res *api.PerformUploadKeysResponse) {
	// get a list of devices from the user API that actually exist, as
	// we won't store keys for devices that don't exist
	uapidevices := &api.QueryDevicesResponse{}
	if err := a.QueryDevices(ctx, &api.QueryDevicesRequest{UserID: req.UserID}, uapidevices); err != nil {
		res.Error = &api.KeyError{
			Err: err.Error(),
		}
		return
	}
	if !uapidevices.UserExists {
		res.Error = &api.KeyError{
			Err: fmt.Sprintf("user %q does not exist", req.UserID),
		}
		return
	}
	existingDeviceMap := make(map[string]struct{}, len(uapidevices.Devices))
	for _, key := range uapidevices.Devices {
		existingDeviceMap[key.ID] = struct{}{}
	}

	// Get all of the user existing device keys so we can check for changes.
	existingKeys, err := a.KeyDatabase.DeviceKeysForUser(ctx, req.UserID, nil, true)
	if err != nil {
		res.Error = &api.KeyError{
			Err: fmt.Sprintf("failed to query existing device keys: %s", err.Error()),
		}
		return
	}

	// Work out whether we have device keys in the keyserver for devices that
	// no longer exist in the user API. This is mostly an exercise to ensure
	// that we keep some integrity between the two.
	var toClean []gomatrixserverlib.KeyID
	for _, k := range existingKeys {
		if _, ok := existingDeviceMap[k.DeviceID]; !ok {
			toClean = append(toClean, gomatrixserverlib.KeyID(k.DeviceID))
		}
	}

	if len(toClean) > 0 {
		if err = a.KeyDatabase.DeleteDeviceKeys(ctx, req.UserID, toClean); err != nil {
			logrus.With("user_id", req.UserID).With(slog.Any("error", err)).Error("Failed to clean up %d stale keyserver device key entries", len(toClean))
		} else {
			logrus.With("user_id", req.UserID).Debug("Cleaned up %d stale keyserver device key entries", len(toClean))
		}
	}

	var keysToStore []api.DeviceMessage

	if req.OnlyDisplayNameUpdates {
		for _, existingKey := range existingKeys {
			for _, newKey := range req.DeviceKeys {
				switch {
				case existingKey.UserID != newKey.UserID:
					continue
				case existingKey.DeviceID != newKey.DeviceID:
					continue
				case existingKey.DisplayName != newKey.DisplayName:
					existingKey.DisplayName = newKey.DisplayName
				}
			}
			keysToStore = append(keysToStore, existingKey)
		}
	} else {
		// assert that the user ID / device ID are not lying for each key
		for _, key := range req.DeviceKeys {
			var serverName spec.ServerName
			_, serverName, err = gomatrixserverlib.SplitID('@', key.UserID)
			if err != nil {
				continue // ignore invalid users
			}
			if !a.Config.Matrix.IsLocalServerName(serverName) {
				continue // ignore remote users
			}
			if len(key.KeyJSON) == 0 {
				keysToStore = append(keysToStore, key.WithStreamID(0))
				continue // deleted keys don't need sanity checking
			}
			// check that the device in question actually exists in the user
			// API before we try and store a key for it
			if _, ok := existingDeviceMap[key.DeviceID]; !ok {
				continue
			}
			gotUserID := gjson.GetBytes(key.KeyJSON, "user_id").Str
			gotDeviceID := gjson.GetBytes(key.KeyJSON, "device_id").Str
			if gotUserID == key.UserID && gotDeviceID == key.DeviceID {
				keysToStore = append(keysToStore, key.WithStreamID(0))
				continue
			}

			res.KeyError(key.UserID, key.DeviceID, &api.KeyError{
				Err: fmt.Sprintf(
					"user_id or device_id mismatch: users: %s - %s, devices: %s - %s",
					gotUserID, key.UserID, gotDeviceID, key.DeviceID,
				),
			})
		}
	}

	// store the device keys and emit changes
	err = a.KeyDatabase.StoreLocalDeviceKeys(ctx, keysToStore)
	if err != nil {
		res.Error = &api.KeyError{
			Err: fmt.Sprintf("failed to store device keys: %s", err.Error()),
		}
		return
	}

	// If the request does _not_ come right after registering an account
	// inform downstream components. However, we're fine with just creating the
	// database entries above in other cases.
	if !req.FromRegistration {
		err = emitDeviceKeyChanges(a.KeyChangeProducer, existingKeys, keysToStore, req.OnlyDisplayNameUpdates)
		if err != nil {
			util.GetLogger(ctx).Error("Failed to emitDeviceKeyChanges: %s", err)
		}
	}
}

func (a *UserInternalAPI) uploadOneTimeKeys(ctx context.Context, req *api.PerformUploadKeysRequest, res *api.PerformUploadKeysResponse) {
	if req.UserID == "" {
		res.Error = &api.KeyError{
			Err: "user ID  missing",
		}
	}
	if req.DeviceID != "" && len(req.OneTimeKeys) == 0 {
		counts, err := a.KeyDatabase.OneTimeKeysCount(ctx, req.UserID, req.DeviceID)
		if err != nil {
			res.Error = &api.KeyError{
				Err: fmt.Sprintf("a.KeyDatabase.OneTimeKeysCount: %s", err),
			}
		}
		if counts != nil {
			res.OneTimeKeyCounts = append(res.OneTimeKeyCounts, *counts)
		}
		return
	}
	for _, key := range req.OneTimeKeys {
		// grab existing keys based on (user/device/algorithm/key ID)
		keyIDsWithAlgorithms := make([]string, len(key.KeyJSON))
		i := 0
		for keyIDWithAlgo := range key.KeyJSON {
			keyIDsWithAlgorithms[i] = keyIDWithAlgo
			i++
		}
		existingKeys, err := a.KeyDatabase.ExistingOneTimeKeys(ctx, req.UserID, req.DeviceID, keyIDsWithAlgorithms)
		if err != nil {
			res.KeyError(req.UserID, req.DeviceID, &api.KeyError{
				Err: "failed to query existing one-time keys: " + err.Error(),
			})
			continue
		}
		for keyIDWithAlgo := range existingKeys {
			// if keys exist and the JSON doesn't match, error out as the key already exists
			if !bytes.Equal(existingKeys[keyIDWithAlgo], key.KeyJSON[keyIDWithAlgo]) {
				res.KeyError(req.UserID, req.DeviceID, &api.KeyError{
					Err: fmt.Sprintf("%s device %s: algorithm / key ID %s one-time key already exists", req.UserID, req.DeviceID, keyIDWithAlgo),
				})
				continue
			}
		}
		// store one-time keys
		counts, err := a.KeyDatabase.StoreOneTimeKeys(ctx, key)
		if err != nil {
			res.KeyError(req.UserID, req.DeviceID, &api.KeyError{
				Err: fmt.Sprintf("%s device %s : failed to store one-time keys: %s", req.UserID, req.DeviceID, err.Error()),
			})
			continue
		}
		// collect counts
		res.OneTimeKeyCounts = append(res.OneTimeKeyCounts, *counts)
	}

}

func emitDeviceKeyChanges(producer KeyChangeProducer, existing, new []api.DeviceMessage, onlyUpdateDisplayName bool) error {
	// if we only want to update the display names, we can skip the checks below
	if onlyUpdateDisplayName {
		return producer.ProduceKeyChanges(new)
	}
	// find keys in new that are not in existing
	var keysAdded []api.DeviceMessage
	for _, newKey := range new {
		exists := false
		for _, existingKey := range existing {
			// Do not treat the absence of keys as equal, or else we will not emit key changes
			// when users delete devices which never had a key to begin with as both KeyJSONs are nil.
			if existingKey.DeviceKeysEqual(&newKey) {
				exists = true
				break
			}
		}
		if !exists {
			keysAdded = append(keysAdded, newKey)
		}
	}
	return producer.ProduceKeyChanges(keysAdded)
}<|MERGE_RESOLUTION|>--- conflicted
+++ resolved
@@ -23,15 +23,9 @@
 	"sync"
 	"time"
 
-<<<<<<< HEAD
-	"github.com/matrix-org/gomatrixserverlib"
-	"github.com/matrix-org/gomatrixserverlib/fclient"
-	"github.com/matrix-org/gomatrixserverlib/spec"
-=======
 	"github.com/antinvestor/gomatrixserverlib"
 	"github.com/antinvestor/gomatrixserverlib/fclient"
 	"github.com/antinvestor/gomatrixserverlib/spec"
->>>>>>> 594b4b10
 	"github.com/pitabwire/util"
 	"github.com/sirupsen/logrus"
 	"github.com/tidwall/gjson"
@@ -97,7 +91,7 @@
 				Err: fmt.Sprintf("failed to ClaimKeys locally: %s", err),
 			}
 		}
-		util.GetLogger(ctx).With("keys_claimed", len(keys)).With("num_users", len(local)).Info("Claimed local keys")
+		util.GetLogger(ctx).WithField("keys_claimed", len(keys)).WithField("num_users", len(local)).Info("Claimed local keys")
 		for _, key := range keys {
 			_, ok := res.OneTimeKeys[key.UserID]
 			if !ok {
@@ -126,7 +120,7 @@
 	var claimed int       // Number of keys claimed in total
 	var failures int      // Number of servers we failed to ask
 
-	util.GetLogger(ctx).Info("Claiming remote keys from %d server(s)", len(domainToDeviceKeys))
+	util.GetLogger(ctx).Infof("Claiming remote keys from %d server(s)", len(domainToDeviceKeys))
 	wg.Add(len(domainToDeviceKeys))
 
 	for d, k := range domainToDeviceKeys {
@@ -141,7 +135,7 @@
 			defer mu.Unlock()
 
 			if err != nil {
-				util.GetLogger(ctx).With(slog.Any("error", err)).With("server", domain).Error("ClaimKeys failed")
+				util.GetLogger(ctx).WithError(err).WithField("server", domain).Error("ClaimKeys failed")
 				res.Failures[domain] = map[string]interface{}{
 					"message": err.Error(),
 				}
@@ -163,7 +157,7 @@
 	util.GetLogger(ctx).WithFields(logrus.Fields{
 		"num_keys":     claimed,
 		"num_failures": failures,
-	}).Info("Claimed remote keys from %d server(s)", len(domainToDeviceKeys))
+	}).Infof("Claimed remote keys from %d server(s)", len(domainToDeviceKeys))
 }
 
 func (a *UserInternalAPI) PerformDeleteKeys(ctx context.Context, req *api.PerformDeleteKeysRequest, res *api.PerformDeleteKeysResponse) error {
@@ -270,7 +264,7 @@
 				DeviceIDs: dids,
 			}, &queryRes)
 			if err != nil {
-				util.GetLogger(ctx).Warn("Failed to QueryDeviceInfos for device IDs, display names will be missing")
+				util.GetLogger(ctx).Warnf("Failed to QueryDeviceInfos for device IDs, display names will be missing")
 			}
 
 			if res.DeviceKeys[userID] == nil {
@@ -337,7 +331,7 @@
 				if errors.Is(err, context.Canceled) || errors.Is(err, context.DeadlineExceeded) {
 					return
 				}
-				logrus.With(slog.Any("error", err)).Error("a.KeyDatabase.CrossSigningSigsForTarget failed")
+				logrus.WithError(err).Errorf("a.KeyDatabase.CrossSigningSigsForTarget failed")
 				continue
 			}
 			if len(sigMap) == 0 {
@@ -363,7 +357,7 @@
 				if errors.Is(err, context.Canceled) || errors.Is(err, context.DeadlineExceeded) {
 					return
 				}
-				logrus.With(slog.Any("error", err)).Error("a.KeyDatabase.CrossSigningSigsForTarget failed")
+				logrus.WithError(err).Errorf("a.KeyDatabase.CrossSigningSigsForTarget failed")
 				continue
 			}
 			if len(sigMap) == 0 {
@@ -404,7 +398,7 @@
 				if err == nil {
 					continue
 				}
-				util.GetLogger(ctx).With(slog.Any("error", err)).Error("populateResponseWithDeviceKeysFromDatabase")
+				util.GetLogger(ctx).WithError(err).Error("populateResponseWithDeviceKeysFromDatabase")
 			}
 			// fetch device lists from remote
 			if _, ok := fetchRemote[domain]; !ok {
@@ -651,9 +645,9 @@
 
 	if len(toClean) > 0 {
 		if err = a.KeyDatabase.DeleteDeviceKeys(ctx, req.UserID, toClean); err != nil {
-			logrus.With("user_id", req.UserID).With(slog.Any("error", err)).Error("Failed to clean up %d stale keyserver device key entries", len(toClean))
+			logrus.WithField("user_id", req.UserID).WithError(err).Errorf("Failed to clean up %d stale keyserver device key entries", len(toClean))
 		} else {
-			logrus.With("user_id", req.UserID).Debug("Cleaned up %d stale keyserver device key entries", len(toClean))
+			logrus.WithField("user_id", req.UserID).Debugf("Cleaned up %d stale keyserver device key entries", len(toClean))
 		}
 	}
 
@@ -724,7 +718,7 @@
 	if !req.FromRegistration {
 		err = emitDeviceKeyChanges(a.KeyChangeProducer, existingKeys, keysToStore, req.OnlyDisplayNameUpdates)
 		if err != nil {
-			util.GetLogger(ctx).Error("Failed to emitDeviceKeyChanges: %s", err)
+			util.GetLogger(ctx).Errorf("Failed to emitDeviceKeyChanges: %s", err)
 		}
 	}
 }
