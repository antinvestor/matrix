--- conflicted
+++ resolved
@@ -12,11 +12,6 @@
 	"github.com/antinvestor/gomatrixserverlib/spec"
 	"github.com/antinvestor/matrix/internal/sqlutil"
 	"github.com/antinvestor/matrix/syncapi/synctypes"
-<<<<<<< HEAD
-	"github.com/matrix-org/gomatrixserverlib"
-	"github.com/matrix-org/gomatrixserverlib/spec"
-=======
->>>>>>> 594b4b10
 	"github.com/pitabwire/util"
 	"golang.org/x/crypto/bcrypt"
 
@@ -65,7 +60,7 @@
 				t.Fatal("no unread notification counts in request")
 			}
 			if unread := notification.Counts.Unread; unread != 1 {
-				t.Error("expected one unread notification, got %d", unread)
+				t.Errorf("expected one unread notification, got %d", unread)
 			}
 
 			if len(notification.Devices) == 0 {
@@ -75,10 +70,10 @@
 			// We only created one push device, so access it directly
 			device := notification.Devices[0]
 			if device.AppID != appID {
-				t.Error("unexpected app_id: %s, want %s", device.AppID, appID)
+				t.Errorf("unexpected app_id: %s, want %s", device.AppID, appID)
 			}
 			if device.PushKey != pushKey {
-				t.Error("unexpected push_key: %s, want %s", device.PushKey, pushKey)
+				t.Errorf("unexpected push_key: %s, want %s", device.PushKey, pushKey)
 			}
 
 			// Return empty result, otherwise the call is handled as failed
