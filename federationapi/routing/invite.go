// Copyright 2017 Vector Creations Ltd
//
// Licensed under the Apache License, Version 2.0 (the "License");
// you may not use this file except in compliance with the License.
// You may obtain a copy of the License at
//
//     http://www.apache.org/licenses/LICENSE-2.0
//
// Unless required by applicable law or agreed to in writing, software
// distributed under the License is distributed on an "AS IS" BASIS,
// WITHOUT WARRANTIES OR CONDITIONS OF ANY KIND, either express or implied.
// See the License for the specific language governing permissions and
// limitations under the License.

package routing

import (
	"context"
	"crypto/ed25519"
	"encoding/json"
	"fmt"
	"net/http"

	"github.com/antinvestor/gomatrixserverlib"
	"github.com/antinvestor/gomatrixserverlib/fclient"
	"github.com/antinvestor/gomatrixserverlib/spec"
	"github.com/antinvestor/matrix/roomserver/api"
	"github.com/antinvestor/matrix/roomserver/types"
	"github.com/antinvestor/matrix/setup/config"
<<<<<<< HEAD
	"github.com/matrix-org/gomatrixserverlib"
	"github.com/matrix-org/gomatrixserverlib/fclient"
	"github.com/matrix-org/gomatrixserverlib/spec"
=======
>>>>>>> 594b4b10
	"github.com/pitabwire/util"
)

// InviteV3 implements /_matrix/federation/v2/invite/{roomID}/{userID}
func InviteV3(
	httpReq *http.Request,
	request *fclient.FederationRequest,
	roomID spec.RoomID,
	invitedUser spec.UserID,
	cfg *config.FederationAPI,
	rsAPI api.FederationRoomserverAPI,
	keys gomatrixserverlib.JSONVerifier,
) util.JSONResponse {
	inviteReq := fclient.InviteV3Request{}
	err := json.Unmarshal(request.Content(), &inviteReq)
	if err != nil {
		return util.JSONResponse{
			Code: http.StatusBadRequest,
			JSON: spec.BadJSON(err.Error()),
		}
	}
	if !cfg.Matrix.IsLocalServerName(invitedUser.Domain()) {
		return util.JSONResponse{
			Code: http.StatusBadRequest,
			JSON: spec.InvalidParam("The invited user domain does not belong to this server"),
		}
	}

	input := gomatrixserverlib.HandleInviteV3Input{
		HandleInviteInput: gomatrixserverlib.HandleInviteInput{
			RoomVersion:       inviteReq.RoomVersion(),
			RoomID:            roomID,
			InvitedUser:       invitedUser,
			KeyID:             cfg.Matrix.KeyID,
			PrivateKey:        cfg.Matrix.PrivateKey,
			Verifier:          keys,
			RoomQuerier:       rsAPI,
			MembershipQuerier: &api.MembershipQuerier{Roomserver: rsAPI},
			StateQuerier:      rsAPI.StateQuerier(),
			InviteEvent:       nil,
			StrippedState:     inviteReq.InviteRoomState(),
			UserIDQuerier: func(roomID spec.RoomID, senderID spec.SenderID) (*spec.UserID, error) {
				return rsAPI.QueryUserIDForSender(httpReq.Context(), roomID, senderID)
			},
		},
		InviteProtoEvent: inviteReq.Event(),
		GetOrCreateSenderID: func(ctx context.Context, userID spec.UserID, roomID spec.RoomID, roomVersion string) (spec.SenderID, ed25519.PrivateKey, error) {
			// assign a roomNID, otherwise we can't create a private key for the user
			_, nidErr := rsAPI.AssignRoomNID(ctx, roomID, gomatrixserverlib.RoomVersion(roomVersion))
			if nidErr != nil {
				return "", nil, nidErr
			}
			key, keyErr := rsAPI.GetOrCreateUserRoomPrivateKey(ctx, userID, roomID)
			if keyErr != nil {
				return "", nil, keyErr
			}

			return spec.SenderIDFromPseudoIDKey(key), key, nil
		},
	}
	event, jsonErr := handleInviteV3(httpReq.Context(), input, rsAPI)
	if jsonErr != nil {
		return *jsonErr
	}
	return util.JSONResponse{
		Code: http.StatusOK,
		JSON: fclient.RespInviteV2{Event: event.JSON()},
	}
}

// InviteV2 implements /_matrix/federation/v2/invite/{roomID}/{eventID}
func InviteV2(
	httpReq *http.Request,
	request *fclient.FederationRequest,
	roomID spec.RoomID,
	eventID string,
	cfg *config.FederationAPI,
	rsAPI api.FederationRoomserverAPI,
	keys gomatrixserverlib.JSONVerifier,
) util.JSONResponse {
	inviteReq := fclient.InviteV2Request{}
	err := json.Unmarshal(request.Content(), &inviteReq)
	switch e := err.(type) {
	case gomatrixserverlib.UnsupportedRoomVersionError:
		return util.JSONResponse{
			Code: http.StatusBadRequest,
			JSON: spec.UnsupportedRoomVersion(
				fmt.Sprintf("Room version %q is not supported by this server.", e.Version),
			),
		}
	case gomatrixserverlib.BadJSONError:
		return util.JSONResponse{
			Code: http.StatusBadRequest,
			JSON: spec.BadJSON(err.Error()),
		}
	case nil:
		if inviteReq.Event().StateKey() == nil {
			return util.JSONResponse{
				Code: http.StatusBadRequest,
				JSON: spec.BadJSON("The invite event has no state key"),
			}
		}

		invitedUser, userErr := spec.NewUserID(*inviteReq.Event().StateKey(), true)
		if userErr != nil {
			return util.JSONResponse{
				Code: http.StatusBadRequest,
				JSON: spec.InvalidParam("The user ID is invalid"),
			}
		}
		if !cfg.Matrix.IsLocalServerName(invitedUser.Domain()) {
			return util.JSONResponse{
				Code: http.StatusBadRequest,
				JSON: spec.InvalidParam("The invited user domain does not belong to this server"),
			}
		}

		if inviteReq.Event().EventID() != eventID {
			return util.JSONResponse{
				Code: http.StatusBadRequest,
				JSON: spec.BadJSON("The event ID in the request path must match the event ID in the invite event JSON"),
			}
		}

		input := gomatrixserverlib.HandleInviteInput{
			RoomVersion:       inviteReq.RoomVersion(),
			RoomID:            roomID,
			InvitedUser:       *invitedUser,
			KeyID:             cfg.Matrix.KeyID,
			PrivateKey:        cfg.Matrix.PrivateKey,
			Verifier:          keys,
			RoomQuerier:       rsAPI,
			MembershipQuerier: &api.MembershipQuerier{Roomserver: rsAPI},
			StateQuerier:      rsAPI.StateQuerier(),
			InviteEvent:       inviteReq.Event(),
			StrippedState:     inviteReq.InviteRoomState(),
			UserIDQuerier: func(roomID spec.RoomID, senderID spec.SenderID) (*spec.UserID, error) {
				return rsAPI.QueryUserIDForSender(httpReq.Context(), roomID, senderID)
			},
		}
		event, jsonErr := handleInvite(httpReq.Context(), input, rsAPI)
		if jsonErr != nil {
			return *jsonErr
		}
		return util.JSONResponse{
			Code: http.StatusOK,
			JSON: fclient.RespInviteV2{Event: event.JSON()},
		}
	default:
		return util.JSONResponse{
			Code: http.StatusBadRequest,
			JSON: spec.NotJSON("The request body could not be decoded into an invite request. " + err.Error()),
		}
	}
}

// InviteV1 implements /_matrix/federation/v1/invite/{roomID}/{eventID}
func InviteV1(
	httpReq *http.Request,
	request *fclient.FederationRequest,
	roomID spec.RoomID,
	eventID string,
	cfg *config.FederationAPI,
	rsAPI api.FederationRoomserverAPI,
	keys gomatrixserverlib.JSONVerifier,
) util.JSONResponse {
	roomVer := gomatrixserverlib.RoomVersionV1
	body := request.Content()
	// roomVer is hardcoded to v1 so we know we won't panic on Must
	event, err := gomatrixserverlib.MustGetRoomVersion(roomVer).NewEventFromTrustedJSON(body, false)
	switch err.(type) {
	case gomatrixserverlib.BadJSONError:
		return util.JSONResponse{
			Code: http.StatusBadRequest,
			JSON: spec.BadJSON(err.Error()),
		}
	case nil:
	default:
		return util.JSONResponse{
			Code: http.StatusBadRequest,
			JSON: spec.NotJSON("The request body could not be decoded into an invite v1 request. " + err.Error()),
		}
	}
	var strippedState []gomatrixserverlib.InviteStrippedState
	if jsonErr := json.Unmarshal(event.Unsigned(), &strippedState); jsonErr != nil {
		// just warn, they may not have added any.
		util.GetLogger(httpReq.Context()).Warn("failed to extract stripped state from invite event")
	}

	if event.StateKey() == nil {
		return util.JSONResponse{
			Code: http.StatusBadRequest,
			JSON: spec.BadJSON("The invite event has no state key"),
		}
	}

	invitedUser, err := spec.NewUserID(*event.StateKey(), true)
	if err != nil {
		return util.JSONResponse{
			Code: http.StatusBadRequest,
			JSON: spec.InvalidParam("The user ID is invalid"),
		}
	}
	if !cfg.Matrix.IsLocalServerName(invitedUser.Domain()) {
		return util.JSONResponse{
			Code: http.StatusBadRequest,
			JSON: spec.InvalidParam("The invited user domain does not belong to this server"),
		}
	}

	if event.EventID() != eventID {
		return util.JSONResponse{
			Code: http.StatusBadRequest,
			JSON: spec.BadJSON("The event ID in the request path must match the event ID in the invite event JSON"),
		}
	}

	input := gomatrixserverlib.HandleInviteInput{
		RoomVersion:       roomVer,
		RoomID:            roomID,
		InvitedUser:       *invitedUser,
		KeyID:             cfg.Matrix.KeyID,
		PrivateKey:        cfg.Matrix.PrivateKey,
		Verifier:          keys,
		RoomQuerier:       rsAPI,
		MembershipQuerier: &api.MembershipQuerier{Roomserver: rsAPI},
		StateQuerier:      rsAPI.StateQuerier(),
		InviteEvent:       event,
		StrippedState:     strippedState,
		UserIDQuerier: func(roomID spec.RoomID, senderID spec.SenderID) (*spec.UserID, error) {
			return rsAPI.QueryUserIDForSender(httpReq.Context(), roomID, senderID)
		},
	}
	event, jsonErr := handleInvite(httpReq.Context(), input, rsAPI)
	if jsonErr != nil {
		return *jsonErr
	}
	return util.JSONResponse{
		Code: http.StatusOK,
		JSON: fclient.RespInvite{Event: event.JSON()},
	}
}

func handleInvite(ctx context.Context, input gomatrixserverlib.HandleInviteInput, rsAPI api.FederationRoomserverAPI) (gomatrixserverlib.PDU, *util.JSONResponse) {
	inviteEvent, err := gomatrixserverlib.HandleInvite(ctx, input)
	return handleInviteResult(ctx, inviteEvent, err, rsAPI)
}

func handleInviteV3(ctx context.Context, input gomatrixserverlib.HandleInviteV3Input, rsAPI api.FederationRoomserverAPI) (gomatrixserverlib.PDU, *util.JSONResponse) {
	inviteEvent, err := gomatrixserverlib.HandleInviteV3(ctx, input)
	return handleInviteResult(ctx, inviteEvent, err, rsAPI)
}

func handleInviteResult(ctx context.Context, inviteEvent gomatrixserverlib.PDU, err error, rsAPI api.FederationRoomserverAPI) (gomatrixserverlib.PDU, *util.JSONResponse) {
	switch e := err.(type) {
	case nil:
	case spec.InternalServerError:
		util.GetLogger(ctx).With(slog.Any("error", err))
		return nil, &util.JSONResponse{
			Code: http.StatusInternalServerError,
			JSON: spec.InternalServerError{},
		}
	case spec.MatrixError:
		util.GetLogger(ctx).With(slog.Any("error", err))
		code := http.StatusInternalServerError
		switch e.ErrCode {
		case spec.ErrorForbidden:
			code = http.StatusForbidden
		case spec.ErrorUnsupportedRoomVersion:
			fallthrough // http.StatusBadRequest
		case spec.ErrorBadJSON:
			code = http.StatusBadRequest
		}

		return nil, &util.JSONResponse{
			Code: code,
			JSON: e,
		}
	default:
		util.GetLogger(ctx).With(slog.Any("error", err))
		return nil, &util.JSONResponse{
			Code: http.StatusBadRequest,
			JSON: spec.Unknown("unknown error"),
		}
	}

	headeredInvite := &types.HeaderedEvent{PDU: inviteEvent}
	if err = rsAPI.HandleInvite(ctx, headeredInvite); err != nil {
		util.GetLogger(ctx).With(slog.Any("error", err)).Error("HandleInvite failed")
		return nil, &util.JSONResponse{
			Code: http.StatusInternalServerError,
			JSON: spec.InternalServerError{},
		}
	}
	return inviteEvent, nil

}<|MERGE_RESOLUTION|>--- conflicted
+++ resolved
@@ -27,12 +27,6 @@
 	"github.com/antinvestor/matrix/roomserver/api"
 	"github.com/antinvestor/matrix/roomserver/types"
 	"github.com/antinvestor/matrix/setup/config"
-<<<<<<< HEAD
-	"github.com/matrix-org/gomatrixserverlib"
-	"github.com/matrix-org/gomatrixserverlib/fclient"
-	"github.com/matrix-org/gomatrixserverlib/spec"
-=======
->>>>>>> 594b4b10
 	"github.com/pitabwire/util"
 )
 
@@ -219,7 +213,7 @@
 	var strippedState []gomatrixserverlib.InviteStrippedState
 	if jsonErr := json.Unmarshal(event.Unsigned(), &strippedState); jsonErr != nil {
 		// just warn, they may not have added any.
-		util.GetLogger(httpReq.Context()).Warn("failed to extract stripped state from invite event")
+		util.GetLogger(httpReq.Context()).Warnf("failed to extract stripped state from invite event")
 	}
 
 	if event.StateKey() == nil {
@@ -290,13 +284,13 @@
 	switch e := err.(type) {
 	case nil:
 	case spec.InternalServerError:
-		util.GetLogger(ctx).With(slog.Any("error", err))
+		util.GetLogger(ctx).WithError(err)
 		return nil, &util.JSONResponse{
 			Code: http.StatusInternalServerError,
 			JSON: spec.InternalServerError{},
 		}
 	case spec.MatrixError:
-		util.GetLogger(ctx).With(slog.Any("error", err))
+		util.GetLogger(ctx).WithError(err)
 		code := http.StatusInternalServerError
 		switch e.ErrCode {
 		case spec.ErrorForbidden:
@@ -312,7 +306,7 @@
 			JSON: e,
 		}
 	default:
-		util.GetLogger(ctx).With(slog.Any("error", err))
+		util.GetLogger(ctx).WithError(err)
 		return nil, &util.JSONResponse{
 			Code: http.StatusBadRequest,
 			JSON: spec.Unknown("unknown error"),
@@ -321,7 +315,7 @@
 
 	headeredInvite := &types.HeaderedEvent{PDU: inviteEvent}
 	if err = rsAPI.HandleInvite(ctx, headeredInvite); err != nil {
-		util.GetLogger(ctx).With(slog.Any("error", err)).Error("HandleInvite failed")
+		util.GetLogger(ctx).WithError(err).Error("HandleInvite failed")
 		return nil, &util.JSONResponse{
 			Code: http.StatusInternalServerError,
 			JSON: spec.InternalServerError{},
