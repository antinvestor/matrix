// Copyright 2017 Vector Creations Ltd
//
// Licensed under the Apache License, Version 2.0 (the "License");
// you may not use this file except in compliance with the License.
// You may obtain a copy of the License at
//
//     http://www.apache.org/licenses/LICENSE-2.0
//
// Unless required by applicable law or agreed to in writing, software
// distributed under the License is distributed on an "AS IS" BASIS,
// WITHOUT WARRANTIES OR CONDITIONS OF ANY KIND, either express or implied.
// See the License for the specific language governing permissions and
// limitations under the License.

package routing

import (
	"encoding/json"
	"net/http"
	"time"

	"github.com/antinvestor/gomatrixserverlib"
	"github.com/antinvestor/gomatrixserverlib/fclient"
	"github.com/antinvestor/gomatrixserverlib/spec"
	clienthttputil "github.com/antinvestor/matrix/clientapi/httputil"
	federationAPI "github.com/antinvestor/matrix/federationapi/api"
	"github.com/antinvestor/matrix/setup/config"
	"github.com/antinvestor/matrix/userapi/api"
<<<<<<< HEAD
	"github.com/matrix-org/gomatrixserverlib"
	"github.com/matrix-org/gomatrixserverlib/fclient"
	"github.com/matrix-org/gomatrixserverlib/spec"
=======
>>>>>>> 594b4b10
	"github.com/pitabwire/util"
	"github.com/sirupsen/logrus"
	"golang.org/x/crypto/ed25519"
)

type queryKeysRequest struct {
	DeviceKeys map[string][]string `json:"device_keys"`
}

// QueryDeviceKeys returns device keys for users on this server.
// https://matrix.org/docs/spec/server_server/latest#post-matrix-federation-v1-user-keys-query
func QueryDeviceKeys(
	httpReq *http.Request, request *fclient.FederationRequest, keyAPI api.FederationKeyAPI, thisServer spec.ServerName,
) util.JSONResponse {
	var qkr queryKeysRequest
	err := json.Unmarshal(request.Content(), &qkr)
	if err != nil {
		return util.JSONResponse{
			Code: http.StatusBadRequest,
			JSON: spec.BadJSON("The request body could not be decoded into valid JSON. " + err.Error()),
		}
	}
	// make sure we only query users on our domain
	for userID := range qkr.DeviceKeys {
		_, serverName, err := gomatrixserverlib.SplitID('@', userID)
		if err != nil {
			delete(qkr.DeviceKeys, userID)
			continue // ignore invalid users
		}
		if serverName != thisServer {
			delete(qkr.DeviceKeys, userID)
			continue
		}
	}

	var queryRes api.QueryKeysResponse
	keyAPI.QueryKeys(httpReq.Context(), &api.QueryKeysRequest{
		UserToDevices: qkr.DeviceKeys,
	}, &queryRes)
	if queryRes.Error != nil {
		util.GetLogger(httpReq.Context()).WithError(queryRes.Error).Error("Failed to QueryKeys")
		return util.JSONResponse{
			Code: http.StatusInternalServerError,
			JSON: spec.InternalServerError{},
		}
	}
	return util.JSONResponse{
		Code: 200,
		JSON: struct {
			DeviceKeys      interface{} `json:"device_keys"`
			MasterKeys      interface{} `json:"master_keys"`
			SelfSigningKeys interface{} `json:"self_signing_keys"`
		}{
			queryRes.DeviceKeys,
			queryRes.MasterKeys,
			queryRes.SelfSigningKeys,
		},
	}
}

type claimOTKsRequest struct {
	OneTimeKeys map[string]map[string]string `json:"one_time_keys"`
}

// ClaimOneTimeKeys claims OTKs for users on this server.
// https://matrix.org/docs/spec/server_server/latest#post-matrix-federation-v1-user-keys-claim
func ClaimOneTimeKeys(
	httpReq *http.Request, request *fclient.FederationRequest, keyAPI api.FederationKeyAPI, thisServer spec.ServerName,
) util.JSONResponse {
	var cor claimOTKsRequest
	err := json.Unmarshal(request.Content(), &cor)
	if err != nil {
		return util.JSONResponse{
			Code: http.StatusBadRequest,
			JSON: spec.BadJSON("The request body could not be decoded into valid JSON. " + err.Error()),
		}
	}
	// make sure we only claim users on our domain
	for userID := range cor.OneTimeKeys {
		_, serverName, err := gomatrixserverlib.SplitID('@', userID)
		if err != nil {
			delete(cor.OneTimeKeys, userID)
			continue // ignore invalid users
		}
		if serverName != thisServer {
			delete(cor.OneTimeKeys, userID)
			continue
		}
	}

	var claimRes api.PerformClaimKeysResponse
	keyAPI.PerformClaimKeys(httpReq.Context(), &api.PerformClaimKeysRequest{
		OneTimeKeys: cor.OneTimeKeys,
	}, &claimRes)
	if claimRes.Error != nil {
		util.GetLogger(httpReq.Context()).WithError(claimRes.Error).Error("Failed to PerformClaimKeys")
		return util.JSONResponse{
			Code: http.StatusInternalServerError,
			JSON: spec.InternalServerError{},
		}
	}
	return util.JSONResponse{
		Code: 200,
		JSON: struct {
			OneTimeKeys interface{} `json:"one_time_keys"`
		}{claimRes.OneTimeKeys},
	}
}

// LocalKeys returns the local keys for the server.
// See https://matrix.org/docs/spec/server_server/unstable.html#publishing-keys
func LocalKeys(cfg *config.FederationAPI, serverName spec.ServerName) util.JSONResponse {
	keys, err := localKeys(cfg, serverName)
	if err != nil {
		return util.MessageResponse(http.StatusNotFound, err.Error())
	}
	return util.JSONResponse{Code: http.StatusOK, JSON: keys}
}

func localKeys(cfg *config.FederationAPI, serverName spec.ServerName) (*gomatrixserverlib.ServerKeys, error) {
	var keys gomatrixserverlib.ServerKeys
	var identity *fclient.SigningIdentity
	var err error
	if virtualHost := cfg.Matrix.VirtualHostForHTTPHost(serverName); virtualHost == nil {
		if identity, err = cfg.Matrix.SigningIdentityFor(cfg.Matrix.ServerName); err != nil {
			return nil, err
		}
		publicKey := cfg.Matrix.PrivateKey.Public().(ed25519.PublicKey)
		keys.ServerName = cfg.Matrix.ServerName
		keys.ValidUntilTS = spec.AsTimestamp(time.Now().Add(cfg.Matrix.KeyValidityPeriod))
		keys.VerifyKeys = map[gomatrixserverlib.KeyID]gomatrixserverlib.VerifyKey{
			cfg.Matrix.KeyID: {
				Key: spec.Base64Bytes(publicKey),
			},
		}
		keys.OldVerifyKeys = map[gomatrixserverlib.KeyID]gomatrixserverlib.OldVerifyKey{}
		for _, oldVerifyKey := range cfg.Matrix.OldVerifyKeys {
			keys.OldVerifyKeys[oldVerifyKey.KeyID] = gomatrixserverlib.OldVerifyKey{
				VerifyKey: gomatrixserverlib.VerifyKey{
					Key: oldVerifyKey.PublicKey,
				},
				ExpiredTS: oldVerifyKey.ExpiredAt,
			}
		}
	} else {
		if identity, err = cfg.Matrix.SigningIdentityFor(virtualHost.ServerName); err != nil {
			return nil, err
		}
		publicKey := virtualHost.PrivateKey.Public().(ed25519.PublicKey)
		keys.ServerName = virtualHost.ServerName
		keys.ValidUntilTS = spec.AsTimestamp(time.Now().Add(virtualHost.KeyValidityPeriod))
		keys.VerifyKeys = map[gomatrixserverlib.KeyID]gomatrixserverlib.VerifyKey{
			virtualHost.KeyID: {
				Key: spec.Base64Bytes(publicKey),
			},
		}
		// TODO: Virtual hosts probably want to be able to specify old signing
		// keys too, just in case
	}

	toSign, err := json.Marshal(keys.ServerKeyFields)
	if err != nil {
		return nil, err
	}

	keys.Raw, err = gomatrixserverlib.SignJSON(
		string(identity.ServerName), identity.KeyID, identity.PrivateKey, toSign,
	)
	return &keys, err
}

type NotaryKeysResponse struct {
	ServerKeys []json.RawMessage `json:"server_keys"`
}

func NotaryKeys(
	httpReq *http.Request, cfg *config.FederationAPI,
	fsAPI federationAPI.FederationInternalAPI,
	req *gomatrixserverlib.PublicKeyNotaryLookupRequest,
) util.JSONResponse {
	serverName := spec.ServerName(httpReq.Host) // TODO: this is not ideal
	if !cfg.Matrix.IsLocalServerName(serverName) {
		return util.JSONResponse{
			Code: http.StatusNotFound,
			JSON: spec.NotFound("Server name not known"),
		}
	}

	if req == nil {
		req = &gomatrixserverlib.PublicKeyNotaryLookupRequest{}
		if reqErr := clienthttputil.UnmarshalJSONRequest(httpReq, &req); reqErr != nil {
			return *reqErr
		}
	}

	response := NotaryKeysResponse{
		ServerKeys: []json.RawMessage{},
	}

	for serverName, kidToCriteria := range req.ServerKeys {
		var keyList []gomatrixserverlib.ServerKeys
		if serverName == cfg.Matrix.ServerName {
			if k, err := localKeys(cfg, serverName); err == nil {
				keyList = append(keyList, *k)
			} else {
				return util.ErrorResponse(err)
			}
		} else {
			var resp federationAPI.QueryServerKeysResponse
			err := fsAPI.QueryServerKeys(httpReq.Context(), &federationAPI.QueryServerKeysRequest{
				ServerName:      serverName,
				KeyIDToCriteria: kidToCriteria,
			}, &resp)
			if err != nil {
				return util.ErrorResponse(err)
			}
			keyList = append(keyList, resp.ServerKeys...)
		}
		if len(keyList) == 0 {
			continue
		}

		for _, keys := range keyList {
			j, err := json.Marshal(keys)
			if err != nil {
				logrus.With(slog.Any("error", err)).Error("Failed to marshal %q response", serverName)
				return util.JSONResponse{
					Code: http.StatusInternalServerError,
					JSON: spec.InternalServerError{},
				}
			}

			js, err := gomatrixserverlib.SignJSON(
				string(cfg.Matrix.ServerName), cfg.Matrix.KeyID, cfg.Matrix.PrivateKey, j,
			)
			if err != nil {
				logrus.With(slog.Any("error", err)).Error("Failed to sign %q response", serverName)
				return util.JSONResponse{
					Code: http.StatusInternalServerError,
					JSON: spec.InternalServerError{},
				}
			}

			response.ServerKeys = append(response.ServerKeys, js)
		}
	}

	return util.JSONResponse{
		Code: http.StatusOK,
		JSON: response,
	}
}<|MERGE_RESOLUTION|>--- conflicted
+++ resolved
@@ -26,12 +26,6 @@
 	federationAPI "github.com/antinvestor/matrix/federationapi/api"
 	"github.com/antinvestor/matrix/setup/config"
 	"github.com/antinvestor/matrix/userapi/api"
-<<<<<<< HEAD
-	"github.com/matrix-org/gomatrixserverlib"
-	"github.com/matrix-org/gomatrixserverlib/fclient"
-	"github.com/matrix-org/gomatrixserverlib/spec"
-=======
->>>>>>> 594b4b10
 	"github.com/pitabwire/util"
 	"github.com/sirupsen/logrus"
 	"golang.org/x/crypto/ed25519"
@@ -257,7 +251,7 @@
 		for _, keys := range keyList {
 			j, err := json.Marshal(keys)
 			if err != nil {
-				logrus.With(slog.Any("error", err)).Error("Failed to marshal %q response", serverName)
+				logrus.WithError(err).Errorf("Failed to marshal %q response", serverName)
 				return util.JSONResponse{
 					Code: http.StatusInternalServerError,
 					JSON: spec.InternalServerError{},
@@ -268,7 +262,7 @@
 				string(cfg.Matrix.ServerName), cfg.Matrix.KeyID, cfg.Matrix.PrivateKey, j,
 			)
 			if err != nil {
-				logrus.With(slog.Any("error", err)).Error("Failed to sign %q response", serverName)
+				logrus.WithError(err).Errorf("Failed to sign %q response", serverName)
 				return util.JSONResponse{
 					Code: http.StatusInternalServerError,
 					JSON: spec.InternalServerError{},
