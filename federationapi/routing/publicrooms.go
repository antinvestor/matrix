--- conflicted
+++ resolved
@@ -6,15 +6,9 @@
 	"net/http"
 	"strconv"
 
-<<<<<<< HEAD
-	"github.com/matrix-org/gomatrixserverlib"
-	"github.com/matrix-org/gomatrixserverlib/fclient"
-	"github.com/matrix-org/gomatrixserverlib/spec"
-=======
 	"github.com/antinvestor/gomatrixserverlib"
 	"github.com/antinvestor/gomatrixserverlib/fclient"
 	"github.com/antinvestor/gomatrixserverlib/spec"
->>>>>>> 594b4b10
 	"github.com/pitabwire/util"
 
 	"github.com/antinvestor/matrix/clientapi/httputil"
@@ -68,7 +62,7 @@
 	// ParseInt returns 0 and an error when trying to parse an empty string
 	// In that case, we want to assign 0 so we ignore the error
 	if err != nil && len(request.Since) > 0 {
-		util.GetLogger(ctx).With(slog.Any("error", err)).Error("strconv.ParseInt failed")
+		util.GetLogger(ctx).WithError(err).Error("strconv.ParseInt failed")
 		return nil, err
 	}
 
@@ -81,7 +75,7 @@
 		NetworkID: request.NetworkID,
 	}, &queryRes)
 	if err != nil {
-		util.GetLogger(ctx).With(slog.Any("error", err)).Error("QueryPublishedRooms failed")
+		util.GetLogger(ctx).WithError(err).Error("QueryPublishedRooms failed")
 		return nil, err
 	}
 	response.TotalRoomCountEstimate = len(queryRes.RoomIDs)
@@ -114,7 +108,7 @@
 		// Atoi returns 0 and an error when trying to parse an empty string
 		// In that case, we want to assign 0 so we ignore the error
 		if err != nil && len(httpReq.FormValue("limit")) > 0 {
-			util.GetLogger(httpReq.Context()).With(slog.Any("error", err)).Error("strconv.Atoi failed")
+			util.GetLogger(httpReq.Context()).WithError(err).Error("strconv.Atoi failed")
 			return &util.JSONResponse{
 				Code: http.StatusInternalServerError,
 				JSON: spec.InternalServerError{},
@@ -153,7 +147,7 @@
 		},
 	}, &stateRes)
 	if err != nil {
-		util.GetLogger(ctx).With(slog.Any("error", err)).Error("QueryBulkStateContent failed")
+		util.GetLogger(ctx).WithError(err).Error("QueryBulkStateContent failed")
 		return nil, err
 	}
 	chunk := make([]fclient.PublicRoom, len(roomIDs))
