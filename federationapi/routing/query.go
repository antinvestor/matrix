--- conflicted
+++ resolved
@@ -27,13 +27,6 @@
 	roomserverAPI "github.com/antinvestor/matrix/roomserver/api"
 	"github.com/antinvestor/matrix/roomserver/types"
 	"github.com/antinvestor/matrix/setup/config"
-<<<<<<< HEAD
-	"github.com/matrix-org/gomatrix"
-	"github.com/matrix-org/gomatrixserverlib"
-	"github.com/matrix-org/gomatrixserverlib/fclient"
-	"github.com/matrix-org/gomatrixserverlib/spec"
-=======
->>>>>>> 594b4b10
 	"github.com/pitabwire/util"
 	log "github.com/sirupsen/logrus"
 )
@@ -70,7 +63,7 @@
 		}
 		queryRes := &roomserverAPI.GetRoomIDForAliasResponse{}
 		if err = rsAPI.GetRoomIDForAlias(httpReq.Context(), queryReq, queryRes); err != nil {
-			util.GetLogger(httpReq.Context()).With(slog.Any("error", err)).Error("aliasAPI.GetRoomIDForAlias failed")
+			util.GetLogger(httpReq.Context()).WithError(err).Error("aliasAPI.GetRoomIDForAlias failed")
 			return util.JSONResponse{
 				Code: http.StatusInternalServerError,
 				JSON: spec.InternalServerError{},
@@ -81,7 +74,7 @@
 			serverQueryReq := federationAPI.QueryJoinedHostServerNamesInRoomRequest{RoomID: queryRes.RoomID}
 			var serverQueryRes federationAPI.QueryJoinedHostServerNamesInRoomResponse
 			if err = senderAPI.QueryJoinedHostServerNamesInRoom(httpReq.Context(), &serverQueryReq, &serverQueryRes); err != nil {
-				util.GetLogger(httpReq.Context()).With(slog.Any("error", err)).Error("senderAPI.QueryJoinedHostServerNamesInRoom failed")
+				util.GetLogger(httpReq.Context()).WithError(err).Error("senderAPI.QueryJoinedHostServerNamesInRoom failed")
 				return util.JSONResponse{
 					Code: http.StatusInternalServerError,
 					JSON: spec.InternalServerError{},
@@ -114,7 +107,7 @@
 			}
 			// TODO: Return 502 if the remote server errored.
 			// TODO: Return 504 if the remote server timed out.
-			util.GetLogger(httpReq.Context()).With(slog.Any("error", err)).Error("federation.LookupRoomAlias failed")
+			util.GetLogger(httpReq.Context()).WithError(err).Error("federation.LookupRoomAlias failed")
 			return util.JSONResponse{
 				Code: http.StatusInternalServerError,
 				JSON: spec.InternalServerError{},
@@ -161,13 +154,13 @@
 		var errRoomUnknownOrNotAllowed roomserverAPI.ErrRoomUnknownOrNotAllowed
 		switch {
 		case errors.As(err, &errRoomUnknownOrNotAllowed):
-			util.GetLogger(httpReq.Context()).With(slog.Any("error", err)).Debugln("room unknown/forbidden when handling SS room hierarchy request")
+			util.GetLogger(httpReq.Context()).WithError(err).Debugln("room unknown/forbidden when handling SS room hierarchy request")
 			return util.JSONResponse{
 				Code: http.StatusNotFound,
 				JSON: spec.NotFound("room is unknown/forbidden"),
 			}
 		default:
-			log.With(slog.Any("error", err)).Error("failed to fetch next page of room hierarchy (SS API)")
+			log.WithError(err).Errorf("failed to fetch next page of room hierarchy (SS API)")
 			return util.JSONResponse{
 				Code: http.StatusInternalServerError,
 				JSON: spec.Unknown("internal server error"),
