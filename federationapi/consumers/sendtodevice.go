--- conflicted
+++ resolved
@@ -21,11 +21,6 @@
 	"github.com/antinvestor/gomatrixserverlib"
 	"github.com/antinvestor/gomatrixserverlib/spec"
 	"github.com/getsentry/sentry-go"
-<<<<<<< HEAD
-	"github.com/matrix-org/gomatrixserverlib"
-	"github.com/matrix-org/gomatrixserverlib/spec"
-=======
->>>>>>> 594b4b10
 	"github.com/nats-io/nats.go"
 	"github.com/pitabwire/util"
 	log "github.com/sirupsen/logrus"
@@ -85,7 +80,7 @@
 	_, originServerName, err := gomatrixserverlib.SplitID('@', sender)
 	if err != nil {
 		sentry.CaptureException(err)
-		log.With(slog.Any("error", err)).With("user_id", sender).Error("Failed to extract domain from send-to-device sender")
+		log.WithError(err).WithField("user_id", sender).Error("Failed to extract domain from send-to-device sender")
 		return true
 	}
 	if !t.isLocalServerName(originServerName) {
@@ -95,14 +90,14 @@
 	var ote syncTypes.OutputSendToDeviceEvent
 	if err = json.Unmarshal(msg.Data, &ote); err != nil {
 		sentry.CaptureException(err)
-		log.With(slog.Any("error", err)).Error("output log: message parse failed (expected send-to-device)")
+		log.WithError(err).Errorf("output log: message parse failed (expected send-to-device)")
 		return true
 	}
 
 	_, destServerName, err := gomatrixserverlib.SplitID('@', ote.UserID)
 	if err != nil {
 		sentry.CaptureException(err)
-		log.With(slog.Any("error", err)).With("user_id", ote.UserID).Error("Failed to extract domain from send-to-device destination")
+		log.WithError(err).WithField("user_id", ote.UserID).Error("Failed to extract domain from send-to-device destination")
 		return true
 	}
 
@@ -128,13 +123,13 @@
 	}
 	if edu.Content, err = json.Marshal(tdm); err != nil {
 		sentry.CaptureException(err)
-		log.With(slog.Any("error", err)).Error("failed to marshal EDU JSON")
+		log.WithError(err).Error("failed to marshal EDU JSON")
 		return true
 	}
 
-	log.Debug("Sending send-to-device message into %q destination queue", destServerName)
+	log.Debugf("Sending send-to-device message into %q destination queue", destServerName)
 	if err := t.queues.SendEDU(edu, originServerName, []spec.ServerName{destServerName}); err != nil {
-		log.With(slog.Any("error", err)).Error("failed to send EDU")
+		log.WithError(err).Error("failed to send EDU")
 		return false
 	}
 
