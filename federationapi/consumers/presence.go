--- conflicted
+++ resolved
@@ -29,11 +29,6 @@
 	"github.com/antinvestor/matrix/setup/jetstream"
 	"github.com/antinvestor/matrix/setup/process"
 	"github.com/antinvestor/matrix/syncapi/types"
-<<<<<<< HEAD
-	"github.com/matrix-org/gomatrixserverlib"
-	"github.com/matrix-org/gomatrixserverlib/spec"
-=======
->>>>>>> 594b4b10
 	"github.com/nats-io/nats.go"
 	"github.com/pitabwire/util"
 	log "github.com/sirupsen/logrus"
@@ -93,7 +88,7 @@
 	userID := msg.Header.Get(jetstream.UserID)
 	_, serverName, err := gomatrixserverlib.SplitID('@', userID)
 	if err != nil {
-		log.With(slog.Any("error", err)).With("user_id", userID).Error("failed to extract domain from receipt sender")
+		log.WithError(err).WithField("user_id", userID).Error("failed to extract domain from receipt sender")
 		return true
 	}
 	if !t.isLocalServerName(serverName) {
@@ -102,13 +97,13 @@
 
 	parsedUserID, err := spec.NewUserID(userID, true)
 	if err != nil {
-		util.GetLogger(ctx).With(slog.Any("error", err)).With("user_id", userID).Error("invalid user ID")
+		util.GetLogger(ctx).WithError(err).WithField("user_id", userID).Error("invalid user ID")
 		return true
 	}
 
 	roomIDs, err := t.rsAPI.QueryRoomsForUser(t.ctx, *parsedUserID, "join")
 	if err != nil {
-		log.With(slog.Any("error", err)).Error("failed to calculate joined rooms for user")
+		log.WithError(err).Error("failed to calculate joined rooms for user")
 		return true
 	}
 
@@ -127,7 +122,7 @@
 	// send this presence to all servers who share rooms with this user.
 	joined, err := t.db.GetJoinedHostsForRooms(t.ctx, roomIDStrs, true, true)
 	if err != nil {
-		log.With(slog.Any("error", err)).Error("failed to get joined hosts")
+		log.WithError(err).Error("failed to get joined hosts")
 		return true
 	}
 
@@ -160,13 +155,13 @@
 		Origin: string(serverName),
 	}
 	if edu.Content, err = json.Marshal(content); err != nil {
-		log.With(slog.Any("error", err)).Error("failed to marshal EDU JSON")
+		log.WithError(err).Error("failed to marshal EDU JSON")
 		return true
 	}
 
 	log.Tracef("sending presence EDU to %d servers", len(joined))
 	if err = t.queues.SendEDU(edu, serverName, joined); err != nil {
-		log.With(slog.Any("error", err)).Error("failed to send EDU")
+		log.WithError(err).Error("failed to send EDU")
 		return false
 	}
 
