--- conflicted
+++ resolved
@@ -8,17 +8,10 @@
 	"fmt"
 	"time"
 
-<<<<<<< HEAD
-	"github.com/matrix-org/gomatrix"
-	"github.com/matrix-org/gomatrixserverlib"
-	"github.com/matrix-org/gomatrixserverlib/fclient"
-	"github.com/matrix-org/gomatrixserverlib/spec"
-=======
 	"github.com/antinvestor/gomatrix"
 	"github.com/antinvestor/gomatrixserverlib"
 	"github.com/antinvestor/gomatrixserverlib/fclient"
 	"github.com/antinvestor/gomatrixserverlib/spec"
->>>>>>> 594b4b10
 	"github.com/pitabwire/util"
 	"github.com/sirupsen/logrus"
 
@@ -108,10 +101,10 @@
 			serverName,
 			request.Unsigned,
 		); err != nil {
-			logrus.With(slog.Any("error", err)).WithFields(logrus.Fields{
+			logrus.WithError(err).WithFields(logrus.Fields{
 				"server_name": serverName,
 				"room_id":     request.RoomID,
-			}).Warn("Failed to join room through server")
+			}).Warnf("Failed to join room through server")
 			lastErr = err
 			continue
 		}
@@ -137,7 +130,7 @@
 		}
 	}
 
-	logrus.Error(
+	logrus.Errorf(
 		"failed to join user %q to room %q through %d server(s): last error %s",
 		request.UserID, request.RoomID, len(request.ServerNames), lastErr,
 	)
@@ -224,7 +217,7 @@
 		return fmt.Errorf("JoinedHostsFromEvents: failed to get joined hosts: %s", err)
 	}
 
-	logrus.With("room", roomID).Info("Joined federated room with %d hosts", len(joinedHosts))
+	logrus.WithField("room", roomID).Infof("Joined federated room with %d hosts", len(joinedHosts))
 	if _, err = r.db.UpdateRoom(context.Background(), roomID, joinedHosts, nil, true); err != nil {
 		return fmt.Errorf("UpdatedRoom: failed to update room with joined hosts: %s", err)
 	}
@@ -292,10 +285,10 @@
 			serverName,
 			supportedVersions,
 		); err != nil {
-			logrus.With(slog.Any("error", err)).WithFields(logrus.Fields{
+			logrus.WithError(err).WithFields(logrus.Fields{
 				"server_name": serverName,
 				"room_id":     request.RoomID,
-			}).Warn("Failed to peek room through server")
+			}).Warnf("Failed to peek room through server")
 			lastErr = err
 			continue
 		}
@@ -317,7 +310,7 @@
 		}
 	}
 
-	logrus.Error(
+	logrus.Errorf(
 		"failed to peek room %q through %d server(s): last error %s",
 		request.RoomID, len(request.ServerNames), lastErr,
 	)
@@ -352,10 +345,10 @@
 	if outboundPeek != nil {
 		nowMilli := time.Now().UnixNano() / int64(time.Millisecond)
 		if nowMilli > outboundPeek.RenewedTimestamp+outboundPeek.RenewalInterval {
-			logrus.Info("stale outbound peek to %s for %s already exists; renewing", serverName, roomID)
+			logrus.Infof("stale outbound peek to %s for %s already exists; renewing", serverName, roomID)
 			renewing = true
 		} else {
-			logrus.Info("live outbound peek to %s for %s already exists", serverName, roomID)
+			logrus.Infof("live outbound peek to %s for %s already exists", serverName, roomID)
 			return nil
 		}
 	}
@@ -414,7 +407,7 @@
 		}
 	}
 
-	// logrus.Warn("got respPeek %#v", respPeek)
+	// logrus.Warnf("got respPeek %#v", respPeek)
 	// Send the newly returned state to the roomserver to update our local view.
 	if err = roomserverAPI.SendEventWithState(
 		ctx, r.rsAPI, r.cfg.Matrix.ServerName,
@@ -467,7 +460,7 @@
 		)
 		if err != nil {
 			// TODO: Check if the user was not allowed to leave the room.
-			logrus.With(slog.Any("error", err)).Warn("r.federation.MakeLeave failed")
+			logrus.WithError(err).Warnf("r.federation.MakeLeave failed")
 			r.statistics.ForServer(serverName).Failure()
 			continue
 		}
@@ -504,12 +497,12 @@
 				"membership": "leave",
 			}
 			if err = leaveEB.SetContent(content); err != nil {
-				logrus.With(slog.Any("error", err)).Warn("respMakeLeave.LeaveEvent.SetContent failed")
+				logrus.WithError(err).Warnf("respMakeLeave.LeaveEvent.SetContent failed")
 				continue
 			}
 		}
 		if err = leaveEB.SetUnsigned(struct{}{}); err != nil {
-			logrus.With(slog.Any("error", err)).Warn("respMakeLeave.LeaveEvent.SetUnsigned failed")
+			logrus.WithError(err).Warnf("respMakeLeave.LeaveEvent.SetUnsigned failed")
 			continue
 		}
 
@@ -521,7 +514,7 @@
 			r.cfg.Matrix.PrivateKey,
 		)
 		if err != nil {
-			logrus.With(slog.Any("error", err)).Warn("respMakeLeave.LeaveEvent.Build failed")
+			logrus.WithError(err).Warnf("respMakeLeave.LeaveEvent.Build failed")
 			continue
 		}
 
@@ -533,7 +526,7 @@
 			event,
 		)
 		if err != nil {
-			logrus.With(slog.Any("error", err)).Warn("r.federation.SendLeave failed")
+			logrus.WithError(err).Warnf("r.federation.SendLeave failed")
 			r.statistics.ForServer(serverName).Failure()
 			continue
 		}
@@ -670,7 +663,7 @@
 		return nil
 	}
 
-	logrus.WithContext(ctx).Info("Sending wake-up EDU to %d destination(s)", len(destinations))
+	logrus.WithContext(ctx).Infof("Sending wake-up EDU to %d destination(s)", len(destinations))
 
 	edu := &gomatrixserverlib.EDU{
 		Type:   "org.matrix.dendrite.wakeup",
@@ -802,7 +795,7 @@
 	request *api.P2PQueryRelayServersRequest,
 	response *api.P2PQueryRelayServersResponse,
 ) error {
-	logrus.Info("Getting relay servers for: %s", request.Server)
+	logrus.Infof("Getting relay servers for: %s", request.Server)
 	relayServers, err := r.db.P2PGetRelayServersForServer(ctx, request.Server)
 	if err != nil {
 		return err
@@ -818,7 +811,7 @@
 	request *api.P2PAddRelayServersRequest,
 	response *api.P2PAddRelayServersResponse,
 ) error {
-	logrus.Info("Adding relay servers for: %s", request.Server)
+	logrus.Infof("Adding relay servers for: %s", request.Server)
 	err := r.db.P2PAddRelayServersForServer(ctx, request.Server, request.RelayServers)
 	if err != nil {
 		return err
@@ -833,7 +826,7 @@
 	request *api.P2PRemoveRelayServersRequest,
 	response *api.P2PRemoveRelayServersResponse,
 ) error {
-	logrus.Info("Adding relay servers for: %s", request.Server)
+	logrus.Infof("Adding relay servers for: %s", request.Server)
 	err := r.db.P2PRemoveRelayServersForServer(ctx, request.Server, request.RelayServers)
 	if err != nil {
 		return err
