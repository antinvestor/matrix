--- conflicted
+++ resolved
@@ -1,11 +1,7 @@
 services:
   datastore:
     hostname: datastore
-<<<<<<< HEAD
-    image: paradedb/paradedb:v0.15.2
-=======
     image: paradedb/paradedb:0.15.3
->>>>>>> 06be5232
     restart: always
     environment:
       POSTGRES_PASSWORD: s3cr3t
