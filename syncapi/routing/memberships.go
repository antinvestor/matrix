// Copyright 2017 Vector Creations Ltd
//
// Licensed under the Apache License, Version 2.0 (the "License");
// you may not use this file except in compliance with the License.
// You may obtain a copy of the License at
//
//     http://www.apache.org/licenses/LICENSE-2.0
//
// Unless required by applicable law or agreed to in writing, software
// distributed under the License is distributed on an "AS IS" BASIS,
// WITHOUT WARRANTIES OR CONDITIONS OF ANY KIND, either express or implied.
// See the License for the specific language governing permissions and
// limitations under the License.

package routing

import (
	"math"
	"net/http"

	"github.com/antinvestor/gomatrixserverlib"
	"github.com/antinvestor/gomatrixserverlib/spec"
	"github.com/antinvestor/matrix/roomserver/api"
	"github.com/antinvestor/matrix/syncapi/storage"
	"github.com/antinvestor/matrix/syncapi/synctypes"
	"github.com/antinvestor/matrix/syncapi/types"
	userapi "github.com/antinvestor/matrix/userapi/api"
<<<<<<< HEAD
	"github.com/matrix-org/gomatrixserverlib"
	"github.com/matrix-org/gomatrixserverlib/spec"
=======
>>>>>>> 594b4b10
	"github.com/pitabwire/util"
)

type getMembershipResponse struct {
	Chunk []synctypes.ClientEvent `json:"chunk"`
}

// GetMemberships implements
//
//	GET /rooms/{roomId}/members
func GetMemberships(
	req *http.Request, device *userapi.Device, roomID string,
	syncDB storage.Database, rsAPI api.SyncRoomserverAPI,
	membership, notMembership *string, at string,
) util.JSONResponse {
	userID, err := spec.NewUserID(device.UserID, true)
	if err != nil {
		return util.JSONResponse{
			Code: http.StatusBadRequest,
			JSON: spec.InvalidParam("Device UserID is invalid"),
		}
	}
	queryReq := api.QueryMembershipForUserRequest{
		RoomID: roomID,
		UserID: *userID,
	}

	var queryRes api.QueryMembershipForUserResponse
	if queryErr := rsAPI.QueryMembershipForUser(req.Context(), &queryReq, &queryRes); queryErr != nil {
		util.GetLogger(req.Context()).WithError(queryErr).Error("rsAPI.QueryMembershipsForRoom failed")
		return util.JSONResponse{
			Code: http.StatusInternalServerError,
			JSON: spec.InternalServerError{},
		}
	}

	if !queryRes.HasBeenInRoom {
		return util.JSONResponse{
			Code: http.StatusForbidden,
			JSON: spec.Forbidden("You aren't a member of the room and weren't previously a member of the room."),
		}
	}

	db, err := syncDB.NewDatabaseSnapshot(req.Context())
	if err != nil {
		return util.JSONResponse{
			Code: http.StatusInternalServerError,
			JSON: spec.InternalServerError{},
		}
	}
	defer db.Rollback() // nolint: errcheck

	atToken, err := types.NewTopologyTokenFromString(at)
	if err != nil {
		atToken = types.TopologyToken{Depth: math.MaxInt64, PDUPosition: math.MaxInt64}
		if queryRes.HasBeenInRoom && !queryRes.IsInRoom {
			// If you have left the room then this will be the members of the room when you left.
			atToken, err = db.EventPositionInTopology(req.Context(), queryRes.EventID)
			if err != nil {
				util.GetLogger(req.Context()).With(slog.Any("error", err)).Error("unable to get 'atToken'")
				return util.JSONResponse{
					Code: http.StatusInternalServerError,
					JSON: spec.InternalServerError{},
				}
			}
		}
	}

	eventIDs, err := db.SelectMemberships(req.Context(), roomID, atToken, membership, notMembership)
	if err != nil {
		util.GetLogger(req.Context()).With(slog.Any("error", err)).Error("db.SelectMemberships failed")
		return util.JSONResponse{
			Code: http.StatusInternalServerError,
			JSON: spec.InternalServerError{},
		}
	}

	qryRes := &api.QueryEventsByIDResponse{}
	if err := rsAPI.QueryEventsByID(req.Context(), &api.QueryEventsByIDRequest{EventIDs: eventIDs, RoomID: roomID}, qryRes); err != nil {
		util.GetLogger(req.Context()).With(slog.Any("error", err)).Error("rsAPI.QueryEventsByID failed")
		return util.JSONResponse{
			Code: http.StatusInternalServerError,
			JSON: spec.InternalServerError{},
		}
	}

	result := qryRes.Events

	return util.JSONResponse{
		Code: http.StatusOK,
		JSON: getMembershipResponse{synctypes.ToClientEvents(gomatrixserverlib.ToPDUs(result), synctypes.FormatAll, func(roomID spec.RoomID, senderID spec.SenderID) (*spec.UserID, error) {
			return rsAPI.QueryUserIDForSender(req.Context(), roomID, senderID)
		})},
	}
}<|MERGE_RESOLUTION|>--- conflicted
+++ resolved
@@ -25,11 +25,6 @@
 	"github.com/antinvestor/matrix/syncapi/synctypes"
 	"github.com/antinvestor/matrix/syncapi/types"
 	userapi "github.com/antinvestor/matrix/userapi/api"
-<<<<<<< HEAD
-	"github.com/matrix-org/gomatrixserverlib"
-	"github.com/matrix-org/gomatrixserverlib/spec"
-=======
->>>>>>> 594b4b10
 	"github.com/pitabwire/util"
 )
 
@@ -89,7 +84,7 @@
 			// If you have left the room then this will be the members of the room when you left.
 			atToken, err = db.EventPositionInTopology(req.Context(), queryRes.EventID)
 			if err != nil {
-				util.GetLogger(req.Context()).With(slog.Any("error", err)).Error("unable to get 'atToken'")
+				util.GetLogger(req.Context()).WithError(err).Error("unable to get 'atToken'")
 				return util.JSONResponse{
 					Code: http.StatusInternalServerError,
 					JSON: spec.InternalServerError{},
@@ -100,7 +95,7 @@
 
 	eventIDs, err := db.SelectMemberships(req.Context(), roomID, atToken, membership, notMembership)
 	if err != nil {
-		util.GetLogger(req.Context()).With(slog.Any("error", err)).Error("db.SelectMemberships failed")
+		util.GetLogger(req.Context()).WithError(err).Error("db.SelectMemberships failed")
 		return util.JSONResponse{
 			Code: http.StatusInternalServerError,
 			JSON: spec.InternalServerError{},
@@ -109,7 +104,7 @@
 
 	qryRes := &api.QueryEventsByIDResponse{}
 	if err := rsAPI.QueryEventsByID(req.Context(), &api.QueryEventsByIDRequest{EventIDs: eventIDs, RoomID: roomID}, qryRes); err != nil {
-		util.GetLogger(req.Context()).With(slog.Any("error", err)).Error("rsAPI.QueryEventsByID failed")
+		util.GetLogger(req.Context()).WithError(err).Error("rsAPI.QueryEventsByID failed")
 		return util.JSONResponse{
 			Code: http.StatusInternalServerError,
 			JSON: spec.InternalServerError{},
