--- conflicted
+++ resolved
@@ -24,11 +24,6 @@
 	"github.com/antinvestor/gomatrixserverlib"
 	"github.com/antinvestor/gomatrixserverlib/spec"
 	"github.com/blevesearch/bleve/v2/search"
-<<<<<<< HEAD
-	"github.com/matrix-org/gomatrixserverlib"
-	"github.com/matrix-org/gomatrixserverlib/spec"
-=======
->>>>>>> 594b4b10
 	"github.com/pitabwire/util"
 	"github.com/sirupsen/logrus"
 	"github.com/tidwall/gjson"
@@ -129,13 +124,13 @@
 		orderByTime,
 	)
 	if err != nil {
-		logrus.With(slog.Any("error", err)).Error("failed to search fulltext")
+		logrus.WithError(err).Error("failed to search fulltext")
 		return util.JSONResponse{
 			Code: http.StatusInternalServerError,
 			JSON: spec.InternalServerError{},
 		}
 	}
-	logrus.Debug("Search took %s", result.Took)
+	logrus.Debugf("Search took %s", result.Took)
 
 	// From was specified but empty, return no results, only the count
 	if from != nil && *from == "" {
@@ -172,7 +167,7 @@
 
 	evs, err := syncDB.Events(ctx, wantEvents)
 	if err != nil {
-		logrus.With(slog.Any("error", err)).Error("failed to get events from database")
+		logrus.WithError(err).Error("failed to get events from database")
 		return util.JSONResponse{
 			Code: http.StatusInternalServerError,
 			JSON: spec.InternalServerError{},
@@ -193,7 +188,7 @@
 	for _, event := range evs {
 		eventsBefore, eventsAfter, err := contextEvents(ctx, snapshot, event, roomFilter, searchReq)
 		if err != nil {
-			logrus.With(slog.Any("error", err)).Error("failed to get context events")
+			logrus.WithError(err).Error("failed to get context events")
 			return util.JSONResponse{
 				Code: http.StatusInternalServerError,
 				JSON: spec.InternalServerError{},
@@ -201,7 +196,7 @@
 		}
 		startToken, endToken, err := getStartEnd(ctx, snapshot, eventsBefore, eventsAfter)
 		if err != nil {
-			logrus.With(slog.Any("error", err)).Error("failed to get start/end")
+			logrus.WithError(err).Error("failed to get start/end")
 			return util.JSONResponse{
 				Code: http.StatusInternalServerError,
 				JSON: spec.InternalServerError{},
@@ -212,7 +207,7 @@
 		for _, ev := range append(eventsBefore, eventsAfter...) {
 			userID, queryErr := rsAPI.QueryUserIDForSender(req.Context(), ev.RoomID(), ev.SenderID())
 			if queryErr != nil {
-				logrus.WithError(queryErr).With("sender_id", ev.SenderID()).Warn("failed to query userprofile")
+				logrus.WithError(queryErr).WithField("sender_id", ev.SenderID()).Warn("failed to query userprofile")
 				continue
 			}
 
@@ -220,7 +215,7 @@
 			if !ok {
 				stateEvent, stateErr := snapshot.GetStateEvent(ctx, ev.RoomID().String(), spec.MRoomMember, string(ev.SenderID()))
 				if stateErr != nil {
-					logrus.WithError(stateErr).With("sender_id", event.SenderID()).Warn("failed to query userprofile")
+					logrus.WithError(stateErr).WithField("sender_id", event.SenderID()).Warn("failed to query userprofile")
 					continue
 				}
 				if stateEvent == nil {
@@ -239,7 +234,7 @@
 			return rsAPI.QueryUserIDForSender(ctx, roomID, senderID)
 		})
 		if err != nil {
-			util.GetLogger(req.Context()).With(slog.Any("error", err)).With("senderID", event.SenderID()).Error("Failed converting to ClientEvent")
+			util.GetLogger(req.Context()).WithError(err).WithField("senderID", event.SenderID()).Error("Failed converting to ClientEvent")
 			continue
 		}
 
@@ -265,7 +260,7 @@
 			stateFilter := synctypes.DefaultStateFilter()
 			state, err := snapshot.CurrentState(ctx, event.RoomID().String(), &stateFilter, nil)
 			if err != nil {
-				logrus.With(slog.Any("error", err)).Error("unable to get current state")
+				logrus.WithError(err).Error("unable to get current state")
 				return util.JSONResponse{
 					Code: http.StatusInternalServerError,
 					JSON: spec.InternalServerError{},
@@ -300,7 +295,7 @@
 		},
 	}
 
-	logrus.Debug("Full search request took %v", time.Since(start))
+	logrus.Debugf("Full search request took %v", time.Since(start))
 
 	succeeded = true
 	return util.JSONResponse{
@@ -319,19 +314,19 @@
 ) ([]*types.HeaderedEvent, []*types.HeaderedEvent, error) {
 	id, _, err := snapshot.SelectContextEvent(ctx, event.RoomID().String(), event.EventID())
 	if err != nil {
-		logrus.With(slog.Any("error", err)).Error("failed to query context event")
+		logrus.WithError(err).Error("failed to query context event")
 		return nil, nil, err
 	}
 	roomFilter.Limit = searchReq.SearchCategories.RoomEvents.EventContext.BeforeLimit
 	eventsBefore, err := snapshot.SelectContextBeforeEvent(ctx, id, event.RoomID().String(), roomFilter)
 	if err != nil {
-		logrus.With(slog.Any("error", err)).Error("failed to query before context event")
+		logrus.WithError(err).Error("failed to query before context event")
 		return nil, nil, err
 	}
 	roomFilter.Limit = searchReq.SearchCategories.RoomEvents.EventContext.AfterLimit
 	_, eventsAfter, err := snapshot.SelectContextAfterEvent(ctx, id, event.RoomID().String(), roomFilter)
 	if err != nil {
-		logrus.With(slog.Any("error", err)).Error("failed to query after context event")
+		logrus.WithError(err).Error("failed to query after context event")
 		return nil, nil, err
 	}
 	return eventsBefore, eventsAfter, err
