// Copyright 2022 The Matrix.org Foundation C.I.C.
//
// Licensed under the Apache License, Version 2.0 (the "License");
// you may not use this file except in compliance with the License.
// You may obtain a copy of the License at
//
//     http://www.apache.org/licenses/LICENSE-2.0
//
// Unless required by applicable law or agreed to in writing, software
// distributed under the License is distributed on an "AS IS" BASIS,
// WITHOUT WARRANTIES OR CONDITIONS OF ANY KIND, either express or implied.
// See the License for the specific language governing permissions and
// limitations under the License.

package routing

import (
	"context"
	"database/sql"
	"encoding/json"
	"errors"
	"fmt"
	"net/http"
	"strconv"
	"time"

	"github.com/antinvestor/gomatrixserverlib"
	"github.com/antinvestor/gomatrixserverlib/spec"
	"github.com/antinvestor/matrix/internal/caching"
	"github.com/antinvestor/matrix/internal/sqlutil"
	roomserver "github.com/antinvestor/matrix/roomserver/api"
	rstypes "github.com/antinvestor/matrix/roomserver/types"
	"github.com/antinvestor/matrix/syncapi/internal"
	"github.com/antinvestor/matrix/syncapi/storage"
	"github.com/antinvestor/matrix/syncapi/synctypes"
	"github.com/antinvestor/matrix/syncapi/types"
	userapi "github.com/antinvestor/matrix/userapi/api"
<<<<<<< HEAD
	"github.com/matrix-org/gomatrixserverlib"
	"github.com/matrix-org/gomatrixserverlib/spec"
=======
>>>>>>> 594b4b10
	"github.com/pitabwire/util"
	"github.com/sirupsen/logrus"
)

type ContextRespsonse struct {
	End          string                  `json:"end"`
	Event        *synctypes.ClientEvent  `json:"event,omitempty"`
	EventsAfter  []synctypes.ClientEvent `json:"events_after,omitempty"`
	EventsBefore []synctypes.ClientEvent `json:"events_before,omitempty"`
	Start        string                  `json:"start"`
	State        []synctypes.ClientEvent `json:"state,omitempty"`
}

func Context(
	req *http.Request, device *userapi.Device,
	rsAPI roomserver.SyncRoomserverAPI,
	syncDB storage.Database,
	roomID, eventID string,
	lazyLoadCache caching.LazyLoadCache,
) util.JSONResponse {
	snapshot, err := syncDB.NewDatabaseSnapshot(req.Context())
	if err != nil {
		return util.JSONResponse{
			Code: http.StatusInternalServerError,
			JSON: spec.InternalServerError{},
		}
	}
	var succeeded bool
	defer sqlutil.EndTransactionWithCheck(snapshot, &succeeded, &err)

	filter, err := parseRoomEventFilter(req)
	if err != nil {
		errMsg := ""
		switch err.(type) {
		case *json.InvalidUnmarshalError:
			errMsg = "unable to parse filter"
		case *strconv.NumError:
			errMsg = "unable to parse limit"
		default:
			errMsg = err.Error()
		}
		return util.JSONResponse{
			Code:    http.StatusBadRequest,
			JSON:    spec.InvalidParam(errMsg),
			Headers: nil,
		}
	}
	if filter.Rooms != nil {
		*filter.Rooms = append(*filter.Rooms, roomID)
	}

	userID, err := spec.NewUserID(device.UserID, true)
	if err != nil {
		return util.JSONResponse{
			Code: http.StatusBadRequest,
			JSON: spec.InvalidParam("Device UserID is invalid"),
		}
	}
	ctx := req.Context()
	membershipRes := roomserver.QueryMembershipForUserResponse{}
	membershipReq := roomserver.QueryMembershipForUserRequest{UserID: *userID, RoomID: roomID}
	if err = rsAPI.QueryMembershipForUser(ctx, &membershipReq, &membershipRes); err != nil {
		logrus.With(slog.Any("error", err)).Error("unable to query membership")
		return util.JSONResponse{
			Code: http.StatusInternalServerError,
			JSON: spec.InternalServerError{},
		}
	}
	if !membershipRes.RoomExists {
		return util.JSONResponse{
			Code: http.StatusForbidden,
			JSON: spec.Forbidden("room does not exist"),
		}
	}

	stateFilter := synctypes.StateFilter{
		Limit:                   filter.Limit,
		NotSenders:              filter.NotSenders,
		NotTypes:                filter.NotTypes,
		Senders:                 filter.Senders,
		Types:                   filter.Types,
		LazyLoadMembers:         filter.LazyLoadMembers,
		IncludeRedundantMembers: filter.IncludeRedundantMembers,
		NotRooms:                filter.NotRooms,
		Rooms:                   filter.Rooms,
		ContainsURL:             filter.ContainsURL,
	}

	id, requestedEvent, err := snapshot.SelectContextEvent(ctx, roomID, eventID)
	if err != nil {
		if errors.Is(err, sql.ErrNoRows) {
			return util.JSONResponse{
				Code: http.StatusNotFound,
				JSON: spec.NotFound(fmt.Sprintf("Event %s not found", eventID)),
			}
		}
		logrus.With(slog.Any("error", err)).With("eventID", eventID).Error("unable to find requested event")
		return util.JSONResponse{
			Code: http.StatusInternalServerError,
			JSON: spec.InternalServerError{},
		}
	}

	// verify the user is allowed to see the context for this room/event
	startTime := time.Now()
	filteredEvents, err := internal.ApplyHistoryVisibilityFilter(ctx, snapshot, rsAPI, []*rstypes.HeaderedEvent{&requestedEvent}, nil, *userID, "context")
	if err != nil {
		logrus.With(slog.Any("error", err)).Error("unable to apply history visibility filter")
		return util.JSONResponse{
			Code: http.StatusInternalServerError,
			JSON: spec.InternalServerError{},
		}
	}
	logrus.WithFields(logrus.Fields{
		"duration": time.Since(startTime),
		"room_id":  roomID,
	}).Debug("applied history visibility (context)")
	if len(filteredEvents) == 0 {
		return util.JSONResponse{
			Code: http.StatusForbidden,
			JSON: spec.Forbidden("User is not allowed to query context"),
		}
	}

	// Limit is split up for before/after events
	if filter.Limit > 1 {
		filter.Limit = filter.Limit / 2
	}

	eventsBefore, err := snapshot.SelectContextBeforeEvent(ctx, id, roomID, filter)
	if err != nil && !errors.Is(err, sql.ErrNoRows) {
		logrus.With(slog.Any("error", err)).Error("unable to fetch before events")
		return util.JSONResponse{
			Code: http.StatusInternalServerError,
			JSON: spec.InternalServerError{},
		}
	}

	_, eventsAfter, err := snapshot.SelectContextAfterEvent(ctx, id, roomID, filter)
	if err != nil && !errors.Is(err, sql.ErrNoRows) {
		logrus.With(slog.Any("error", err)).Error("unable to fetch after events")
		return util.JSONResponse{
			Code: http.StatusInternalServerError,
			JSON: spec.InternalServerError{},
		}
	}

	startTime = time.Now()
	eventsBeforeFiltered, eventsAfterFiltered, err := applyHistoryVisibilityOnContextEvents(ctx, snapshot, rsAPI, eventsBefore, eventsAfter, *userID)
	if err != nil {
		logrus.With(slog.Any("error", err)).Error("unable to apply history visibility filter")
		return util.JSONResponse{
			Code: http.StatusInternalServerError,
			JSON: spec.InternalServerError{},
		}
	}

	logrus.WithFields(logrus.Fields{
		"duration": time.Since(startTime),
		"room_id":  roomID,
	}).Debug("applied history visibility (context eventsBefore/eventsAfter)")

	// TODO: Get the actual state at the last event returned by SelectContextAfterEvent
	state, err := snapshot.CurrentState(ctx, roomID, &stateFilter, nil)
	if err != nil {
		logrus.With(slog.Any("error", err)).Error("unable to fetch current room state")
		return util.JSONResponse{
			Code: http.StatusInternalServerError,
			JSON: spec.InternalServerError{},
		}
	}

	eventsBeforeClient := synctypes.ToClientEvents(gomatrixserverlib.ToPDUs(eventsBeforeFiltered), synctypes.FormatAll, func(roomID spec.RoomID, senderID spec.SenderID) (*spec.UserID, error) {
		return rsAPI.QueryUserIDForSender(ctx, roomID, senderID)
	})
	eventsAfterClient := synctypes.ToClientEvents(gomatrixserverlib.ToPDUs(eventsAfterFiltered), synctypes.FormatAll, func(roomID spec.RoomID, senderID spec.SenderID) (*spec.UserID, error) {
		return rsAPI.QueryUserIDForSender(ctx, roomID, senderID)
	})

	newState := state
	if filter.LazyLoadMembers {
		allEvents := append(eventsBeforeFiltered, eventsAfterFiltered...)
		allEvents = append(allEvents, &requestedEvent)
		evs := synctypes.ToClientEvents(gomatrixserverlib.ToPDUs(allEvents), synctypes.FormatAll, func(roomID spec.RoomID, senderID spec.SenderID) (*spec.UserID, error) {
			return rsAPI.QueryUserIDForSender(ctx, roomID, senderID)
		})
		newState, err = applyLazyLoadMembers(ctx, device, snapshot, roomID, evs, lazyLoadCache)
		if err != nil {
			logrus.With(slog.Any("error", err)).Error("unable to load membership events")
			return util.JSONResponse{
				Code: http.StatusInternalServerError,
				JSON: spec.InternalServerError{},
			}
		}
	}

	ev := synctypes.ToClientEventDefault(func(roomID spec.RoomID, senderID spec.SenderID) (*spec.UserID, error) {
		return rsAPI.QueryUserIDForSender(ctx, roomID, senderID)
	}, requestedEvent)
	response := ContextRespsonse{
		Event:        &ev,
		EventsAfter:  eventsAfterClient,
		EventsBefore: eventsBeforeClient,
		State: synctypes.ToClientEvents(gomatrixserverlib.ToPDUs(newState), synctypes.FormatAll, func(roomID spec.RoomID, senderID spec.SenderID) (*spec.UserID, error) {
			return rsAPI.QueryUserIDForSender(ctx, roomID, senderID)
		}),
	}

	if len(response.State) > filter.Limit {
		response.State = response.State[len(response.State)-filter.Limit:]
	}
	start, end, err := getStartEnd(ctx, snapshot, eventsBefore, eventsAfter)
	if err == nil {
		response.End = end.String()
		response.Start = start.String()
	}
	succeeded = true
	return util.JSONResponse{
		Code: http.StatusOK,
		JSON: response,
	}
}

// applyHistoryVisibilityOnContextEvents is a helper function to avoid roundtrips to the roomserver
// by combining the events before and after the context event. Returns the filtered events,
// and an error, if any.
func applyHistoryVisibilityOnContextEvents(
	ctx context.Context, snapshot storage.DatabaseTransaction, rsAPI roomserver.SyncRoomserverAPI,
	eventsBefore, eventsAfter []*rstypes.HeaderedEvent,
	userID spec.UserID,
) (filteredBefore, filteredAfter []*rstypes.HeaderedEvent, err error) {
	eventIDsBefore := make(map[string]struct{}, len(eventsBefore))
	eventIDsAfter := make(map[string]struct{}, len(eventsAfter))

	// Remember before/after eventIDs, so we can restore them
	// after applying history visibility checks
	for _, ev := range eventsBefore {
		eventIDsBefore[ev.EventID()] = struct{}{}
	}
	for _, ev := range eventsAfter {
		eventIDsAfter[ev.EventID()] = struct{}{}
	}

	allEvents := append(eventsBefore, eventsAfter...)
	filteredEvents, err := internal.ApplyHistoryVisibilityFilter(ctx, snapshot, rsAPI, allEvents, nil, userID, "context")
	if err != nil {
		return nil, nil, err
	}

	// "Restore" events in the correct context
	for _, ev := range filteredEvents {
		if _, ok := eventIDsBefore[ev.EventID()]; ok {
			filteredBefore = append(filteredBefore, ev)
		}
		if _, ok := eventIDsAfter[ev.EventID()]; ok {
			filteredAfter = append(filteredAfter, ev)
		}
	}
	return filteredBefore, filteredAfter, nil
}

func getStartEnd(ctx context.Context, snapshot storage.DatabaseTransaction, startEvents, endEvents []*rstypes.HeaderedEvent) (start, end types.TopologyToken, err error) {
	if len(startEvents) > 0 {
		start, err = snapshot.EventPositionInTopology(ctx, startEvents[0].EventID())
		if err != nil {
			return
		}
	}
	if len(endEvents) > 0 {
		end, err = snapshot.EventPositionInTopology(ctx, endEvents[0].EventID())
	}
	return
}

func applyLazyLoadMembers(
	ctx context.Context,
	device *userapi.Device,
	snapshot storage.DatabaseTransaction,
	roomID string,
	events []synctypes.ClientEvent,
	lazyLoadCache caching.LazyLoadCache,
) ([]*rstypes.HeaderedEvent, error) {
	eventSenders := make(map[string]struct{})
	// get members who actually send an event
	for _, e := range events {
		// Don't add membership events the client should already know about
		if _, cached := lazyLoadCache.IsLazyLoadedUserCached(ctx, device, e.RoomID, e.Sender); cached {
			continue
		}
		eventSenders[e.Sender] = struct{}{}
	}

	wantUsers := make([]string, 0, len(eventSenders))
	for userID := range eventSenders {
		wantUsers = append(wantUsers, userID)
	}

	// Query missing membership events
	filter := synctypes.DefaultStateFilter()
	filter.Senders = &wantUsers
	filter.Types = &[]string{spec.MRoomMember}
	memberships, err := snapshot.GetStateEventsForRoom(ctx, roomID, &filter)
	if err != nil {
		return nil, err
	}

	// cache the membership events
	for _, membership := range memberships {
		_ = lazyLoadCache.StoreLazyLoadedUser(ctx, device, roomID, *membership.StateKey(), membership.EventID())
	}

	return memberships, nil
}

func parseRoomEventFilter(req *http.Request) (*synctypes.RoomEventFilter, error) {
	// Default room filter
	filter := &synctypes.RoomEventFilter{Limit: 10}

	l := req.URL.Query().Get("limit")
	f := req.URL.Query().Get("filter")
	if l != "" {
		limit, err := strconv.Atoi(l)
		if err != nil {
			return nil, err
		}
		// NOTSPEC: feels like a good idea to have an upper bound limit
		if limit > 100 {
			limit = 100
		}
		filter.Limit = limit
	}
	if f != "" {
		if err := json.Unmarshal([]byte(f), &filter); err != nil {
			return nil, err
		}
	}

	return filter, nil
}<|MERGE_RESOLUTION|>--- conflicted
+++ resolved
@@ -35,11 +35,6 @@
 	"github.com/antinvestor/matrix/syncapi/synctypes"
 	"github.com/antinvestor/matrix/syncapi/types"
 	userapi "github.com/antinvestor/matrix/userapi/api"
-<<<<<<< HEAD
-	"github.com/matrix-org/gomatrixserverlib"
-	"github.com/matrix-org/gomatrixserverlib/spec"
-=======
->>>>>>> 594b4b10
 	"github.com/pitabwire/util"
 	"github.com/sirupsen/logrus"
 )
@@ -102,7 +97,7 @@
 	membershipRes := roomserver.QueryMembershipForUserResponse{}
 	membershipReq := roomserver.QueryMembershipForUserRequest{UserID: *userID, RoomID: roomID}
 	if err = rsAPI.QueryMembershipForUser(ctx, &membershipReq, &membershipRes); err != nil {
-		logrus.With(slog.Any("error", err)).Error("unable to query membership")
+		logrus.WithError(err).Error("unable to query membership")
 		return util.JSONResponse{
 			Code: http.StatusInternalServerError,
 			JSON: spec.InternalServerError{},
@@ -136,7 +131,7 @@
 				JSON: spec.NotFound(fmt.Sprintf("Event %s not found", eventID)),
 			}
 		}
-		logrus.With(slog.Any("error", err)).With("eventID", eventID).Error("unable to find requested event")
+		logrus.WithError(err).WithField("eventID", eventID).Error("unable to find requested event")
 		return util.JSONResponse{
 			Code: http.StatusInternalServerError,
 			JSON: spec.InternalServerError{},
@@ -147,7 +142,7 @@
 	startTime := time.Now()
 	filteredEvents, err := internal.ApplyHistoryVisibilityFilter(ctx, snapshot, rsAPI, []*rstypes.HeaderedEvent{&requestedEvent}, nil, *userID, "context")
 	if err != nil {
-		logrus.With(slog.Any("error", err)).Error("unable to apply history visibility filter")
+		logrus.WithError(err).Error("unable to apply history visibility filter")
 		return util.JSONResponse{
 			Code: http.StatusInternalServerError,
 			JSON: spec.InternalServerError{},
@@ -171,7 +166,7 @@
 
 	eventsBefore, err := snapshot.SelectContextBeforeEvent(ctx, id, roomID, filter)
 	if err != nil && !errors.Is(err, sql.ErrNoRows) {
-		logrus.With(slog.Any("error", err)).Error("unable to fetch before events")
+		logrus.WithError(err).Error("unable to fetch before events")
 		return util.JSONResponse{
 			Code: http.StatusInternalServerError,
 			JSON: spec.InternalServerError{},
@@ -180,7 +175,7 @@
 
 	_, eventsAfter, err := snapshot.SelectContextAfterEvent(ctx, id, roomID, filter)
 	if err != nil && !errors.Is(err, sql.ErrNoRows) {
-		logrus.With(slog.Any("error", err)).Error("unable to fetch after events")
+		logrus.WithError(err).Error("unable to fetch after events")
 		return util.JSONResponse{
 			Code: http.StatusInternalServerError,
 			JSON: spec.InternalServerError{},
@@ -190,7 +185,7 @@
 	startTime = time.Now()
 	eventsBeforeFiltered, eventsAfterFiltered, err := applyHistoryVisibilityOnContextEvents(ctx, snapshot, rsAPI, eventsBefore, eventsAfter, *userID)
 	if err != nil {
-		logrus.With(slog.Any("error", err)).Error("unable to apply history visibility filter")
+		logrus.WithError(err).Error("unable to apply history visibility filter")
 		return util.JSONResponse{
 			Code: http.StatusInternalServerError,
 			JSON: spec.InternalServerError{},
@@ -205,7 +200,7 @@
 	// TODO: Get the actual state at the last event returned by SelectContextAfterEvent
 	state, err := snapshot.CurrentState(ctx, roomID, &stateFilter, nil)
 	if err != nil {
-		logrus.With(slog.Any("error", err)).Error("unable to fetch current room state")
+		logrus.WithError(err).Error("unable to fetch current room state")
 		return util.JSONResponse{
 			Code: http.StatusInternalServerError,
 			JSON: spec.InternalServerError{},
@@ -228,7 +223,7 @@
 		})
 		newState, err = applyLazyLoadMembers(ctx, device, snapshot, roomID, evs, lazyLoadCache)
 		if err != nil {
-			logrus.With(slog.Any("error", err)).Error("unable to load membership events")
+			logrus.WithError(err).Error("unable to load membership events")
 			return util.JSONResponse{
 				Code: http.StatusInternalServerError,
 				JSON: spec.InternalServerError{},
