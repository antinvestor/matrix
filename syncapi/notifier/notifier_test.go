--- conflicted
+++ resolved
@@ -27,10 +27,6 @@
 	rstypes "github.com/antinvestor/matrix/roomserver/types"
 	"github.com/antinvestor/matrix/syncapi/types"
 	userapi "github.com/antinvestor/matrix/userapi/api"
-<<<<<<< HEAD
-	"github.com/matrix-org/gomatrixserverlib/spec"
-=======
->>>>>>> 594b4b10
 	"github.com/pitabwire/util"
 )
 
@@ -141,7 +137,7 @@
 	go func() {
 		pos, err := waitForEvents(n, newTestSyncRequest(bob, bobDev, syncPositionBefore))
 		if err != nil {
-			t.Error("TestNewEventAndJoinedToRoom error: %s", err)
+			t.Errorf("TestNewEventAndJoinedToRoom error: %s", err)
 		}
 		mustEqualPositions(t, pos, syncPositionAfter)
 		wg.Done()
@@ -207,7 +203,7 @@
 	go func() {
 		pos, err := waitForEvents(n, newTestSyncRequest(bob, bobDev, syncPositionBefore))
 		if err != nil {
-			t.Error("TestNewInviteEventForUser error: %s", err)
+			t.Errorf("TestNewInviteEventForUser error: %s", err)
 		}
 		mustEqualPositions(t, pos, syncPositionAfter)
 		wg.Done()
@@ -236,7 +232,7 @@
 	go func() {
 		pos, err := waitForEvents(n, newTestSyncRequest(bob, bobDev, syncPositionAfter))
 		if err != nil {
-			t.Error("TestNewInviteEventForUser error: %v", err)
+			t.Errorf("TestNewInviteEventForUser error: %v", err)
 		}
 		mustEqualPositions(t, pos, syncPositionNewEDU)
 		wg.Done()
@@ -264,7 +260,7 @@
 	poll := func() {
 		pos, err := waitForEvents(n, newTestSyncRequest(bob, bobDev, syncPositionBefore))
 		if err != nil {
-			t.Error("TestMultipleRequestWakeup error: %s", err)
+			t.Errorf("TestMultipleRequestWakeup error: %s", err)
 		}
 		mustEqualPositions(t, pos, syncPositionAfter)
 		wg.Done()
@@ -282,7 +278,7 @@
 
 	numWaiting := stream.NumWaiting()
 	if numWaiting != 0 {
-		t.Error("TestMultipleRequestWakeup NumWaiting() want 0, got %d", numWaiting)
+		t.Errorf("TestMultipleRequestWakeup NumWaiting() want 0, got %d", numWaiting)
 	}
 }
 
@@ -303,7 +299,7 @@
 	go func() {
 		pos, err := waitForEvents(n, newTestSyncRequest(bob, bobDev, syncPositionBefore))
 		if err != nil {
-			t.Error("TestNewEventAndWasPreviouslyJoinedToRoom error: %s", err)
+			t.Errorf("TestNewEventAndWasPreviouslyJoinedToRoom error: %s", err)
 		}
 		mustEqualPositions(t, pos, syncPositionAfter)
 		leaveWG.Done()
@@ -320,7 +316,7 @@
 	go func() {
 		pos, err := waitForEvents(n, newTestSyncRequest(alice, aliceDev, syncPositionAfter))
 		if err != nil {
-			t.Error("TestNewEventAndWasPreviouslyJoinedToRoom error: %s", err)
+			t.Errorf("TestNewEventAndWasPreviouslyJoinedToRoom error: %s", err)
 		}
 		mustEqualPositions(t, pos, syncPositionAfter2)
 		aliceWG.Done()
@@ -330,7 +326,7 @@
 		// this should timeout with an error (but the main goroutine won't wait for the timeout explicitly)
 		_, err := waitForEvents(n, newTestSyncRequest(bob, bobDev, syncPositionAfter))
 		if err == nil {
-			t.Error("TestNewEventAndWasPreviouslyJoinedToRoom expect error but got nil")
+			t.Errorf("TestNewEventAndWasPreviouslyJoinedToRoom expect error but got nil")
 		}
 	}()
 
