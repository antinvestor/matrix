--- conflicted
+++ resolved
@@ -13,11 +13,6 @@
 	"github.com/antinvestor/gomatrixserverlib/spec"
 	"github.com/antinvestor/matrix/internal/eventutil"
 	"github.com/antinvestor/matrix/roomserver/api"
-<<<<<<< HEAD
-	"github.com/matrix-org/gomatrixserverlib"
-	"github.com/matrix-org/gomatrixserverlib/spec"
-=======
->>>>>>> 594b4b10
 	"github.com/pitabwire/util"
 	"github.com/sirupsen/logrus"
 	"github.com/tidwall/gjson"
@@ -1849,7 +1844,7 @@
 				return nil, rErr
 			}
 			if roomInfo == nil {
-				logrus.Warn("missing room info for %s, there will be missing users in the response", roomID.String())
+				logrus.Warnf("missing room info for %s, there will be missing users in the response", roomID.String())
 				continue
 			}
 			roomNID = roomInfo.RoomNID
@@ -2001,7 +1996,7 @@
 
 	eventIDMap, err := d.EventIDs(ctx, qryEventNIDs)
 	if err != nil {
-		logrus.With(slog.Any("error", err)).Error("unable to map eventNIDs to eventIDs")
+		logrus.WithError(err).Error("unable to map eventNIDs to eventIDs")
 		return nil, 0, err
 	}
 	if len(eventIDMap) != len(qryEventNIDs) {
@@ -2011,7 +2006,7 @@
 	// Get a map from EventStateKeyNID to userID
 	userNIDMap, err := d.EventStateKeys(ctx, qryStateKeyNIDs)
 	if err != nil {
-		logrus.With(slog.Any("error", err)).Error("unable to map userNIDs to userIDs")
+		logrus.WithError(err).Error("unable to map userNIDs to userIDs")
 		return nil, 0, err
 	}
 
@@ -2026,7 +2021,7 @@
 				return nil, 0, err
 			}
 			if len(roomIDs) == 0 || len(roomIDs) > 1 {
-				logrus.Warn("unable to map roomNID %d to a roomID, was this room deleted?", roomNID)
+				logrus.Warnf("unable to map roomNID %d to a roomID, was this room deleted?", roomNID)
 				continue
 			}
 			roomNIDIDCache[reports[i].RoomNID] = roomIDs[0]
@@ -2055,7 +2050,7 @@
 	// Get a map from EventStateKeyNID to userID
 	userNIDMap, err := d.EventStateKeys(ctx, []types.EventStateKeyNID{report.ReportingUserNID, report.SenderNID})
 	if err != nil {
-		logrus.With(slog.Any("error", err)).Error("unable to map userNIDs to userIDs")
+		logrus.WithError(err).Error("unable to map userNIDs to userIDs")
 		return report, err
 	}
 
@@ -2079,7 +2074,7 @@
 
 	eventIDMap, err := d.EventIDs(ctx, []types.EventNID{report.EventNID})
 	if err != nil {
-		logrus.With(slog.Any("error", err)).Error("unable to map eventNIDs to eventIDs")
+		logrus.WithError(err).Error("unable to map eventNIDs to eventIDs")
 		return report, err
 	}
 	if len(eventIDMap) != 1 {
