// Copyright 2023 The Matrix.org Foundation C.I.C.
//
// Licensed under the Apache License, Version 2.0 (the "License");
// you may not use this file except in compliance with the License.
// You may obtain a copy of the License at
//
//     http://www.apache.org/licenses/LICENSE-2.0
//
// Unless required by applicable law or agreed to in writing, software
// distributed under the License is distributed on an "AS IS" BASIS,
// WITHOUT WARRANTIES OR CONDITIONS OF ANY KIND, either express or implied.
// See the License for the specific language governing permissions and
// limitations under the License.

package query

import (
	"context"
	"encoding/json"
	"errors"
	"fmt"
	"sort"

	"github.com/antinvestor/gomatrixserverlib"
	"github.com/antinvestor/gomatrixserverlib/fclient"
	"github.com/antinvestor/gomatrixserverlib/spec"
	fs "github.com/antinvestor/matrix/federationapi/api"
	roomserver "github.com/antinvestor/matrix/roomserver/api"
	"github.com/antinvestor/matrix/roomserver/types"
	userapi "github.com/antinvestor/matrix/userapi/api"
<<<<<<< HEAD
	"github.com/matrix-org/gomatrixserverlib"
	"github.com/matrix-org/gomatrixserverlib/fclient"
	"github.com/matrix-org/gomatrixserverlib/spec"
=======
>>>>>>> 594b4b10
	"github.com/pitabwire/util"
	"github.com/tidwall/gjson"
)

// Traverse the room hierarchy using the provided walker up to the provided limit,
// returning a new walker which can be used to fetch the next page.
//
// If limit is -1, this is treated as no limit, and the entire hierarchy will be traversed.
//
// If returned walker is nil, then there are no more rooms left to traverse. This method does not modify the provided walker, so it
// can be cached.
func (querier *Queryer) QueryNextRoomHierarchyPage(ctx context.Context, walker roomserver.RoomHierarchyWalker, limit int) (
	[]fclient.RoomHierarchyRoom,
	[]string,
	*roomserver.RoomHierarchyWalker,
	error,
) {
	if authorised, _, _ := authorised(ctx, querier, walker.Caller, walker.RootRoomID, nil); !authorised {
		return nil, []string{walker.RootRoomID.String()}, nil, roomserver.ErrRoomUnknownOrNotAllowed{Err: fmt.Errorf("room is unknown/forbidden")}
	}

	discoveredRooms := []fclient.RoomHierarchyRoom{}

	// Copy unvisited and processed to avoid modifying original walker (which is typically in cache)
	unvisited := make([]roomserver.RoomHierarchyWalkerQueuedRoom, len(walker.Unvisited))
	copy(unvisited, walker.Unvisited)
	processed := walker.Processed.Copy()
	inaccessible := []string{}

	// Depth first -> stack data structure
	for len(unvisited) > 0 {
		if len(discoveredRooms) >= limit && limit != -1 {
			break
		}

		// If the context is canceled, we might still have discovered rooms
		// return them to the client and let the client know there _may_ be more rooms.
		if errors.Is(ctx.Err(), context.Canceled) {
			break
		}

		// pop the stack
		queuedRoom := unvisited[len(unvisited)-1]
		unvisited = unvisited[:len(unvisited)-1]
		// If this room has already been processed, skip.
		// If this room exceeds the specified depth, skip.
		if processed.Contains(queuedRoom.RoomID) || (walker.MaxDepth > 0 && queuedRoom.Depth > walker.MaxDepth) {
			continue
		}

		// Mark this room as processed.
		processed.Add(queuedRoom.RoomID)

		// if this room is not a space room, skip.
		var roomType string
		create := stateEvent(ctx, querier, queuedRoom.RoomID, spec.MRoomCreate, "")
		if create != nil {
			var createContent gomatrixserverlib.CreateContent
			err := json.Unmarshal(create.Content(), &createContent)
			if err != nil {
				util.GetLogger(ctx).With(slog.Any("error", err)).With("create_content", create.Content()).Warn("failed to unmarshal m.room.create event")
			}
			roomType = createContent.RoomType
		}

		// Collect rooms/events to send back (either locally or fetched via federation)
		var discoveredChildEvents []fclient.RoomHierarchyStrippedEvent

		// If we know about this room and the caller is authorised (joined/world_readable) then pull
		// events locally
		roomExists := roomExists(ctx, querier, queuedRoom.RoomID)
		if !roomExists {
			// attempt to query this room over federation, as either we've never heard of it before
			// or we've left it and hence are not authorised (but info may be exposed regardless)
			fedRes := federatedRoomInfo(ctx, querier, walker.Caller, walker.SuggestedOnly, queuedRoom.RoomID, queuedRoom.Vias)
			if fedRes != nil {
				discoveredChildEvents = fedRes.Room.ChildrenState
				discoveredRooms = append(discoveredRooms, fedRes.Room)
				if len(fedRes.Children) > 0 {
					discoveredRooms = append(discoveredRooms, fedRes.Children...)
				}
				// mark this room as a space room as the federated server responded.
				// we need to do this so we add the children of this room to the unvisited stack
				// as these children may be rooms we do know about.
				roomType = spec.MSpace
			}
		} else if authorised, isJoinedOrInvited, allowedRoomIDs := authorised(ctx, querier, walker.Caller, queuedRoom.RoomID, queuedRoom.ParentRoomID); authorised {
			// Get all `m.space.child` state events for this room
			events, err := childReferences(ctx, querier, walker.SuggestedOnly, queuedRoom.RoomID)
			if err != nil {
				util.GetLogger(ctx).With(slog.Any("error", err)).With("room_id", queuedRoom.RoomID).Error("failed to extract references for room")
				continue
			}
			discoveredChildEvents = events

			pubRoom := publicRoomsChunk(ctx, querier, queuedRoom.RoomID)

			if pubRoom == nil {
				util.GetLogger(ctx).With("room_id", queuedRoom.RoomID).Debug("unable to get publicRoomsChunk")
				continue
			}

			discoveredRooms = append(discoveredRooms, fclient.RoomHierarchyRoom{
				PublicRoom:     *pubRoom,
				RoomType:       roomType,
				ChildrenState:  events,
				AllowedRoomIDs: allowedRoomIDs,
			})
			// don't walk children if the user is not joined/invited to the space
			if !isJoinedOrInvited {
				continue
			}
		} else if !authorised {
			inaccessible = append(inaccessible, queuedRoom.RoomID.String())
			continue
		} else {
			// room exists but user is not authorised
			continue
		}

		// don't walk the children
		// if the parent is not a space room
		if roomType != spec.MSpace {
			continue
		}

		// For each referenced room ID in the child events being returned to the caller
		// add the room ID to the queue of unvisited rooms. Loop from the beginning.
		// We need to invert the order here because the child events are lo->hi on the timestamp,
		// so we need to ensure we pop in the same lo->hi order, which won't be the case if we
		// insert the highest timestamp last in a stack.
	extendQueueLoop:
		for i := len(discoveredChildEvents) - 1; i >= 0; i-- {
			spaceContent := struct {
				Via []string `json:"via"`
			}{}
			ev := discoveredChildEvents[i]
			_ = json.Unmarshal(ev.Content, &spaceContent)

			childRoomID, err := spec.NewRoomID(ev.StateKey)

			if err != nil {
				util.GetLogger(ctx).With(slog.Any("error", err)).With("invalid_room_id", ev.StateKey).With("parent_room_id", queuedRoom.RoomID).Warn("Invalid room ID in m.space.child state event")
			} else {
				// Make sure not to queue inaccessible rooms
				for _, inaccessibleRoomID := range inaccessible {
					if inaccessibleRoomID == childRoomID.String() {
						continue extendQueueLoop
					}
				}
				unvisited = append(unvisited, roomserver.RoomHierarchyWalkerQueuedRoom{
					RoomID:       *childRoomID,
					ParentRoomID: &queuedRoom.RoomID,
					Depth:        queuedRoom.Depth + 1,
					Vias:         spaceContent.Via,
				})
			}
		}
	}

	if len(unvisited) == 0 {
		// If no more rooms to walk, then don't return a walker for future pages
		return discoveredRooms, inaccessible, nil, nil
	} else {
		// If there are more rooms to walk, then return a new walker to resume walking from (for querying more pages)
		newWalker := roomserver.RoomHierarchyWalker{
			RootRoomID:    walker.RootRoomID,
			Caller:        walker.Caller,
			SuggestedOnly: walker.SuggestedOnly,
			MaxDepth:      walker.MaxDepth,
			Unvisited:     unvisited,
			Processed:     processed,
		}

		return discoveredRooms, inaccessible, &newWalker, nil
	}

}

// authorised returns true iff the user is joined this room or the room is world_readable
func authorised(ctx context.Context, querier *Queryer, caller types.DeviceOrServerName, roomID spec.RoomID, parentRoomID *spec.RoomID) (authed, isJoinedOrInvited bool, resultAllowedRoomIDs []string) {
	if clientCaller := caller.Device(); clientCaller != nil {
		return authorisedUser(ctx, querier, clientCaller, roomID, parentRoomID)
	}
	if serverCaller := caller.ServerName(); serverCaller != nil {
		authed, resultAllowedRoomIDs = authorisedServer(ctx, querier, roomID, *serverCaller)
		return authed, false, resultAllowedRoomIDs
	}
	return false, false, resultAllowedRoomIDs
}

// authorisedServer returns true iff the server is joined this room or the room is world_readable, public, or knockable
func authorisedServer(ctx context.Context, querier *Queryer, roomID spec.RoomID, callerServerName spec.ServerName) (bool, []string) {
	// Check history visibility / join rules first
	hisVisTuple := gomatrixserverlib.StateKeyTuple{
		EventType: spec.MRoomHistoryVisibility,
		StateKey:  "",
	}
	joinRuleTuple := gomatrixserverlib.StateKeyTuple{
		EventType: spec.MRoomJoinRules,
		StateKey:  "",
	}
	var queryRoomRes roomserver.QueryCurrentStateResponse
	err := querier.QueryCurrentState(ctx, &roomserver.QueryCurrentStateRequest{
		RoomID: roomID.String(),
		StateTuples: []gomatrixserverlib.StateKeyTuple{
			hisVisTuple, joinRuleTuple,
		},
	}, &queryRoomRes)
	if err != nil {
		util.GetLogger(ctx).With(slog.Any("error", err)).Error("failed to QueryCurrentState")
		return false, []string{}
	}
	hisVisEv := queryRoomRes.StateEvents[hisVisTuple]
	if hisVisEv != nil {
		hisVis, _ := hisVisEv.HistoryVisibility()
		if hisVis == "world_readable" {
			return true, []string{}
		}
	}

	// check if this room is a restricted room and if so, we need to check if the server is joined to an allowed room ID
	// in addition to the actual room ID (but always do the actual one first as it's quicker in the common case)
	allowJoinedToRoomIDs := []spec.RoomID{roomID}
	joinRuleEv := queryRoomRes.StateEvents[joinRuleTuple]

	if joinRuleEv != nil {
		rule, ruleErr := joinRuleEv.JoinRule()
		if ruleErr != nil {
			util.GetLogger(ctx).WithError(ruleErr).With("parent_room_id", roomID).Warn("failed to get join rule")
			return false, []string{}
		}

		if rule == spec.Public || rule == spec.Knock {
			return true, []string{}
		}

		if rule == spec.Restricted || rule == spec.KnockRestricted {
			allowJoinedToRoomIDs = append(allowJoinedToRoomIDs, restrictedJoinRuleAllowedRooms(ctx, joinRuleEv)...)
		}
	}

	// check if server is joined to any allowed room
	resultAllowedRoomIDs := make([]string, 0, len(allowJoinedToRoomIDs))
	for _, allowedRoomID := range allowJoinedToRoomIDs {
		resultAllowedRoomIDs = append(resultAllowedRoomIDs, allowedRoomID.String())
	}
	for _, allowedRoomID := range allowJoinedToRoomIDs {
		var queryRes fs.QueryJoinedHostServerNamesInRoomResponse
		err = querier.FSAPI.QueryJoinedHostServerNamesInRoom(ctx, &fs.QueryJoinedHostServerNamesInRoomRequest{
			RoomID: allowedRoomID.String(),
		}, &queryRes)
		if err != nil {
			util.GetLogger(ctx).With(slog.Any("error", err)).Error("failed to QueryJoinedHostServerNamesInRoom")
			continue
		}
		for _, srv := range queryRes.ServerNames {
			if srv == callerServerName {
				return true, resultAllowedRoomIDs[1:]
			}
		}
	}

	return false, resultAllowedRoomIDs[1:]
}

// authorisedUser returns true iff the user is invited/joined this room or the room is world_readable
// or if the room has a public or knock join rule.
// Failing that, if the room has a restricted join rule and belongs to the space parent listed, it will return true.
func authorisedUser(ctx context.Context, querier *Queryer, clientCaller *userapi.Device, roomID spec.RoomID, parentRoomID *spec.RoomID) (authed bool, isJoinedOrInvited bool, resultAllowedRoomIDs []string) {
	hisVisTuple := gomatrixserverlib.StateKeyTuple{
		EventType: spec.MRoomHistoryVisibility,
		StateKey:  "",
	}
	joinRuleTuple := gomatrixserverlib.StateKeyTuple{
		EventType: spec.MRoomJoinRules,
		StateKey:  "",
	}
	roomMemberTuple := gomatrixserverlib.StateKeyTuple{
		EventType: spec.MRoomMember,
		StateKey:  clientCaller.UserID,
	}
	var queryRes roomserver.QueryCurrentStateResponse
	err := querier.QueryCurrentState(ctx, &roomserver.QueryCurrentStateRequest{
		RoomID: roomID.String(),
		StateTuples: []gomatrixserverlib.StateKeyTuple{
			hisVisTuple, joinRuleTuple, roomMemberTuple,
		},
	}, &queryRes)
	if err != nil {
		util.GetLogger(ctx).With(slog.Any("error", err)).Error("failed to QueryCurrentState")
		return false, false, resultAllowedRoomIDs
	}
	memberEv := queryRes.StateEvents[roomMemberTuple]
	if memberEv != nil {
		membership, _ := memberEv.Membership()
		if membership == spec.Join || membership == spec.Invite {
			return true, true, resultAllowedRoomIDs
		}
	}
	hisVisEv := queryRes.StateEvents[hisVisTuple]
	if hisVisEv != nil {
		hisVis, _ := hisVisEv.HistoryVisibility()
		if hisVis == "world_readable" {
			return true, false, resultAllowedRoomIDs
		}
	}
	joinRuleEv := queryRes.StateEvents[joinRuleTuple]
	if parentRoomID != nil && joinRuleEv != nil {
		var allowed bool
		rule, ruleErr := joinRuleEv.JoinRule()
		if ruleErr != nil {
			util.GetLogger(ctx).WithError(ruleErr).With("parent_room_id", parentRoomID).Warn("failed to get join rule")
		} else if rule == spec.Public || rule == spec.Knock {
			allowed = true
		} else if rule == spec.Restricted {
			allowedRoomIDs := restrictedJoinRuleAllowedRooms(ctx, joinRuleEv)
			// check parent is in the allowed set
			for _, a := range allowedRoomIDs {
				resultAllowedRoomIDs = append(resultAllowedRoomIDs, a.String())
				if *parentRoomID == a {
					allowed = true
					break
				}
			}
		}
		if allowed {
			// ensure caller is joined to the parent room
			var queryRes2 roomserver.QueryCurrentStateResponse
			err = querier.QueryCurrentState(ctx, &roomserver.QueryCurrentStateRequest{
				RoomID: parentRoomID.String(),
				StateTuples: []gomatrixserverlib.StateKeyTuple{
					roomMemberTuple,
				},
			}, &queryRes2)
			if err != nil {
				util.GetLogger(ctx).With(slog.Any("error", err)).With("parent_room_id", parentRoomID).Warn("failed to check user is joined to parent room")
			} else {
				memberEv = queryRes2.StateEvents[roomMemberTuple]
				if memberEv != nil {
					membership, _ := memberEv.Membership()
					if membership == spec.Join {
						return true, false, resultAllowedRoomIDs
					}
				}
			}
		}
	}
	return false, false, resultAllowedRoomIDs
}

// helper function to fetch a state event
func stateEvent(ctx context.Context, querier *Queryer, roomID spec.RoomID, evType, stateKey string) *types.HeaderedEvent {
	var queryRes roomserver.QueryCurrentStateResponse
	tuple := gomatrixserverlib.StateKeyTuple{
		EventType: evType,
		StateKey:  stateKey,
	}
	err := querier.QueryCurrentState(ctx, &roomserver.QueryCurrentStateRequest{
		RoomID:      roomID.String(),
		StateTuples: []gomatrixserverlib.StateKeyTuple{tuple},
	}, &queryRes)
	if err != nil {
		return nil
	}
	return queryRes.StateEvents[tuple]
}

// returns true if the current server is participating in the provided room
func roomExists(ctx context.Context, querier *Queryer, roomID spec.RoomID) bool {
	var queryRes roomserver.QueryServerJoinedToRoomResponse
	err := querier.QueryServerJoinedToRoom(ctx, &roomserver.QueryServerJoinedToRoomRequest{
		RoomID:     roomID.String(),
		ServerName: querier.Cfg.Global.ServerName,
	}, &queryRes)
	if err != nil {
		util.GetLogger(ctx).With(slog.Any("error", err)).Error("failed to QueryServerJoinedToRoom")
		return false
	}
	// if the room exists but we aren't in the room then we might have stale data so we want to fetch
	// it fresh via federation
	return queryRes.RoomExists && queryRes.IsInRoom
}

// federatedRoomInfo returns more of the spaces graph from another server. Returns nil if this was
// unsuccessful.
func federatedRoomInfo(ctx context.Context, querier *Queryer, caller types.DeviceOrServerName, suggestedOnly bool, roomID spec.RoomID, vias []string) *fclient.RoomHierarchyResponse {
	// only do federated requests for client requests
	if caller.Device() == nil {
		return nil
	}
	resp, ok := querier.Cache.GetRoomHierarchy(ctx, roomID.String())
	if ok {
		util.GetLogger(ctx).Debug("Returning cached response for %s", roomID)
		return &resp
	}
	util.GetLogger(ctx).Debug("Querying %s via %+v", roomID, vias)
	innerCtx := context.Background()
	// query more of the spaces graph using these servers
	for _, serverName := range vias {
		if serverName == string(querier.Cfg.Global.ServerName) {
			continue
		}
		res, err := querier.FSAPI.RoomHierarchies(innerCtx, querier.Cfg.Global.ServerName, spec.ServerName(serverName), roomID.String(), suggestedOnly)
		if err != nil {
			util.GetLogger(ctx).With(slog.Any("error", err)).Warn("failed to call RoomHierarchies on server %s", serverName)
			continue
		}
		// ensure nil slices are empty as we send this to the client sometimes
		if res.Room.ChildrenState == nil {
			res.Room.ChildrenState = []fclient.RoomHierarchyStrippedEvent{}
		}
		for i := 0; i < len(res.Children); i++ {
			child := res.Children[i]
			if child.ChildrenState == nil {
				child.ChildrenState = []fclient.RoomHierarchyStrippedEvent{}
			}
			res.Children[i] = child
		}
		err = querier.Cache.StoreRoomHierarchy(ctx, roomID.String(), res)
		if err != nil {
			util.GetLogger(ctx).With(slog.Any("error", err)).Warn("failed to cache RoomHierarchies on server %s", serverName)
		}

		return &res
	}
	return nil
}

// references returns all child references pointing to or from this room.
func childReferences(ctx context.Context, querier *Queryer, suggestedOnly bool, roomID spec.RoomID) ([]fclient.RoomHierarchyStrippedEvent, error) {
	createTuple := gomatrixserverlib.StateKeyTuple{
		EventType: spec.MRoomCreate,
		StateKey:  "",
	}
	var res roomserver.QueryCurrentStateResponse
	err := querier.QueryCurrentState(context.Background(), &roomserver.QueryCurrentStateRequest{
		RoomID:         roomID.String(),
		AllowWildcards: true,
		StateTuples: []gomatrixserverlib.StateKeyTuple{
			createTuple, {
				EventType: spec.MSpaceChild,
				StateKey:  "*",
			},
		},
	}, &res)
	if err != nil {
		return nil, err
	}

	// don't return any child refs if the room is not a space room
	if create := res.StateEvents[createTuple]; create != nil {
		var createContent gomatrixserverlib.CreateContent
		err := json.Unmarshal(create.Content(), &createContent)
		if err != nil {
			util.GetLogger(ctx).With(slog.Any("error", err)).With("create_content", create.Content()).Warn("failed to unmarshal m.room.create event")
		}
		roomType := createContent.RoomType
		if roomType != spec.MSpace {
			return []fclient.RoomHierarchyStrippedEvent{}, nil
		}
	}
	delete(res.StateEvents, createTuple)

	el := make([]fclient.RoomHierarchyStrippedEvent, 0, len(res.StateEvents))
	for _, ev := range res.StateEvents {
		content := gjson.ParseBytes(ev.Content())
		// only return events that have a `via` key as per MSC1772
		// else we'll incorrectly walk redacted events (as the link
		// is in the state_key)
		if content.Get("via").Exists() {
			strip := stripped(ev.PDU)
			if strip == nil {
				continue
			}
			// if suggested only and this child isn't suggested, skip it.
			// if suggested only = false we include everything so don't need to check the content.
			if suggestedOnly && !content.Get("suggested").Bool() {
				continue
			}
			el = append(el, *strip)
		}
	}
	// sort by origin_server_ts as per MSC2946
	sort.Slice(el, func(i, j int) bool {
		return el[i].OriginServerTS < el[j].OriginServerTS
	})

	return el, nil
}

// fetch public room information for provided room
func publicRoomsChunk(ctx context.Context, querier *Queryer, roomID spec.RoomID) *fclient.PublicRoom {
	pubRooms, err := roomserver.PopulatePublicRooms(ctx, []string{roomID.String()}, querier)
	if err != nil {
		util.GetLogger(ctx).With(slog.Any("error", err)).Error("failed to PopulatePublicRooms")
		return nil
	}
	if len(pubRooms) == 0 {
		return nil
	}
	return &pubRooms[0]
}

func stripped(ev gomatrixserverlib.PDU) *fclient.RoomHierarchyStrippedEvent {
	if ev.StateKey() == nil {
		return nil
	}
	return &fclient.RoomHierarchyStrippedEvent{
		Type:           ev.Type(),
		StateKey:       *ev.StateKey(),
		Content:        ev.Content(),
		Sender:         string(ev.SenderID()),
		OriginServerTS: ev.OriginServerTS(),
	}
}

// given join_rule event, return list of rooms where membership of that room allows joining.
func restrictedJoinRuleAllowedRooms(ctx context.Context, joinRuleEv *types.HeaderedEvent) (allows []spec.RoomID) {
	rule, _ := joinRuleEv.JoinRule()
	if rule != spec.Restricted {
		return nil
	}
	var jrContent gomatrixserverlib.JoinRuleContent
	if err := json.Unmarshal(joinRuleEv.Content(), &jrContent); err != nil {
		util.GetLogger(ctx).Warn("failed to check join_rule on room %s: %s", joinRuleEv.RoomID().String(), err)
		return nil
	}
	for _, allow := range jrContent.Allow {
		if allow.Type == spec.MRoomMembership {
			allowedRoomID, err := spec.NewRoomID(allow.RoomID)
			if err != nil {
				util.GetLogger(ctx).Warn("invalid room ID '%s' found in join_rule on room %s: %s", allow.RoomID, joinRuleEv.RoomID().String(), err)
			} else {
				allows = append(allows, *allowedRoomID)
			}
		}
	}
	return
}<|MERGE_RESOLUTION|>--- conflicted
+++ resolved
@@ -28,12 +28,6 @@
 	roomserver "github.com/antinvestor/matrix/roomserver/api"
 	"github.com/antinvestor/matrix/roomserver/types"
 	userapi "github.com/antinvestor/matrix/userapi/api"
-<<<<<<< HEAD
-	"github.com/matrix-org/gomatrixserverlib"
-	"github.com/matrix-org/gomatrixserverlib/fclient"
-	"github.com/matrix-org/gomatrixserverlib/spec"
-=======
->>>>>>> 594b4b10
 	"github.com/pitabwire/util"
 	"github.com/tidwall/gjson"
 )
@@ -94,7 +88,7 @@
 			var createContent gomatrixserverlib.CreateContent
 			err := json.Unmarshal(create.Content(), &createContent)
 			if err != nil {
-				util.GetLogger(ctx).With(slog.Any("error", err)).With("create_content", create.Content()).Warn("failed to unmarshal m.room.create event")
+				util.GetLogger(ctx).WithError(err).WithField("create_content", create.Content()).Warn("failed to unmarshal m.room.create event")
 			}
 			roomType = createContent.RoomType
 		}
@@ -124,7 +118,7 @@
 			// Get all `m.space.child` state events for this room
 			events, err := childReferences(ctx, querier, walker.SuggestedOnly, queuedRoom.RoomID)
 			if err != nil {
-				util.GetLogger(ctx).With(slog.Any("error", err)).With("room_id", queuedRoom.RoomID).Error("failed to extract references for room")
+				util.GetLogger(ctx).WithError(err).WithField("room_id", queuedRoom.RoomID).Error("failed to extract references for room")
 				continue
 			}
 			discoveredChildEvents = events
@@ -132,7 +126,7 @@
 			pubRoom := publicRoomsChunk(ctx, querier, queuedRoom.RoomID)
 
 			if pubRoom == nil {
-				util.GetLogger(ctx).With("room_id", queuedRoom.RoomID).Debug("unable to get publicRoomsChunk")
+				util.GetLogger(ctx).WithField("room_id", queuedRoom.RoomID).Debug("unable to get publicRoomsChunk")
 				continue
 			}
 
@@ -176,7 +170,7 @@
 			childRoomID, err := spec.NewRoomID(ev.StateKey)
 
 			if err != nil {
-				util.GetLogger(ctx).With(slog.Any("error", err)).With("invalid_room_id", ev.StateKey).With("parent_room_id", queuedRoom.RoomID).Warn("Invalid room ID in m.space.child state event")
+				util.GetLogger(ctx).WithError(err).WithField("invalid_room_id", ev.StateKey).WithField("parent_room_id", queuedRoom.RoomID).Warn("Invalid room ID in m.space.child state event")
 			} else {
 				// Make sure not to queue inaccessible rooms
 				for _, inaccessibleRoomID := range inaccessible {
@@ -244,7 +238,7 @@
 		},
 	}, &queryRoomRes)
 	if err != nil {
-		util.GetLogger(ctx).With(slog.Any("error", err)).Error("failed to QueryCurrentState")
+		util.GetLogger(ctx).WithError(err).Error("failed to QueryCurrentState")
 		return false, []string{}
 	}
 	hisVisEv := queryRoomRes.StateEvents[hisVisTuple]
@@ -263,7 +257,7 @@
 	if joinRuleEv != nil {
 		rule, ruleErr := joinRuleEv.JoinRule()
 		if ruleErr != nil {
-			util.GetLogger(ctx).WithError(ruleErr).With("parent_room_id", roomID).Warn("failed to get join rule")
+			util.GetLogger(ctx).WithError(ruleErr).WithField("parent_room_id", roomID).Warn("failed to get join rule")
 			return false, []string{}
 		}
 
@@ -287,7 +281,7 @@
 			RoomID: allowedRoomID.String(),
 		}, &queryRes)
 		if err != nil {
-			util.GetLogger(ctx).With(slog.Any("error", err)).Error("failed to QueryJoinedHostServerNamesInRoom")
+			util.GetLogger(ctx).WithError(err).Error("failed to QueryJoinedHostServerNamesInRoom")
 			continue
 		}
 		for _, srv := range queryRes.ServerNames {
@@ -324,7 +318,7 @@
 		},
 	}, &queryRes)
 	if err != nil {
-		util.GetLogger(ctx).With(slog.Any("error", err)).Error("failed to QueryCurrentState")
+		util.GetLogger(ctx).WithError(err).Error("failed to QueryCurrentState")
 		return false, false, resultAllowedRoomIDs
 	}
 	memberEv := queryRes.StateEvents[roomMemberTuple]
@@ -346,7 +340,7 @@
 		var allowed bool
 		rule, ruleErr := joinRuleEv.JoinRule()
 		if ruleErr != nil {
-			util.GetLogger(ctx).WithError(ruleErr).With("parent_room_id", parentRoomID).Warn("failed to get join rule")
+			util.GetLogger(ctx).WithError(ruleErr).WithField("parent_room_id", parentRoomID).Warn("failed to get join rule")
 		} else if rule == spec.Public || rule == spec.Knock {
 			allowed = true
 		} else if rule == spec.Restricted {
@@ -370,7 +364,7 @@
 				},
 			}, &queryRes2)
 			if err != nil {
-				util.GetLogger(ctx).With(slog.Any("error", err)).With("parent_room_id", parentRoomID).Warn("failed to check user is joined to parent room")
+				util.GetLogger(ctx).WithError(err).WithField("parent_room_id", parentRoomID).Warn("failed to check user is joined to parent room")
 			} else {
 				memberEv = queryRes2.StateEvents[roomMemberTuple]
 				if memberEv != nil {
@@ -410,7 +404,7 @@
 		ServerName: querier.Cfg.Global.ServerName,
 	}, &queryRes)
 	if err != nil {
-		util.GetLogger(ctx).With(slog.Any("error", err)).Error("failed to QueryServerJoinedToRoom")
+		util.GetLogger(ctx).WithError(err).Error("failed to QueryServerJoinedToRoom")
 		return false
 	}
 	// if the room exists but we aren't in the room then we might have stale data so we want to fetch
@@ -427,10 +421,10 @@
 	}
 	resp, ok := querier.Cache.GetRoomHierarchy(ctx, roomID.String())
 	if ok {
-		util.GetLogger(ctx).Debug("Returning cached response for %s", roomID)
+		util.GetLogger(ctx).Debugf("Returning cached response for %s", roomID)
 		return &resp
 	}
-	util.GetLogger(ctx).Debug("Querying %s via %+v", roomID, vias)
+	util.GetLogger(ctx).Debugf("Querying %s via %+v", roomID, vias)
 	innerCtx := context.Background()
 	// query more of the spaces graph using these servers
 	for _, serverName := range vias {
@@ -439,7 +433,7 @@
 		}
 		res, err := querier.FSAPI.RoomHierarchies(innerCtx, querier.Cfg.Global.ServerName, spec.ServerName(serverName), roomID.String(), suggestedOnly)
 		if err != nil {
-			util.GetLogger(ctx).With(slog.Any("error", err)).Warn("failed to call RoomHierarchies on server %s", serverName)
+			util.GetLogger(ctx).WithError(err).Warnf("failed to call RoomHierarchies on server %s", serverName)
 			continue
 		}
 		// ensure nil slices are empty as we send this to the client sometimes
@@ -455,7 +449,7 @@
 		}
 		err = querier.Cache.StoreRoomHierarchy(ctx, roomID.String(), res)
 		if err != nil {
-			util.GetLogger(ctx).With(slog.Any("error", err)).Warn("failed to cache RoomHierarchies on server %s", serverName)
+			util.GetLogger(ctx).WithError(err).Warnf("failed to cache RoomHierarchies on server %s", serverName)
 		}
 
 		return &res
@@ -489,7 +483,7 @@
 		var createContent gomatrixserverlib.CreateContent
 		err := json.Unmarshal(create.Content(), &createContent)
 		if err != nil {
-			util.GetLogger(ctx).With(slog.Any("error", err)).With("create_content", create.Content()).Warn("failed to unmarshal m.room.create event")
+			util.GetLogger(ctx).WithError(err).WithField("create_content", create.Content()).Warn("failed to unmarshal m.room.create event")
 		}
 		roomType := createContent.RoomType
 		if roomType != spec.MSpace {
@@ -529,7 +523,7 @@
 func publicRoomsChunk(ctx context.Context, querier *Queryer, roomID spec.RoomID) *fclient.PublicRoom {
 	pubRooms, err := roomserver.PopulatePublicRooms(ctx, []string{roomID.String()}, querier)
 	if err != nil {
-		util.GetLogger(ctx).With(slog.Any("error", err)).Error("failed to PopulatePublicRooms")
+		util.GetLogger(ctx).WithError(err).Error("failed to PopulatePublicRooms")
 		return nil
 	}
 	if len(pubRooms) == 0 {
@@ -559,14 +553,14 @@
 	}
 	var jrContent gomatrixserverlib.JoinRuleContent
 	if err := json.Unmarshal(joinRuleEv.Content(), &jrContent); err != nil {
-		util.GetLogger(ctx).Warn("failed to check join_rule on room %s: %s", joinRuleEv.RoomID().String(), err)
+		util.GetLogger(ctx).Warnf("failed to check join_rule on room %s: %s", joinRuleEv.RoomID().String(), err)
 		return nil
 	}
 	for _, allow := range jrContent.Allow {
 		if allow.Type == spec.MRoomMembership {
 			allowedRoomID, err := spec.NewRoomID(allow.RoomID)
 			if err != nil {
-				util.GetLogger(ctx).Warn("invalid room ID '%s' found in join_rule on room %s: %s", allow.RoomID, joinRuleEv.RoomID().String(), err)
+				util.GetLogger(ctx).Warnf("invalid room ID '%s' found in join_rule on room %s: %s", allow.RoomID, joinRuleEv.RoomID().String(), err)
 			} else {
 				allows = append(allows, *allowedRoomID)
 			}
