// Copyright 2023 The Matrix.org Foundation C.I.C.
//
// Licensed under the Apache License, Version 2.0 (the "License");
// you may not use this file except in compliance with the License.
// You may obtain a copy of the License at
//
//     http://www.apache.org/licenses/LICENSE-2.0
//
// Unless required by applicable law or agreed to in writing, software
// distributed under the License is distributed on an "AS IS" BASIS,
// WITHOUT WARRANTIES OR CONDITIONS OF ANY KIND, either express or implied.
// See the License for the specific language governing permissions and
// limitations under the License.

package perform

import (
	"context"
	"crypto/ed25519"
	"encoding/json"
	"fmt"
	"net/http"

	"github.com/antinvestor/gomatrixserverlib"
	"github.com/antinvestor/gomatrixserverlib/fclient"
	"github.com/antinvestor/gomatrixserverlib/spec"
	"github.com/antinvestor/matrix/internal/eventutil"
	"github.com/antinvestor/matrix/roomserver/api"
	"github.com/antinvestor/matrix/roomserver/storage"
	"github.com/antinvestor/matrix/roomserver/types"
	"github.com/antinvestor/matrix/setup/config"
	"github.com/getsentry/sentry-go"
<<<<<<< HEAD
	"github.com/matrix-org/gomatrixserverlib"
	"github.com/matrix-org/gomatrixserverlib/fclient"
	"github.com/matrix-org/gomatrixserverlib/spec"
=======
>>>>>>> 594b4b10
	"github.com/pitabwire/util"
	"github.com/sirupsen/logrus"
)

const (
	historyVisibilityShared = "shared"
)

type Creator struct {
	DB    storage.Database
	Cfg   *config.RoomServer
	RSAPI api.RoomserverInternalAPI
}

// PerformCreateRoom handles all the steps necessary to create a new room.
// nolint: gocyclo
func (c *Creator) PerformCreateRoom(ctx context.Context, userID spec.UserID, roomID spec.RoomID, createRequest *api.PerformCreateRoomRequest) (string, *util.JSONResponse) {
	verImpl, err := gomatrixserverlib.GetRoomVersion(createRequest.RoomVersion)
	if err != nil {
		return "", &util.JSONResponse{
			Code: http.StatusBadRequest,
			JSON: spec.BadJSON("unknown room version"),
		}
	}

	createContent := map[string]interface{}{}
	if len(createRequest.CreationContent) > 0 {
		if err = json.Unmarshal(createRequest.CreationContent, &createContent); err != nil {
			util.GetLogger(ctx).With(slog.Any("error", err)).Error("json.Unmarshal for creation_content failed")
			return "", &util.JSONResponse{
				Code: http.StatusBadRequest,
				JSON: spec.BadJSON("invalid create content"),
			}
		}
	}

	_, err = c.DB.AssignRoomNID(ctx, roomID, createRequest.RoomVersion)
	if err != nil {
		util.GetLogger(ctx).With(slog.Any("error", err)).Error("failed to assign roomNID")
		return "", &util.JSONResponse{
			Code: http.StatusInternalServerError,
			JSON: spec.InternalServerError{},
		}
	}

	var senderID spec.SenderID
	if createRequest.RoomVersion == gomatrixserverlib.RoomVersionPseudoIDs {
		// create user room key if needed
		key, keyErr := c.RSAPI.GetOrCreateUserRoomPrivateKey(ctx, userID, roomID)
		if keyErr != nil {
			util.GetLogger(ctx).WithError(keyErr).Error("GetOrCreateUserRoomPrivateKey failed")
			return "", &util.JSONResponse{
				Code: http.StatusInternalServerError,
				JSON: spec.InternalServerError{},
			}
		}
		senderID = spec.SenderIDFromPseudoIDKey(key)
	} else {
		senderID = spec.SenderID(userID.String())
	}

	// TODO: Maybe, at some point, GMSL should return the events to create, so we can define the version
	// entirely there.
	switch createRequest.RoomVersion {
	case gomatrixserverlib.RoomVersionV11:
		// RoomVersionV11 removed the creator field from the create content: https://github.com/matrix-org/matrix-spec-proposals/pull/2175
	default:
		createContent["creator"] = senderID
	}

	createContent["room_version"] = createRequest.RoomVersion
	powerLevelContent := eventutil.InitialPowerLevelsContent(string(senderID))
	joinRuleContent := gomatrixserverlib.JoinRuleContent{
		JoinRule: spec.Invite,
	}
	historyVisibilityContent := gomatrixserverlib.HistoryVisibilityContent{
		HistoryVisibility: historyVisibilityShared,
	}

	if createRequest.PowerLevelContentOverride != nil {
		// Merge powerLevelContentOverride fields by unmarshalling it atop the defaults
		err = json.Unmarshal(createRequest.PowerLevelContentOverride, &powerLevelContent)
		if err != nil {
			util.GetLogger(ctx).With(slog.Any("error", err)).Error("json.Unmarshal for power_level_content_override failed")
			return "", &util.JSONResponse{
				Code: http.StatusBadRequest,
				JSON: spec.BadJSON("malformed power_level_content_override"),
			}
		}
	}

	var guestsCanJoin bool
	switch createRequest.StatePreset {
	case spec.PresetPrivateChat:
		joinRuleContent.JoinRule = spec.Invite
		historyVisibilityContent.HistoryVisibility = historyVisibilityShared
		guestsCanJoin = true
	case spec.PresetTrustedPrivateChat:
		joinRuleContent.JoinRule = spec.Invite
		historyVisibilityContent.HistoryVisibility = historyVisibilityShared
		for _, invitee := range createRequest.InvitedUsers {
			powerLevelContent.Users[invitee] = 100
		}
		guestsCanJoin = true
	case spec.PresetPublicChat:
		joinRuleContent.JoinRule = spec.Public
		historyVisibilityContent.HistoryVisibility = historyVisibilityShared
	}

	createEvent := gomatrixserverlib.FledglingEvent{
		Type:    spec.MRoomCreate,
		Content: createContent,
	}
	powerLevelEvent := gomatrixserverlib.FledglingEvent{
		Type:    spec.MRoomPowerLevels,
		Content: powerLevelContent,
	}
	joinRuleEvent := gomatrixserverlib.FledglingEvent{
		Type:    spec.MRoomJoinRules,
		Content: joinRuleContent,
	}
	historyVisibilityEvent := gomatrixserverlib.FledglingEvent{
		Type:    spec.MRoomHistoryVisibility,
		Content: historyVisibilityContent,
	}
	membershipEvent := gomatrixserverlib.FledglingEvent{
		Type:     spec.MRoomMember,
		StateKey: string(senderID),
	}

	memberContent := gomatrixserverlib.MemberContent{
		Membership:  spec.Join,
		DisplayName: createRequest.UserDisplayName,
		AvatarURL:   createRequest.UserAvatarURL,
	}

	// get the signing identity
	identity, err := c.Cfg.Matrix.SigningIdentityFor(userID.Domain()) // we MUST use the server signing mxid_mapping
	if err != nil {
		logrus.With(slog.Any("error", err)).With("domain", userID.Domain()).Error("unable to find signing identity for domain")
		return "", &util.JSONResponse{
			Code: http.StatusInternalServerError,
			JSON: spec.InternalServerError{},
		}
	}

	// If we are creating a room with pseudo IDs, create and sign the MXIDMapping
	if createRequest.RoomVersion == gomatrixserverlib.RoomVersionPseudoIDs {
		var pseudoIDKey ed25519.PrivateKey
		pseudoIDKey, err = c.RSAPI.GetOrCreateUserRoomPrivateKey(ctx, userID, roomID)
		if err != nil {
			util.GetLogger(ctx).With(slog.Any("error", err)).Error("GetOrCreateUserRoomPrivateKey failed")
			return "", &util.JSONResponse{
				Code: http.StatusInternalServerError,
				JSON: spec.InternalServerError{},
			}
		}

		mapping := &gomatrixserverlib.MXIDMapping{
			UserRoomKey: spec.SenderIDFromPseudoIDKey(pseudoIDKey),
			UserID:      userID.String(),
		}

		// Sign the mapping with the server identity
		if err = mapping.Sign(identity.ServerName, identity.KeyID, identity.PrivateKey); err != nil {
			return "", &util.JSONResponse{
				Code: http.StatusInternalServerError,
				JSON: spec.InternalServerError{},
			}
		}
		memberContent.MXIDMapping = mapping

		// sign all events with the pseudo ID key
		identity = &fclient.SigningIdentity{
			ServerName: spec.ServerName(spec.SenderIDFromPseudoIDKey(pseudoIDKey)),
			KeyID:      "ed25519:1",
			PrivateKey: pseudoIDKey,
		}
	}
	membershipEvent.Content = memberContent

	var nameEvent *gomatrixserverlib.FledglingEvent
	var topicEvent *gomatrixserverlib.FledglingEvent
	var guestAccessEvent *gomatrixserverlib.FledglingEvent
	var aliasEvent *gomatrixserverlib.FledglingEvent

	if createRequest.RoomName != "" {
		nameEvent = &gomatrixserverlib.FledglingEvent{
			Type: spec.MRoomName,
			Content: eventutil.NameContent{
				Name: createRequest.RoomName,
			},
		}
	}

	if createRequest.Topic != "" {
		topicEvent = &gomatrixserverlib.FledglingEvent{
			Type: spec.MRoomTopic,
			Content: eventutil.TopicContent{
				Topic: createRequest.Topic,
			},
		}
	}

	if guestsCanJoin {
		guestAccessEvent = &gomatrixserverlib.FledglingEvent{
			Type: spec.MRoomGuestAccess,
			Content: eventutil.GuestAccessContent{
				GuestAccess: "can_join",
			},
		}
	}

	var roomAlias string
	if createRequest.RoomAliasName != "" {
		roomAlias = fmt.Sprintf("#%s:%s", createRequest.RoomAliasName, userID.Domain())
		// check it's free
		// TODO: This races but is better than nothing
		hasAliasReq := api.GetRoomIDForAliasRequest{
			Alias:              roomAlias,
			IncludeAppservices: false,
		}

		var aliasResp api.GetRoomIDForAliasResponse
		err = c.RSAPI.GetRoomIDForAlias(ctx, &hasAliasReq, &aliasResp)
		if err != nil {
			util.GetLogger(ctx).With(slog.Any("error", err)).Error("aliasAPI.GetRoomIDForAlias failed")
			return "", &util.JSONResponse{
				Code: http.StatusInternalServerError,
				JSON: spec.InternalServerError{},
			}
		}
		if aliasResp.RoomID != "" {
			return "", &util.JSONResponse{
				Code: http.StatusBadRequest,
				JSON: spec.RoomInUse("Room ID already exists."),
			}
		}

		aliasEvent = &gomatrixserverlib.FledglingEvent{
			Type: spec.MRoomCanonicalAlias,
			Content: eventutil.CanonicalAlias{
				Alias: roomAlias,
			},
		}
	}

	var initialStateEvents []gomatrixserverlib.FledglingEvent
	for i := range createRequest.InitialState {
		if createRequest.InitialState[i].StateKey != "" {
			initialStateEvents = append(initialStateEvents, createRequest.InitialState[i])
			continue
		}

		switch createRequest.InitialState[i].Type {
		case spec.MRoomCreate:
			continue

		case spec.MRoomPowerLevels:
			powerLevelEvent = createRequest.InitialState[i]

		case spec.MRoomJoinRules:
			joinRuleEvent = createRequest.InitialState[i]

		case spec.MRoomHistoryVisibility:
			historyVisibilityEvent = createRequest.InitialState[i]

		case spec.MRoomGuestAccess:
			guestAccessEvent = &createRequest.InitialState[i]

		case spec.MRoomName:
			nameEvent = &createRequest.InitialState[i]

		case spec.MRoomTopic:
			topicEvent = &createRequest.InitialState[i]

		default:
			initialStateEvents = append(initialStateEvents, createRequest.InitialState[i])
		}
	}

	// send events into the room in order of:
	//  1- m.room.create
	//  2- room creator join member
	//  3- m.room.power_levels
	//  4- m.room.join_rules
	//  5- m.room.history_visibility
	//  6- m.room.canonical_alias (opt)
	//  7- m.room.guest_access (opt)
	//  8- other initial state items
	//  9- m.room.name (opt)
	//  10- m.room.topic (opt)
	//  11- invite events (opt) - with is_direct flag if applicable TODO
	//  12- 3pid invite events (opt) TODO
	// This differs from Synapse slightly. Synapse would vary the ordering of 3-7
	// depending on if those events were in "initial_state" or not. This made it
	// harder to reason about, hence sticking to a strict static ordering.
	// TODO: Synapse has txn/token ID on each event. Do we need to do this here?
	eventsToMake := []gomatrixserverlib.FledglingEvent{
		createEvent, membershipEvent, powerLevelEvent, joinRuleEvent, historyVisibilityEvent,
	}
	if guestAccessEvent != nil {
		eventsToMake = append(eventsToMake, *guestAccessEvent)
	}
	eventsToMake = append(eventsToMake, initialStateEvents...)
	if nameEvent != nil {
		eventsToMake = append(eventsToMake, *nameEvent)
	}
	if topicEvent != nil {
		eventsToMake = append(eventsToMake, *topicEvent)
	}
	if aliasEvent != nil {
		// TODO: bit of a chicken and egg problem here as the alias doesn't exist and cannot until we have made the room.
		// This means we might fail creating the alias but say the canonical alias is something that doesn't exist.
		eventsToMake = append(eventsToMake, *aliasEvent)
	}

	// TODO: invite events
	// TODO: 3pid invite events

	var builtEvents []*types.HeaderedEvent
	authEvents, err := gomatrixserverlib.NewAuthEvents(nil)
	if err != nil {
		util.GetLogger(ctx).With(slog.Any("error", err)).Error("rsapi.QuerySenderIDForUser failed")
		return "", &util.JSONResponse{
			Code: http.StatusInternalServerError,
			JSON: spec.InternalServerError{},
		}
	}
	for i, e := range eventsToMake {
		depth := i + 1 // depth starts at 1

		builder := verImpl.NewEventBuilderFromProtoEvent(&gomatrixserverlib.ProtoEvent{
			SenderID: string(senderID),
			RoomID:   roomID.String(),
			Type:     e.Type,
			StateKey: &e.StateKey,
			Depth:    int64(depth),
		})
		err = builder.SetContent(e.Content)
		if err != nil {
			util.GetLogger(ctx).With(slog.Any("error", err)).Error("builder.SetContent failed")
			return "", &util.JSONResponse{
				Code: http.StatusInternalServerError,
				JSON: spec.InternalServerError{},
			}
		}
		if i > 0 {
			builder.PrevEvents = []string{builtEvents[i-1].EventID()}
		}
		var ev gomatrixserverlib.PDU
<<<<<<< HEAD
		if err = builder.AddAuthEvents(&authEvents); err != nil {
			util.GetLogger(ctx).With(slog.Any("error", err)).Error("AddAuthEvents failed")
=======
		if err = builder.AddAuthEvents(authEvents); err != nil {
			util.GetLogger(ctx).WithError(err).Error("AddAuthEvents failed")
>>>>>>> 594b4b10
			return "", &util.JSONResponse{
				Code: http.StatusInternalServerError,
				JSON: spec.InternalServerError{},
			}
		}
		ev, err = builder.Build(createRequest.EventTime, identity.ServerName, identity.KeyID, identity.PrivateKey)
		if err != nil {
			util.GetLogger(ctx).With(slog.Any("error", err)).Error("buildEvent failed")
			return "", &util.JSONResponse{
				Code: http.StatusInternalServerError,
				JSON: spec.InternalServerError{},
			}
		}

		if err = gomatrixserverlib.Allowed(ev, authEvents, func(roomID spec.RoomID, senderID spec.SenderID) (*spec.UserID, error) {
			return c.RSAPI.QueryUserIDForSender(ctx, roomID, senderID)
		}); err != nil {
			util.GetLogger(ctx).With(slog.Any("error", err)).Error("gomatrixserverlib.Allowed failed")
			return "", &util.JSONResponse{
				Code: http.StatusInternalServerError,
				JSON: spec.InternalServerError{},
			}
		}

		// Add the event to the list of auth events
		builtEvents = append(builtEvents, &types.HeaderedEvent{PDU: ev})
		err = authEvents.AddEvent(ev)
		if err != nil {
			util.GetLogger(ctx).With(slog.Any("error", err)).Error("authEvents.AddEvent failed")
			return "", &util.JSONResponse{
				Code: http.StatusInternalServerError,
				JSON: spec.InternalServerError{},
			}
		}
	}

	inputs := make([]api.InputRoomEvent, 0, len(builtEvents))
	for _, event := range builtEvents {
		inputs = append(inputs, api.InputRoomEvent{
			Kind:         api.KindNew,
			Event:        event,
			Origin:       userID.Domain(),
			SendAsServer: api.DoNotSendToOtherServers,
		})
	}

	// send the events to the roomserver
	if err = api.SendInputRoomEvents(ctx, c.RSAPI, userID.Domain(), inputs, false); err != nil {
		util.GetLogger(ctx).With(slog.Any("error", err)).Error("roomserverAPI.SendInputRoomEvents failed")
		return "", &util.JSONResponse{
			Code: http.StatusInternalServerError,
			JSON: spec.InternalServerError{},
		}
	}

	// TODO(#269): Reserve room alias while we create the room. This stops us
	// from creating the room but still failing due to the alias having already
	// been taken.
	if roomAlias != "" {
		aliasAlreadyExists, aliasErr := c.RSAPI.SetRoomAlias(ctx, senderID, roomID, roomAlias)
		if aliasErr != nil {
			util.GetLogger(ctx).WithError(aliasErr).Error("aliasAPI.SetRoomAlias failed")
			return "", &util.JSONResponse{
				Code: http.StatusInternalServerError,
				JSON: spec.InternalServerError{},
			}
		}

		if aliasAlreadyExists {
			return "", &util.JSONResponse{
				Code: http.StatusBadRequest,
				JSON: spec.RoomInUse("Room alias already exists."),
			}
		}
	}

	// If this is a direct message then we should invite the participants.
	if len(createRequest.InvitedUsers) > 0 {
		// Build some stripped state for the invite.
		var globalStrippedState []gomatrixserverlib.InviteStrippedState
		for _, event := range builtEvents {
			// Chosen events from the spec:
			// https://spec.matrix.org/v1.3/client-server-api/#stripped-state
			switch event.Type() {
			case spec.MRoomCreate:
				fallthrough
			case spec.MRoomName:
				fallthrough
			case spec.MRoomAvatar:
				fallthrough
			case spec.MRoomTopic:
				fallthrough
			case spec.MRoomCanonicalAlias:
				fallthrough
			case spec.MRoomEncryption:
				fallthrough
			case spec.MRoomMember:
				fallthrough
			case spec.MRoomJoinRules:
				ev := event.PDU
				globalStrippedState = append(
					globalStrippedState,
					gomatrixserverlib.NewInviteStrippedState(ev),
				)
			}
		}

		// Process the invites.
		for _, invitee := range createRequest.InvitedUsers {
			inviteeUserID, userIDErr := spec.NewUserID(invitee, true)
			if userIDErr != nil {
				util.GetLogger(ctx).WithError(userIDErr).Error("invalid UserID")
				return "", &util.JSONResponse{
					Code: http.StatusInternalServerError,
					JSON: spec.InternalServerError{},
				}
			}

			err = c.RSAPI.PerformInvite(ctx, &api.PerformInviteRequest{
				InviteInput: api.InviteInput{
					RoomID:     roomID,
					Inviter:    userID,
					Invitee:    *inviteeUserID,
					Reason:     "",
					IsDirect:   createRequest.IsDirect,
					KeyID:      createRequest.KeyID,
					PrivateKey: createRequest.PrivateKey,
					EventTime:  createRequest.EventTime,
				},
				InviteRoomState: globalStrippedState,
				SendAsServer:    string(userID.Domain()),
			})
			switch e := err.(type) {
			case api.ErrInvalidID:
				return "", &util.JSONResponse{
					Code: http.StatusBadRequest,
					JSON: spec.Unknown(e.Error()),
				}
			case api.ErrNotAllowed:
				return "", &util.JSONResponse{
					Code: http.StatusForbidden,
					JSON: spec.Forbidden(e.Error()),
				}
			case nil:
			default:
				util.GetLogger(ctx).With(slog.Any("error", err)).Error("PerformInvite failed")
				sentry.CaptureException(err)
				return "", &util.JSONResponse{
					Code: http.StatusInternalServerError,
					JSON: spec.InternalServerError{},
				}
			}
		}
	}

	if createRequest.Visibility == spec.Public {
		// expose this room in the published room list
		if err = c.RSAPI.PerformPublish(ctx, &api.PerformPublishRequest{
			RoomID:     roomID.String(),
			Visibility: spec.Public,
		}); err != nil {
			util.GetLogger(ctx).With(slog.Any("error", err)).Error("failed to publish room")
			return "", &util.JSONResponse{
				Code: http.StatusInternalServerError,
				JSON: spec.InternalServerError{},
			}
		}
	}

	// TODO: visibility/presets/raw initial state
	// TODO: Create room alias association
	// Make sure this doesn't fall into an application service's namespace though!

	return roomAlias, nil
}<|MERGE_RESOLUTION|>--- conflicted
+++ resolved
@@ -30,12 +30,6 @@
 	"github.com/antinvestor/matrix/roomserver/types"
 	"github.com/antinvestor/matrix/setup/config"
 	"github.com/getsentry/sentry-go"
-<<<<<<< HEAD
-	"github.com/matrix-org/gomatrixserverlib"
-	"github.com/matrix-org/gomatrixserverlib/fclient"
-	"github.com/matrix-org/gomatrixserverlib/spec"
-=======
->>>>>>> 594b4b10
 	"github.com/pitabwire/util"
 	"github.com/sirupsen/logrus"
 )
@@ -64,7 +58,7 @@
 	createContent := map[string]interface{}{}
 	if len(createRequest.CreationContent) > 0 {
 		if err = json.Unmarshal(createRequest.CreationContent, &createContent); err != nil {
-			util.GetLogger(ctx).With(slog.Any("error", err)).Error("json.Unmarshal for creation_content failed")
+			util.GetLogger(ctx).WithError(err).Error("json.Unmarshal for creation_content failed")
 			return "", &util.JSONResponse{
 				Code: http.StatusBadRequest,
 				JSON: spec.BadJSON("invalid create content"),
@@ -74,7 +68,7 @@
 
 	_, err = c.DB.AssignRoomNID(ctx, roomID, createRequest.RoomVersion)
 	if err != nil {
-		util.GetLogger(ctx).With(slog.Any("error", err)).Error("failed to assign roomNID")
+		util.GetLogger(ctx).WithError(err).Error("failed to assign roomNID")
 		return "", &util.JSONResponse{
 			Code: http.StatusInternalServerError,
 			JSON: spec.InternalServerError{},
@@ -119,7 +113,7 @@
 		// Merge powerLevelContentOverride fields by unmarshalling it atop the defaults
 		err = json.Unmarshal(createRequest.PowerLevelContentOverride, &powerLevelContent)
 		if err != nil {
-			util.GetLogger(ctx).With(slog.Any("error", err)).Error("json.Unmarshal for power_level_content_override failed")
+			util.GetLogger(ctx).WithError(err).Error("json.Unmarshal for power_level_content_override failed")
 			return "", &util.JSONResponse{
 				Code: http.StatusBadRequest,
 				JSON: spec.BadJSON("malformed power_level_content_override"),
@@ -175,7 +169,7 @@
 	// get the signing identity
 	identity, err := c.Cfg.Matrix.SigningIdentityFor(userID.Domain()) // we MUST use the server signing mxid_mapping
 	if err != nil {
-		logrus.With(slog.Any("error", err)).With("domain", userID.Domain()).Error("unable to find signing identity for domain")
+		logrus.WithError(err).WithField("domain", userID.Domain()).Error("unable to find signing identity for domain")
 		return "", &util.JSONResponse{
 			Code: http.StatusInternalServerError,
 			JSON: spec.InternalServerError{},
@@ -187,7 +181,7 @@
 		var pseudoIDKey ed25519.PrivateKey
 		pseudoIDKey, err = c.RSAPI.GetOrCreateUserRoomPrivateKey(ctx, userID, roomID)
 		if err != nil {
-			util.GetLogger(ctx).With(slog.Any("error", err)).Error("GetOrCreateUserRoomPrivateKey failed")
+			util.GetLogger(ctx).WithError(err).Error("GetOrCreateUserRoomPrivateKey failed")
 			return "", &util.JSONResponse{
 				Code: http.StatusInternalServerError,
 				JSON: spec.InternalServerError{},
@@ -262,7 +256,7 @@
 		var aliasResp api.GetRoomIDForAliasResponse
 		err = c.RSAPI.GetRoomIDForAlias(ctx, &hasAliasReq, &aliasResp)
 		if err != nil {
-			util.GetLogger(ctx).With(slog.Any("error", err)).Error("aliasAPI.GetRoomIDForAlias failed")
+			util.GetLogger(ctx).WithError(err).Error("aliasAPI.GetRoomIDForAlias failed")
 			return "", &util.JSONResponse{
 				Code: http.StatusInternalServerError,
 				JSON: spec.InternalServerError{},
@@ -359,7 +353,7 @@
 	var builtEvents []*types.HeaderedEvent
 	authEvents, err := gomatrixserverlib.NewAuthEvents(nil)
 	if err != nil {
-		util.GetLogger(ctx).With(slog.Any("error", err)).Error("rsapi.QuerySenderIDForUser failed")
+		util.GetLogger(ctx).WithError(err).Error("rsapi.QuerySenderIDForUser failed")
 		return "", &util.JSONResponse{
 			Code: http.StatusInternalServerError,
 			JSON: spec.InternalServerError{},
@@ -377,7 +371,7 @@
 		})
 		err = builder.SetContent(e.Content)
 		if err != nil {
-			util.GetLogger(ctx).With(slog.Any("error", err)).Error("builder.SetContent failed")
+			util.GetLogger(ctx).WithError(err).Error("builder.SetContent failed")
 			return "", &util.JSONResponse{
 				Code: http.StatusInternalServerError,
 				JSON: spec.InternalServerError{},
@@ -387,13 +381,8 @@
 			builder.PrevEvents = []string{builtEvents[i-1].EventID()}
 		}
 		var ev gomatrixserverlib.PDU
-<<<<<<< HEAD
-		if err = builder.AddAuthEvents(&authEvents); err != nil {
-			util.GetLogger(ctx).With(slog.Any("error", err)).Error("AddAuthEvents failed")
-=======
 		if err = builder.AddAuthEvents(authEvents); err != nil {
 			util.GetLogger(ctx).WithError(err).Error("AddAuthEvents failed")
->>>>>>> 594b4b10
 			return "", &util.JSONResponse{
 				Code: http.StatusInternalServerError,
 				JSON: spec.InternalServerError{},
@@ -401,7 +390,7 @@
 		}
 		ev, err = builder.Build(createRequest.EventTime, identity.ServerName, identity.KeyID, identity.PrivateKey)
 		if err != nil {
-			util.GetLogger(ctx).With(slog.Any("error", err)).Error("buildEvent failed")
+			util.GetLogger(ctx).WithError(err).Error("buildEvent failed")
 			return "", &util.JSONResponse{
 				Code: http.StatusInternalServerError,
 				JSON: spec.InternalServerError{},
@@ -411,7 +400,7 @@
 		if err = gomatrixserverlib.Allowed(ev, authEvents, func(roomID spec.RoomID, senderID spec.SenderID) (*spec.UserID, error) {
 			return c.RSAPI.QueryUserIDForSender(ctx, roomID, senderID)
 		}); err != nil {
-			util.GetLogger(ctx).With(slog.Any("error", err)).Error("gomatrixserverlib.Allowed failed")
+			util.GetLogger(ctx).WithError(err).Error("gomatrixserverlib.Allowed failed")
 			return "", &util.JSONResponse{
 				Code: http.StatusInternalServerError,
 				JSON: spec.InternalServerError{},
@@ -422,7 +411,7 @@
 		builtEvents = append(builtEvents, &types.HeaderedEvent{PDU: ev})
 		err = authEvents.AddEvent(ev)
 		if err != nil {
-			util.GetLogger(ctx).With(slog.Any("error", err)).Error("authEvents.AddEvent failed")
+			util.GetLogger(ctx).WithError(err).Error("authEvents.AddEvent failed")
 			return "", &util.JSONResponse{
 				Code: http.StatusInternalServerError,
 				JSON: spec.InternalServerError{},
@@ -442,7 +431,7 @@
 
 	// send the events to the roomserver
 	if err = api.SendInputRoomEvents(ctx, c.RSAPI, userID.Domain(), inputs, false); err != nil {
-		util.GetLogger(ctx).With(slog.Any("error", err)).Error("roomserverAPI.SendInputRoomEvents failed")
+		util.GetLogger(ctx).WithError(err).Error("roomserverAPI.SendInputRoomEvents failed")
 		return "", &util.JSONResponse{
 			Code: http.StatusInternalServerError,
 			JSON: spec.InternalServerError{},
@@ -539,7 +528,7 @@
 				}
 			case nil:
 			default:
-				util.GetLogger(ctx).With(slog.Any("error", err)).Error("PerformInvite failed")
+				util.GetLogger(ctx).WithError(err).Error("PerformInvite failed")
 				sentry.CaptureException(err)
 				return "", &util.JSONResponse{
 					Code: http.StatusInternalServerError,
@@ -555,7 +544,7 @@
 			RoomID:     roomID.String(),
 			Visibility: spec.Public,
 		}); err != nil {
-			util.GetLogger(ctx).With(slog.Any("error", err)).Error("failed to publish room")
+			util.GetLogger(ctx).WithError(err).Error("failed to publish room")
 			return "", &util.JSONResponse{
 				Code: http.StatusInternalServerError,
 				JSON: spec.InternalServerError{},
