--- conflicted
+++ resolved
@@ -25,12 +25,6 @@
 	"github.com/antinvestor/gomatrixserverlib"
 	"github.com/antinvestor/gomatrixserverlib/spec"
 	"github.com/antinvestor/matrix/internal/eventutil"
-<<<<<<< HEAD
-	"github.com/matrix-org/gomatrix"
-	"github.com/matrix-org/gomatrixserverlib"
-	"github.com/matrix-org/gomatrixserverlib/spec"
-=======
->>>>>>> 594b4b10
 	"github.com/pitabwire/util"
 	"github.com/sirupsen/logrus"
 
@@ -70,7 +64,7 @@
 	if strings.HasPrefix(req.RoomID, "!") {
 		output, err := r.performLeaveRoomByID(context.Background(), req, res)
 		if err != nil {
-			logger.With(slog.Any("error", err)).Error("Failed to leave room")
+			logger.WithError(err).Error("Failed to leave room")
 		} else {
 			logger.Info("User left room successfully")
 		}
@@ -248,27 +242,27 @@
 	if err := r.FSAPI.PerformLeave(ctx, &leaveReq, &leaveRes); err != nil {
 		// failures in PerformLeave should NEVER stop us from telling other components like the
 		// sync API that the invite was withdrawn. Otherwise we can end up with stuck invites.
-		util.GetLogger(ctx).With(slog.Any("error", err)).Error("failed to PerformLeave, still retiring invite event")
+		util.GetLogger(ctx).WithError(err).Errorf("failed to PerformLeave, still retiring invite event")
 	}
 
 	info, err := r.DB.RoomInfo(ctx, req.RoomID)
 	if err != nil {
-		util.GetLogger(ctx).With(slog.Any("error", err)).Error("failed to get RoomInfo, still retiring invite event")
+		util.GetLogger(ctx).WithError(err).Errorf("failed to get RoomInfo, still retiring invite event")
 	}
 
 	updater, err := r.DB.MembershipUpdater(ctx, req.RoomID, string(leaver), true, info.RoomVersion)
 	if err != nil {
-		util.GetLogger(ctx).With(slog.Any("error", err)).Error("failed to get MembershipUpdater, still retiring invite event")
+		util.GetLogger(ctx).WithError(err).Errorf("failed to get MembershipUpdater, still retiring invite event")
 	}
 	if updater != nil {
 		if err = updater.Delete(); err != nil {
-			util.GetLogger(ctx).With(slog.Any("error", err)).Error("failed to delete membership, still retiring invite event")
+			util.GetLogger(ctx).WithError(err).Errorf("failed to delete membership, still retiring invite event")
 			if err = updater.Rollback(); err != nil {
-				util.GetLogger(ctx).With(slog.Any("error", err)).Error("failed to rollback deleting membership, still retiring invite event")
+				util.GetLogger(ctx).WithError(err).Errorf("failed to rollback deleting membership, still retiring invite event")
 			}
 		} else {
 			if err = updater.Commit(); err != nil {
-				util.GetLogger(ctx).With(slog.Any("error", err)).Error("failed to commit deleting membership, still retiring invite event")
+				util.GetLogger(ctx).WithError(err).Errorf("failed to commit deleting membership, still retiring invite event")
 			}
 		}
 	}
