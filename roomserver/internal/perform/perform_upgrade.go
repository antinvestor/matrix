// Copyright 2022 The Matrix.org Foundation C.I.C.
//
// Licensed under the Apache License, Version 2.0 (the "License");
// you may not use this file except in compliance with the License.
// You may obtain a copy of the License at
//
//     http://www.apache.org/licenses/LICENSE-2.0
//
// Unless required by applicable law or agreed to in writing, software
// distributed under the License is distributed on an "AS IS" BASIS,
// WITHOUT WARRANTIES OR CONDITIONS OF ANY KIND, either express or implied.
// See the License for the specific language governing permissions and
// limitations under the License.

package perform

import (
	"context"
	"encoding/json"
	"fmt"
	"time"

	"github.com/antinvestor/gomatrixserverlib"
	"github.com/antinvestor/gomatrixserverlib/spec"
	"github.com/antinvestor/matrix/internal/eventutil"
	"github.com/antinvestor/matrix/roomserver/api"
	"github.com/antinvestor/matrix/roomserver/types"
	"github.com/antinvestor/matrix/setup/config"
<<<<<<< HEAD
	"github.com/matrix-org/gomatrixserverlib"
	"github.com/matrix-org/gomatrixserverlib/spec"
=======
>>>>>>> 594b4b10
	"github.com/pitabwire/util"
	"github.com/sirupsen/logrus"
)

type Upgrader struct {
	Cfg    *config.RoomServer
	URSAPI api.RoomserverInternalAPI
}

// PerformRoomUpgrade upgrades a room from one version to another
func (r *Upgrader) PerformRoomUpgrade(
	ctx context.Context,
	roomID string, userID spec.UserID, roomVersion gomatrixserverlib.RoomVersion,
) (newRoomID string, err error) {
	return r.performRoomUpgrade(ctx, roomID, userID, roomVersion)
}

func (r *Upgrader) performRoomUpgrade(
	ctx context.Context,
	roomID string, userID spec.UserID, roomVersion gomatrixserverlib.RoomVersion,
) (string, error) {
	evTime := time.Now()

	// Return an immediate error if the room does not exist
	if err := r.validateRoomExists(ctx, roomID); err != nil {
		return "", err
	}

	fullRoomID, err := spec.NewRoomID(roomID)
	if err != nil {
		return "", err
	}
	senderID, err := r.URSAPI.QuerySenderIDForUser(ctx, *fullRoomID, userID)
	if err != nil {
		util.GetLogger(ctx).With(slog.Any("error", err)).Error("Failed getting senderID for user")
		return "", err
	} else if senderID == nil {
		util.GetLogger(ctx).With("userID", userID).With("roomID", *fullRoomID).Error("No senderID for user")
		return "", fmt.Errorf("No sender ID for %s in %s", userID, *fullRoomID)
	}

	// 1. Check if the user is authorized to actually perform the upgrade (can send m.room.tombstone)
	if !r.userIsAuthorized(ctx, *senderID, roomID) {
		return "", api.ErrNotAllowed{Err: fmt.Errorf("You don't have permission to upgrade the room, power level too low.")}
	}

	// TODO (#267): Check room ID doesn't clash with an existing one, and we
	//              probably shouldn't be using pseudo-random strings, maybe GUIDs?
	newRoomID := fmt.Sprintf("!%s:%s", util.RandomString(16), userID.Domain())

	// Get the existing room state for the old room.
	oldRoomReq := &api.QueryLatestEventsAndStateRequest{
		RoomID: roomID,
	}
	oldRoomRes := &api.QueryLatestEventsAndStateResponse{}
	if err := r.URSAPI.QueryLatestEventsAndState(ctx, oldRoomReq, oldRoomRes); err != nil {
		return "", fmt.Errorf("Failed to get latest state: %s", err)
	}

	// Make the tombstone event
	tombstoneEvent, pErr := r.makeTombstoneEvent(ctx, evTime, *senderID, userID.Domain(), roomID, newRoomID)
	if pErr != nil {
		return "", pErr
	}

	// Generate the initial events we need to send into the new room. This includes copied state events and bans
	// as well as the power level events needed to set up the room
	eventsToMake, pErr := r.generateInitialEvents(ctx, oldRoomRes, *senderID, roomID, roomVersion, tombstoneEvent)
	if pErr != nil {
		return "", pErr
	}

	// Send the setup events to the new room
	if pErr = r.sendInitialEvents(ctx, evTime, *senderID, userID.Domain(), newRoomID, roomVersion, eventsToMake); pErr != nil {
		return "", pErr
	}

	// 5. Send the tombstone event to the old room
	if pErr = r.sendHeaderedEvent(ctx, userID.Domain(), tombstoneEvent, string(userID.Domain())); pErr != nil {
		return "", pErr
	}

	// If the old room was public, make sure the new one is too
	if pErr = r.publishIfOldRoomWasPublic(ctx, roomID, newRoomID); pErr != nil {
		return "", pErr
	}

	// If the old room had a canonical alias event, it should be deleted in the old room
	if pErr = r.clearOldCanonicalAliasEvent(ctx, oldRoomRes, evTime, *senderID, userID.Domain(), roomID); pErr != nil {
		return "", pErr
	}

	// 4. Move local aliases to the new room
	if pErr = moveLocalAliases(ctx, roomID, newRoomID, *senderID, r.URSAPI); pErr != nil {
		return "", pErr
	}

	// 6. Restrict power levels in the old room
	if pErr = r.restrictOldRoomPowerLevels(ctx, evTime, *senderID, userID.Domain(), roomID); pErr != nil {
		return "", pErr
	}

	return newRoomID, nil
}

func (r *Upgrader) getRoomPowerLevels(ctx context.Context, roomID string) (*gomatrixserverlib.PowerLevelContent, error) {
	oldPowerLevelsEvent := api.GetStateEvent(ctx, r.URSAPI, roomID, gomatrixserverlib.StateKeyTuple{
		EventType: spec.MRoomPowerLevels,
		StateKey:  "",
	})
	return oldPowerLevelsEvent.PowerLevels()
}

func (r *Upgrader) restrictOldRoomPowerLevels(ctx context.Context, evTime time.Time, senderID spec.SenderID, userDomain spec.ServerName, roomID string) error {
	restrictedPowerLevelContent, pErr := r.getRoomPowerLevels(ctx, roomID)
	if pErr != nil {
		return pErr
	}

	// From: https://spec.matrix.org/v1.2/client-server-api/#server-behaviour-16
	// If possible, the power levels in the old room should also be modified to
	// prevent sending of events and inviting new users. For example, setting
	// events_default and invite to the greater of 50 and users_default + 1.
	restrictedDefaultPowerLevel := int64(50)
	if restrictedPowerLevelContent.UsersDefault+1 > restrictedDefaultPowerLevel {
		restrictedDefaultPowerLevel = restrictedPowerLevelContent.UsersDefault + 1
	}
	restrictedPowerLevelContent.EventsDefault = restrictedDefaultPowerLevel
	restrictedPowerLevelContent.Invite = restrictedDefaultPowerLevel

	restrictedPowerLevelsHeadered, resErr := r.makeHeaderedEvent(ctx, evTime, senderID, userDomain, roomID, gomatrixserverlib.FledglingEvent{
		Type:     spec.MRoomPowerLevels,
		StateKey: "",
		Content:  restrictedPowerLevelContent,
	})

	switch resErr.(type) {
	case api.ErrNotAllowed:
		util.GetLogger(ctx).With(logrus.ErrorKey, resErr).Warn("UpgradeRoom: Could not restrict power levels in old room")
	case nil:
		return r.sendHeaderedEvent(ctx, userDomain, restrictedPowerLevelsHeadered, api.DoNotSendToOtherServers)
	default:
		return resErr
	}
	return nil
}

func moveLocalAliases(ctx context.Context,
	roomID, newRoomID string, senderID spec.SenderID,
	URSAPI api.RoomserverInternalAPI,
) (err error) {

	aliasReq := api.GetAliasesForRoomIDRequest{RoomID: roomID}
	aliasRes := api.GetAliasesForRoomIDResponse{}
	if err = URSAPI.GetAliasesForRoomID(ctx, &aliasReq, &aliasRes); err != nil {
		return fmt.Errorf("Failed to get old room aliases: %w", err)
	}

	// TODO: this should be spec.RoomID further up the call stack
	parsedNewRoomID, err := spec.NewRoomID(newRoomID)
	if err != nil {
		return err
	}

	for _, alias := range aliasRes.Aliases {
		aliasFound, aliasRemoved, err := URSAPI.RemoveRoomAlias(ctx, senderID, alias)
		if err != nil {
			return fmt.Errorf("Failed to remove old room alias: %w", err)
		} else if !aliasFound {
			return fmt.Errorf("Failed to remove old room alias: alias not found, possible race")
		} else if !aliasRemoved {
			return fmt.Errorf("Failed to remove old alias")
		}

		aliasAlreadyExists, err := URSAPI.SetRoomAlias(ctx, senderID, *parsedNewRoomID, alias)
		if err != nil {
			return fmt.Errorf("Failed to set new room alias: %w", err)
		} else if aliasAlreadyExists {
			return fmt.Errorf("Failed to set new room alias: alias exists when it should have just been removed")
		}
	}
	return nil
}

func (r *Upgrader) clearOldCanonicalAliasEvent(ctx context.Context, oldRoom *api.QueryLatestEventsAndStateResponse, evTime time.Time, senderID spec.SenderID, userDomain spec.ServerName, roomID string) error {
	for _, event := range oldRoom.StateEvents {
		if event.Type() != spec.MRoomCanonicalAlias || !event.StateKeyEquals("") {
			continue
		}
		var aliasContent struct {
			Alias      string   `json:"alias"`
			AltAliases []string `json:"alt_aliases"`
		}
		if err := json.Unmarshal(event.Content(), &aliasContent); err != nil {
			return fmt.Errorf("failed to unmarshal canonical aliases: %w", err)
		}
		if aliasContent.Alias == "" && len(aliasContent.AltAliases) == 0 {
			// There are no canonical aliases to clear, therefore do nothing.
			return nil
		}
	}

	emptyCanonicalAliasEvent, resErr := r.makeHeaderedEvent(ctx, evTime, senderID, userDomain, roomID, gomatrixserverlib.FledglingEvent{
		Type:    spec.MRoomCanonicalAlias,
		Content: map[string]interface{}{},
	})
	switch resErr.(type) {
	case api.ErrNotAllowed:
		util.GetLogger(ctx).With(logrus.ErrorKey, resErr).Warn("UpgradeRoom: Could not set empty canonical alias event in old room")
	case nil:
		return r.sendHeaderedEvent(ctx, userDomain, emptyCanonicalAliasEvent, api.DoNotSendToOtherServers)
	default:
		return resErr
	}
	return nil
}

func (r *Upgrader) publishIfOldRoomWasPublic(ctx context.Context, roomID, newRoomID string) error {
	// check if the old room was published
	var pubQueryRes api.QueryPublishedRoomsResponse
	err := r.URSAPI.QueryPublishedRooms(ctx, &api.QueryPublishedRoomsRequest{
		RoomID: roomID,
	}, &pubQueryRes)
	if err != nil {
		return err
	}

	// if the old room is published (was public), publish the new room
	if len(pubQueryRes.RoomIDs) == 1 {
		publishNewRoomAndUnpublishOldRoom(ctx, r.URSAPI, roomID, newRoomID)
	}
	return nil
}

func publishNewRoomAndUnpublishOldRoom(
	ctx context.Context,
	URSAPI api.RoomserverInternalAPI,
	oldRoomID, newRoomID string,
) {
	// expose this room in the published room list
	if err := URSAPI.PerformPublish(ctx, &api.PerformPublishRequest{
		RoomID:     newRoomID,
		Visibility: spec.Public,
	}); err != nil {
		// treat as non-fatal since the room is already made by this point
		util.GetLogger(ctx).With(slog.Any("error", err)).Error("failed to publish room")
	}

	// remove the old room from the published room list
	if err := URSAPI.PerformPublish(ctx, &api.PerformPublishRequest{
		RoomID:     oldRoomID,
		Visibility: "private",
	}); err != nil {
		// treat as non-fatal since the room is already made by this point
		util.GetLogger(ctx).With(slog.Any("error", err)).Error("failed to un-publish room")
	}
}

func (r *Upgrader) validateRoomExists(ctx context.Context, roomID string) error {
	if _, err := r.URSAPI.QueryRoomVersionForRoom(ctx, roomID); err != nil {
		return eventutil.ErrRoomNoExists{}
	}
	return nil
}

func (r *Upgrader) userIsAuthorized(ctx context.Context, senderID spec.SenderID, roomID string,
) bool {
	plEvent := api.GetStateEvent(ctx, r.URSAPI, roomID, gomatrixserverlib.StateKeyTuple{
		EventType: spec.MRoomPowerLevels,
		StateKey:  "",
	})
	if plEvent == nil {
		return false
	}
	pl, err := plEvent.PowerLevels()
	if err != nil {
		return false
	}
	// Check for power level required to send tombstone event (marks the current room as obsolete),
	// if not found, use the StateDefault power level
	return pl.UserLevel(senderID) >= pl.EventLevel("m.room.tombstone", true)
}

// nolint:gocyclo
func (r *Upgrader) generateInitialEvents(ctx context.Context, oldRoom *api.QueryLatestEventsAndStateResponse, senderID spec.SenderID, roomID string, newVersion gomatrixserverlib.RoomVersion, tombstoneEvent *types.HeaderedEvent) ([]gomatrixserverlib.FledglingEvent, error) {
	state := make(map[gomatrixserverlib.StateKeyTuple]*types.HeaderedEvent, len(oldRoom.StateEvents))
	for _, event := range oldRoom.StateEvents {
		if event.StateKey() == nil {
			// This shouldn't ever happen, but better to be safe than sorry.
			continue
		}
		if event.Type() == spec.MRoomMember && !event.StateKeyEquals(string(senderID)) {
			// With the exception of bans which we do want to copy, we
			// should ignore membership events that aren't our own, as event auth will
			// prevent us from being able to create membership events on behalf of other
			// users anyway unless they are invites or bans.
			membership, err := event.Membership()
			if err != nil {
				continue
			}
			switch membership {
			case spec.Ban:
			default:
				continue
			}
		}
		// skip events that rely on a specific user being present
		// TODO: What to do here for pseudoIDs? It's checking non-member events for state keys with userIDs.
		sKey := *event.StateKey()
		if event.Type() != spec.MRoomMember && len(sKey) > 0 && sKey[:1] == "@" {
			continue
		}
		state[gomatrixserverlib.StateKeyTuple{EventType: event.Type(), StateKey: *event.StateKey()}] = event
	}

	// The following events are ones that we are going to override manually
	// in the following section.
	override := map[gomatrixserverlib.StateKeyTuple]struct{}{
		{EventType: spec.MRoomCreate, StateKey: ""}:               {},
		{EventType: spec.MRoomMember, StateKey: string(senderID)}: {},
		{EventType: spec.MRoomPowerLevels, StateKey: ""}:          {},
		{EventType: spec.MRoomJoinRules, StateKey: ""}:            {},
	}

	// The overridden events are essential events that must be present in the
	// old room state. Check that they are there.
	for tuple := range override {
		if _, ok := state[tuple]; !ok {
			return nil, fmt.Errorf("essential event of type %q state key %q is missing", tuple.EventType, tuple.StateKey)
		}
	}

	oldCreateEvent := state[gomatrixserverlib.StateKeyTuple{EventType: spec.MRoomCreate, StateKey: ""}]
	oldMembershipEvent := state[gomatrixserverlib.StateKeyTuple{EventType: spec.MRoomMember, StateKey: string(senderID)}]
	oldPowerLevelsEvent := state[gomatrixserverlib.StateKeyTuple{EventType: spec.MRoomPowerLevels, StateKey: ""}]
	oldJoinRulesEvent := state[gomatrixserverlib.StateKeyTuple{EventType: spec.MRoomJoinRules, StateKey: ""}]

	// Create the new room create event. Using a map here instead of CreateContent
	// means that we preserve any other interesting fields that might be present
	// in the create event (such as for the room types MSC).
	newCreateContent := map[string]interface{}{}
	_ = json.Unmarshal(oldCreateEvent.Content(), &newCreateContent)

	switch newVersion {
	case gomatrixserverlib.RoomVersionV11:
		// RoomVersionV11 removed the creator field from the create content: https://github.com/matrix-org/matrix-spec-proposals/pull/2175
		// So if we are upgrading from pre v11, we need to remove the field.
		delete(newCreateContent, "creator")
	default:
		newCreateContent["creator"] = senderID
	}

	newCreateContent["room_version"] = newVersion
	newCreateContent["predecessor"] = gomatrixserverlib.PreviousRoom{
		EventID: tombstoneEvent.EventID(),
		RoomID:  roomID,
	}
	newCreateEvent := gomatrixserverlib.FledglingEvent{
		Type:     spec.MRoomCreate,
		StateKey: "",
		Content:  newCreateContent,
	}

	// Now create the new membership event. Same rules apply as above, so
	// that we preserve fields we don't otherwise know about. We'll always
	// set the membership to join though, because that is necessary to auth
	// the events after it.
	newMembershipContent := map[string]interface{}{}
	_ = json.Unmarshal(oldMembershipEvent.Content(), &newMembershipContent)
	newMembershipContent["membership"] = spec.Join
	newMembershipEvent := gomatrixserverlib.FledglingEvent{
		Type:     spec.MRoomMember,
		StateKey: string(senderID),
		Content:  newMembershipContent,
	}

	// We might need to temporarily give ourselves a higher power level
	// than we had in the old room in order to be able to send all of
	// the relevant state events. This function will return whether we
	// had to override the power level events or not — if we did, we
	// need to send the original power levels again later on.
	powerLevelContent, err := oldPowerLevelsEvent.PowerLevels()
	if err != nil {
		util.GetLogger(ctx).With(slog.Any("error", err)).Error()
		return nil, fmt.Errorf("Power level event content was invalid")
	}

	tempPowerLevelsEvent, powerLevelsOverridden := createTemporaryPowerLevels(powerLevelContent, senderID)

	// Now do the join rules event, same as the create and membership
	// events. We'll set a sane default of "invite" so that if the
	// existing join rules contains garbage, the room can still be
	// upgraded.
	newJoinRulesContent := map[string]interface{}{
		"join_rule": spec.Invite, // sane default
	}
	_ = json.Unmarshal(oldJoinRulesEvent.Content(), &newJoinRulesContent)
	newJoinRulesEvent := gomatrixserverlib.FledglingEvent{
		Type:     spec.MRoomJoinRules,
		StateKey: "",
		Content:  newJoinRulesContent,
	}

	eventsToMake := make([]gomatrixserverlib.FledglingEvent, 0, len(state))
	eventsToMake = append(
		eventsToMake, newCreateEvent, newMembershipEvent,
		tempPowerLevelsEvent, newJoinRulesEvent,
	)

	// For some reason Sytest expects there to be a guest access event.
	// Create one if it doesn't exist.
	if _, ok := state[gomatrixserverlib.StateKeyTuple{EventType: spec.MRoomGuestAccess, StateKey: ""}]; !ok {
		eventsToMake = append(eventsToMake, gomatrixserverlib.FledglingEvent{
			Type: spec.MRoomGuestAccess,
			Content: map[string]string{
				"guest_access": "forbidden",
			},
		})
	}

	// Duplicate all of the old state events into the new room.
	for tuple, event := range state {
		if _, ok := override[tuple]; ok {
			// Don't duplicate events we have overridden already. They
			// are already in `eventsToMake`.
			continue
		}
		newEvent := gomatrixserverlib.FledglingEvent{
			Type:     tuple.EventType,
			StateKey: tuple.StateKey,
		}
		if err = json.Unmarshal(event.Content(), &newEvent.Content); err != nil {
			logrus.With(slog.Any("error", err)).Error("Failed to unmarshal old event")
			continue
		}
		eventsToMake = append(eventsToMake, newEvent)
	}

	// If we sent a temporary power level event into the room before,
	// override that now by restoring the original power levels.
	if powerLevelsOverridden {
		eventsToMake = append(eventsToMake, gomatrixserverlib.FledglingEvent{
			Type:    spec.MRoomPowerLevels,
			Content: powerLevelContent,
		})
	}
	return eventsToMake, nil
}

func (r *Upgrader) sendInitialEvents(ctx context.Context, evTime time.Time, senderID spec.SenderID, userDomain spec.ServerName, newRoomID string, newVersion gomatrixserverlib.RoomVersion, eventsToMake []gomatrixserverlib.FledglingEvent) error {
	var err error
	var builtEvents []*types.HeaderedEvent
	authEvents, err := gomatrixserverlib.NewAuthEvents(nil)
	if err != nil {
		return err
	}

	for i, e := range eventsToMake {
		depth := i + 1 // depth starts at 1

		proto := gomatrixserverlib.ProtoEvent{
			SenderID: string(senderID),
			RoomID:   newRoomID,
			Type:     e.Type,
			StateKey: &e.StateKey,
			Depth:    int64(depth),
		}
		err = proto.SetContent(e.Content)
		if err != nil {
			return fmt.Errorf("failed to set content of new %q event: %w", proto.Type, err)
		}
		if i > 0 {
			proto.PrevEvents = []string{builtEvents[i-1].EventID()}
		}

		var verImpl gomatrixserverlib.IRoomVersion
		verImpl, err = gomatrixserverlib.GetRoomVersion(newVersion)
		if err != nil {
			return err
		}
		builder := verImpl.NewEventBuilderFromProtoEvent(&proto)
		if err = builder.AddAuthEvents(authEvents); err != nil {
			return err
		}

		var event gomatrixserverlib.PDU
		event, err = builder.Build(evTime, userDomain, r.Cfg.Matrix.KeyID, r.Cfg.Matrix.PrivateKey)
		if err != nil {
			return fmt.Errorf("failed to build new %q event: %w", builder.Type, err)

		}

		if err = gomatrixserverlib.Allowed(event, authEvents, func(roomID spec.RoomID, senderID spec.SenderID) (*spec.UserID, error) {
			return r.URSAPI.QueryUserIDForSender(ctx, roomID, senderID)
		}); err != nil {
			return fmt.Errorf("Failed to auth new %q event: %w", builder.Type, err)
		}

		// Add the event to the list of auth events
		builtEvents = append(builtEvents, &types.HeaderedEvent{PDU: event})
		err = authEvents.AddEvent(event)
		if err != nil {
			return fmt.Errorf("failed to add new %q event to auth set: %w", builder.Type, err)
		}
	}

	inputs := make([]api.InputRoomEvent, 0, len(builtEvents))
	for _, event := range builtEvents {
		inputs = append(inputs, api.InputRoomEvent{
			Kind:         api.KindNew,
			Event:        event,
			Origin:       userDomain,
			SendAsServer: api.DoNotSendToOtherServers,
		})
	}
	if err = api.SendInputRoomEvents(ctx, r.URSAPI, userDomain, inputs, false); err != nil {
		return fmt.Errorf("failed to send new room %q to roomserver: %w", newRoomID, err)
	}
	return nil
}

func (r *Upgrader) makeTombstoneEvent(
	ctx context.Context,
	evTime time.Time,
	senderID spec.SenderID, senderDomain spec.ServerName, roomID, newRoomID string,
) (*types.HeaderedEvent, error) {
	content := map[string]interface{}{
		"body":             "This room has been replaced",
		"replacement_room": newRoomID,
	}
	event := gomatrixserverlib.FledglingEvent{
		Type:    "m.room.tombstone",
		Content: content,
	}
	return r.makeHeaderedEvent(ctx, evTime, senderID, senderDomain, roomID, event)
}

func (r *Upgrader) makeHeaderedEvent(ctx context.Context, evTime time.Time, senderID spec.SenderID, senderDomain spec.ServerName, roomID string, event gomatrixserverlib.FledglingEvent) (*types.HeaderedEvent, error) {
	proto := gomatrixserverlib.ProtoEvent{
		SenderID: string(senderID),
		RoomID:   roomID,
		Type:     event.Type,
		StateKey: &event.StateKey,
	}
	err := proto.SetContent(event.Content)
	if err != nil {
		return nil, fmt.Errorf("failed to set new %q event content: %w", proto.Type, err)
	}
	// Get the sender domain.
	identity, err := r.Cfg.Matrix.SigningIdentityFor(senderDomain)
	if err != nil {
		return nil, fmt.Errorf("failed to get signing identity for %q: %w", senderDomain, err)
	}
	var queryRes api.QueryLatestEventsAndStateResponse
	headeredEvent, err := eventutil.QueryAndBuildEvent(ctx, &proto, identity, evTime, r.URSAPI, &queryRes)
	switch e := err.(type) {
	case nil:
	case eventutil.ErrRoomNoExists:
		return nil, e
	case gomatrixserverlib.BadJSONError:
		return nil, e
	case gomatrixserverlib.EventValidationError:
		return nil, e
	default:
		return nil, fmt.Errorf("failed to build new %q event: %w", proto.Type, err)
	}

	// check to see if this user can perform this operation
	stateEvents := make([]gomatrixserverlib.PDU, len(queryRes.StateEvents))
	for i := range queryRes.StateEvents {
		stateEvents[i] = queryRes.StateEvents[i].PDU
	}
	provider, err := gomatrixserverlib.NewAuthEvents(stateEvents)
	if err != nil {
		return nil, err
	}
	if err = gomatrixserverlib.Allowed(headeredEvent.PDU, provider, func(roomID spec.RoomID, senderID spec.SenderID) (*spec.UserID, error) {
		return r.URSAPI.QueryUserIDForSender(ctx, roomID, senderID)
	}); err != nil {
		return nil, api.ErrNotAllowed{Err: fmt.Errorf("failed to auth new %q event: %w", proto.Type, err)} // TODO: Is this error string comprehensible to the client?
	}

	return headeredEvent, nil
}

func createTemporaryPowerLevels(powerLevelContent *gomatrixserverlib.PowerLevelContent, senderID spec.SenderID) (gomatrixserverlib.FledglingEvent, bool) {
	// Work out what power level we need in order to be able to send events
	// of all types into the room.
	neededPowerLevel := powerLevelContent.StateDefault
	for _, powerLevel := range powerLevelContent.Events {
		if powerLevel > neededPowerLevel {
			neededPowerLevel = powerLevel
		}
	}

	// Make a copy of the existing power level content.
	tempPowerLevelContent := *powerLevelContent
	powerLevelsOverridden := false

	// At this point, the "Users", "Events" and "Notifications" keys are all
	// pointing to the map of the original PL content, so we will specifically
	// override the users map with a new one and duplicate the values deeply,
	// so that we can modify them without modifying the original.
	tempPowerLevelContent.Users = make(map[string]int64, len(powerLevelContent.Users))
	for key, value := range powerLevelContent.Users {
		tempPowerLevelContent.Users[key] = value
	}

	// If the user who is upgrading the room doesn't already have sufficient
	// power, then elevate their power levels.
	if tempPowerLevelContent.UserLevel(senderID) < neededPowerLevel {
		tempPowerLevelContent.Users[string(senderID)] = neededPowerLevel
		powerLevelsOverridden = true
	}

	// Then return the temporary power levels event.
	return gomatrixserverlib.FledglingEvent{
		Type:    spec.MRoomPowerLevels,
		Content: tempPowerLevelContent,
	}, powerLevelsOverridden
}

func (r *Upgrader) sendHeaderedEvent(
	ctx context.Context,
	serverName spec.ServerName,
	headeredEvent *types.HeaderedEvent,
	sendAsServer string,
) error {
	var inputs []api.InputRoomEvent
	inputs = append(inputs, api.InputRoomEvent{
		Kind:         api.KindNew,
		Event:        headeredEvent,
		Origin:       serverName,
		SendAsServer: sendAsServer,
	})
	return api.SendInputRoomEvents(ctx, r.URSAPI, serverName, inputs, false)
}<|MERGE_RESOLUTION|>--- conflicted
+++ resolved
@@ -26,11 +26,6 @@
 	"github.com/antinvestor/matrix/roomserver/api"
 	"github.com/antinvestor/matrix/roomserver/types"
 	"github.com/antinvestor/matrix/setup/config"
-<<<<<<< HEAD
-	"github.com/matrix-org/gomatrixserverlib"
-	"github.com/matrix-org/gomatrixserverlib/spec"
-=======
->>>>>>> 594b4b10
 	"github.com/pitabwire/util"
 	"github.com/sirupsen/logrus"
 )
@@ -65,10 +60,10 @@
 	}
 	senderID, err := r.URSAPI.QuerySenderIDForUser(ctx, *fullRoomID, userID)
 	if err != nil {
-		util.GetLogger(ctx).With(slog.Any("error", err)).Error("Failed getting senderID for user")
+		util.GetLogger(ctx).WithError(err).Error("Failed getting senderID for user")
 		return "", err
 	} else if senderID == nil {
-		util.GetLogger(ctx).With("userID", userID).With("roomID", *fullRoomID).Error("No senderID for user")
+		util.GetLogger(ctx).WithField("userID", userID).WithField("roomID", *fullRoomID).Error("No senderID for user")
 		return "", fmt.Errorf("No sender ID for %s in %s", userID, *fullRoomID)
 	}
 
@@ -169,7 +164,7 @@
 
 	switch resErr.(type) {
 	case api.ErrNotAllowed:
-		util.GetLogger(ctx).With(logrus.ErrorKey, resErr).Warn("UpgradeRoom: Could not restrict power levels in old room")
+		util.GetLogger(ctx).WithField(logrus.ErrorKey, resErr).Warn("UpgradeRoom: Could not restrict power levels in old room")
 	case nil:
 		return r.sendHeaderedEvent(ctx, userDomain, restrictedPowerLevelsHeadered, api.DoNotSendToOtherServers)
 	default:
@@ -239,7 +234,7 @@
 	})
 	switch resErr.(type) {
 	case api.ErrNotAllowed:
-		util.GetLogger(ctx).With(logrus.ErrorKey, resErr).Warn("UpgradeRoom: Could not set empty canonical alias event in old room")
+		util.GetLogger(ctx).WithField(logrus.ErrorKey, resErr).Warn("UpgradeRoom: Could not set empty canonical alias event in old room")
 	case nil:
 		return r.sendHeaderedEvent(ctx, userDomain, emptyCanonicalAliasEvent, api.DoNotSendToOtherServers)
 	default:
@@ -276,7 +271,7 @@
 		Visibility: spec.Public,
 	}); err != nil {
 		// treat as non-fatal since the room is already made by this point
-		util.GetLogger(ctx).With(slog.Any("error", err)).Error("failed to publish room")
+		util.GetLogger(ctx).WithError(err).Error("failed to publish room")
 	}
 
 	// remove the old room from the published room list
@@ -285,7 +280,7 @@
 		Visibility: "private",
 	}); err != nil {
 		// treat as non-fatal since the room is already made by this point
-		util.GetLogger(ctx).With(slog.Any("error", err)).Error("failed to un-publish room")
+		util.GetLogger(ctx).WithError(err).Error("failed to un-publish room")
 	}
 }
 
@@ -414,7 +409,7 @@
 	// need to send the original power levels again later on.
 	powerLevelContent, err := oldPowerLevelsEvent.PowerLevels()
 	if err != nil {
-		util.GetLogger(ctx).With(slog.Any("error", err)).Error()
+		util.GetLogger(ctx).WithError(err).Error()
 		return nil, fmt.Errorf("Power level event content was invalid")
 	}
 
@@ -463,7 +458,7 @@
 			StateKey: tuple.StateKey,
 		}
 		if err = json.Unmarshal(event.Content(), &newEvent.Content); err != nil {
-			logrus.With(slog.Any("error", err)).Error("Failed to unmarshal old event")
+			logrus.WithError(err).Error("Failed to unmarshal old event")
 			continue
 		}
 		eventsToMake = append(eventsToMake, newEvent)
