--- conflicted
+++ resolved
@@ -7,15 +7,9 @@
 	"sync"
 	"time"
 
-<<<<<<< HEAD
-	"github.com/matrix-org/gomatrixserverlib"
-	"github.com/matrix-org/gomatrixserverlib/fclient"
-	"github.com/matrix-org/gomatrixserverlib/spec"
-=======
 	"github.com/antinvestor/gomatrixserverlib"
 	"github.com/antinvestor/gomatrixserverlib/fclient"
 	"github.com/antinvestor/gomatrixserverlib/spec"
->>>>>>> 594b4b10
 	"github.com/pitabwire/util"
 	"github.com/sirupsen/logrus"
 
@@ -107,7 +101,7 @@
 		return nil, fmt.Errorf("expected to find missing events but didn't")
 	}
 	if isGapFilled {
-		t.log.Info("Gap filled by /get_missing_events, injecting %d new events", len(newEvents))
+		t.log.Infof("Gap filled by /get_missing_events, injecting %d new events", len(newEvents))
 		// we can just inject all the newEvents as new as we may have only missed 1 or 2 events and have filled
 		// in the gap in the DAG
 		for _, newEvent := range newEvents {
@@ -129,7 +123,7 @@
 	// then there's nothing else to do, we have everything we need to deal
 	// with the new event.
 	if isGapFilled && prevStatesKnown {
-		t.log.Info("Gap filled and state found for all prev events")
+		t.log.Infof("Gap filled and state found for all prev events")
 		return nil, nil
 	}
 
@@ -352,10 +346,10 @@
 		return respState, true, nil
 	}
 
-	logrus.WithContext(ctx).Warn("State for event %s not available locally, falling back to federation (via %d servers)", eventID, len(t.servers))
+	logrus.WithContext(ctx).Warnf("State for event %s not available locally, falling back to federation (via %d servers)", eventID, len(t.servers))
 	respState, err := t.lookupStateBeforeEvent(ctx, roomVersion, roomID, eventID)
 	if err != nil {
-		logrus.WithContext(ctx).With(slog.Any("error", err)).Error("Failed to look up state before event %s", eventID)
+		logrus.WithContext(ctx).WithError(err).Errorf("Failed to look up state before event %s", eventID)
 		return nil, false, fmt.Errorf("t.lookupStateBeforeEvent: %w", err)
 	}
 
@@ -365,7 +359,7 @@
 	switch e := err.(type) {
 	case gomatrixserverlib.EventValidationError:
 		if !e.Persistable {
-			logrus.WithContext(ctx).With(slog.Any("error", err)).Error("Failed to look up event %s", eventID)
+			logrus.WithContext(ctx).WithError(err).Errorf("Failed to look up event %s", eventID)
 			return nil, false, e
 		}
 		validationError = e
@@ -374,7 +368,7 @@
 	case nil:
 		// do nothing
 	default:
-		logrus.WithContext(ctx).With(slog.Any("error", err)).Error("Failed to look up event %s", eventID)
+		logrus.WithContext(ctx).WithError(err).Errorf("Failed to look up event %s", eventID)
 		return nil, false, fmt.Errorf("t.lookupEvent: %w", err)
 	}
 	h = t.cacheAndReturn(h)
@@ -414,12 +408,12 @@
 	roomState := state.NewStateResolution(t.db, t.roomInfo, t.inputer.Queryer)
 	stateAtEvents, err := t.db.StateAtEventIDs(ctx, []string{eventID})
 	if err != nil {
-		t.log.With(slog.Any("error", err)).Warn("failed to get state after %s locally", eventID)
+		t.log.WithError(err).Warnf("failed to get state after %s locally", eventID)
 		return nil
 	}
 	stateEntries, err := roomState.LoadCombinedStateAfterEvents(ctx, stateAtEvents)
 	if err != nil {
-		t.log.With(slog.Any("error", err)).Warn("failed to load combined state after %s locally", eventID)
+		t.log.WithError(err).Warnf("failed to load combined state after %s locally", eventID)
 		return nil
 	}
 	stateEventNIDs := make([]types.EventNID, 0, len(stateEntries))
@@ -431,7 +425,7 @@
 	}
 	stateEvents, err := t.db.Events(ctx, t.roomInfo.RoomVersion, stateEventNIDs)
 	if err != nil {
-		t.log.With(slog.Any("error", err)).Warn("failed to load state events locally")
+		t.log.WithError(err).Warnf("failed to load state events locally")
 		return nil
 	}
 	res.StateEvents = make([]gomatrixserverlib.PDU, 0, len(stateEvents))
@@ -465,7 +459,7 @@
 		for evID := range missingAuthEvents {
 			missingEventList = append(missingEventList, evID)
 		}
-		t.log.With("count", len(missingEventList)).Debug("Fetching missing auth events")
+		t.log.WithField("count", len(missingEventList)).Debugf("Fetching missing auth events")
 		events, err := t.db.EventsFromIDs(ctx, t.roomInfo, missingEventList)
 		if err != nil {
 			return nil
@@ -559,7 +553,7 @@
 	trace, ctx := internal.StartRegion(ctx, "getMissingEvents")
 	defer trace.EndRegion()
 
-	logger := t.log.With("event_id", e.EventID()).With("room_id", e.RoomID().String())
+	logger := t.log.WithField("event_id", e.EventID()).WithField("room_id", e.RoomID().String())
 	latest, _, _, err := t.db.LatestEventIDs(ctx, t.roomInfo.RoomNID)
 	if err != nil {
 		return nil, false, false, fmt.Errorf("t.DB.LatestEventIDs: %w", err)
@@ -583,7 +577,7 @@
 			missingResp = &m
 			break
 		} else {
-			logger.With(slog.Any("error", err)).Warn("%s pushed us an event but %q did not respond to /get_missing_events", t.origin, server)
+			logger.WithError(err).Warnf("%s pushed us an event but %q did not respond to /get_missing_events", t.origin, server)
 			if errors.Is(err, context.DeadlineExceeded) {
 				select {
 				case <-ctx.Done(): // the parent request context timed out
@@ -596,7 +590,7 @@
 	}
 
 	if missingResp == nil {
-		logger.With(slog.Any("error", err)).Warn(
+		logger.WithError(err).Warnf(
 			"%s pushed us an event but %d server(s) couldn't give us details about prev_events via /get_missing_events - dropping this event until it can",
 			t.origin, len(t.servers),
 		)
@@ -617,7 +611,7 @@
 		}
 		missingEvents = append(missingEvents, t.cacheAndReturn(ev))
 	}
-	logger.Debug("get_missing_events returned %d events (%d passed signature checks)", len(missingResp.Events), len(missingEvents))
+	logger.Debugf("get_missing_events returned %d events (%d passed signature checks)", len(missingResp.Events), len(missingEvents))
 
 	// topologically sort and sanity check that we are making forward progress
 	newEvents = gomatrixserverlib.ReverseTopologicalOrdering(
@@ -635,7 +629,7 @@
 	}
 	if !hasPrevEvent {
 		err = fmt.Errorf("called /get_missing_events but server %s didn't return any prev_events with IDs %v", t.origin, shouldHaveSomeEventIDs)
-		logger.With(slog.Any("error", err)).Warn(
+		logger.WithError(err).Warnf(
 			"%s pushed us an event but couldn't give us details about prev_events via /get_missing_events - dropping this event until it can",
 			t.origin,
 		)
@@ -718,7 +712,7 @@
 	trace, ctx := internal.StartRegion(ctx, "lookupMissingStateViaStateIDs")
 	defer trace.EndRegion()
 
-	t.log.Info("lookupMissingStateViaStateIDs %s", eventID)
+	t.log.Infof("lookupMissingStateViaStateIDs %s", eventID)
 	// fetch the state event IDs at the time of the event
 	var stateIDs gomatrixserverlib.StateIDResponse
 	var err error
@@ -771,7 +765,7 @@
 
 	concurrentRequests := 8
 	missingCount := len(missing)
-	t.log.With("event_id", eventID).Debug("lookupMissingStateViaStateIDs missing %d/%d events", missingCount, len(wantIDs))
+	t.log.WithField("event_id", eventID).Debugf("lookupMissingStateViaStateIDs missing %d/%d events", missingCount, len(wantIDs))
 
 	// If over 50% of the auth/state events from /state_ids are missing
 	// then we'll just call /state instead, otherwise we'll just end up
@@ -907,7 +901,7 @@
 		// fetch from the roomserver
 		events, err := t.db.EventsFromIDs(ctx, t.roomInfo, []string{missingEventID})
 		if err != nil {
-			t.log.Warn("Failed to query roomserver for missing event %s: %s - falling back to remote", missingEventID, err)
+			t.log.Warnf("Failed to query roomserver for missing event %s: %s - falling back to remote", missingEventID, err)
 		} else if len(events) == 1 {
 			return events[0].PDU, nil
 		}
@@ -921,7 +915,7 @@
 		defer cancel()
 		txn, err := t.federation.GetEvent(reqctx, t.virtualHost, serverName, missingEventID)
 		if err != nil || len(txn.PDUs) == 0 {
-			t.log.With(slog.Any("error", err)).With("missing_event_id", missingEventID).Warn("Failed to get missing /event for event ID")
+			t.log.WithError(err).WithField("missing_event_id", missingEventID).Warn("Failed to get missing /event for event ID")
 			if errors.Is(err, context.DeadlineExceeded) {
 				select {
 				case <-reqctx.Done(): // this server took too long
@@ -949,18 +943,18 @@
 			found = true
 			break serverLoop
 		default:
-			t.log.With(slog.Any("error", err)).With("missing_event_id", missingEventID).Warn("Failed to parse event JSON of event returned from /event")
+			t.log.WithError(err).WithField("missing_event_id", missingEventID).Warnf("Failed to parse event JSON of event returned from /event")
 			continue
 		}
 	}
 	if !found {
-		t.log.With("missing_event_id", missingEventID).Warn("Failed to get missing /event for event ID from %d server(s)", len(t.servers))
+		t.log.WithField("missing_event_id", missingEventID).Warnf("Failed to get missing /event for event ID from %d server(s)", len(t.servers))
 		return nil, fmt.Errorf("wasn't able to find event via %d server(s)", len(t.servers))
 	}
 	if err := gomatrixserverlib.VerifyEventSignatures(ctx, event, t.keys, func(roomID spec.RoomID, senderID spec.SenderID) (*spec.UserID, error) {
 		return t.inputer.Queryer.QueryUserIDForSender(ctx, roomID, senderID)
 	}); err != nil {
-		t.log.With(slog.Any("error", err)).Warn("Couldn't validate signature of event %q from /event", event.EventID())
+		t.log.WithError(err).Warnf("Couldn't validate signature of event %q from /event", event.EventID())
 		return nil, verifySigError{event.EventID(), err}
 	}
 	return t.cacheAndReturn(event), validationError
