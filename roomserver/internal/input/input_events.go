// Copyright 2017 Vector Creations Ltd
// Copyright 2018 New Vector Ltd
// Copyright 2019-2020 The Matrix.org Foundation C.I.C.
//
// Licensed under the Apache License, Version 2.0 (the "License");
// you may not use this file except in compliance with the License.
// You may obtain a copy of the License at
//
//     http://www.apache.org/licenses/LICENSE-2.0
//
// Unless required by applicable law or agreed to in writing, software
// distributed under the License is distributed on an "AS IS" BASIS,
// WITHOUT WARRANTIES OR CONDITIONS OF ANY KIND, either express or implied.
// See the License for the specific language governing permissions and
// limitations under the License.

package input

import (
	"context"
	"database/sql"
	"encoding/json"
	"errors"
	"fmt"
	"time"

	"github.com/antinvestor/matrix/roomserver/storage/tables"
	"github.com/tidwall/gjson"

<<<<<<< HEAD
	"github.com/matrix-org/gomatrixserverlib"
	"github.com/matrix-org/gomatrixserverlib/fclient"
	"github.com/matrix-org/gomatrixserverlib/spec"
=======
	"github.com/antinvestor/gomatrixserverlib"
	"github.com/antinvestor/gomatrixserverlib/fclient"
	"github.com/antinvestor/gomatrixserverlib/spec"
>>>>>>> 594b4b10
	"github.com/pitabwire/util"
	"github.com/prometheus/client_golang/prometheus"
	"github.com/sirupsen/logrus"

	"github.com/antinvestor/matrix/roomserver/acls"
	"github.com/antinvestor/matrix/roomserver/internal/helpers"

	userAPI "github.com/antinvestor/matrix/userapi/api"

	fedapi "github.com/antinvestor/matrix/federationapi/api"
	"github.com/antinvestor/matrix/internal"
	"github.com/antinvestor/matrix/internal/eventutil"
	"github.com/antinvestor/matrix/internal/hooks"
	"github.com/antinvestor/matrix/internal/sqlutil"
	"github.com/antinvestor/matrix/roomserver/api"
	"github.com/antinvestor/matrix/roomserver/state"
	"github.com/antinvestor/matrix/roomserver/types"
)

// MaximumMissingProcessingTime is the maximum time we allow "processRoomEvent" to fetch
// e.g. missing auth/prev events. This duration is used for AckWait, and if it is exceeded
// NATS queues the event for redelivery.
const MaximumMissingProcessingTime = time.Minute * 5

var processRoomEventDuration = prometheus.NewHistogramVec(
	prometheus.HistogramOpts{
		Namespace: "matrix",
		Subsystem: "roomserver",
		Name:      "processroomevent_duration_millis",
		Help:      "How long it takes the roomserver to process an event",
		Buckets: []float64{ // milliseconds
			5, 10, 25, 50, 75, 100, 250, 500,
			1000, 2000, 3000, 4000, 5000, 6000,
			7000, 8000, 9000, 10000, 15000, 20000,
		},
	},
	[]string{"room_id"},
)

// processRoomEvent can only be called once at a time
//
// TODO(#375): This should be rewritten to allow concurrent calls. The
// difficulty is in ensuring that we correctly annotate events with the correct
// state deltas when sending to kafka streams
// TODO: Break up function - we should probably do transaction ID checks before calling this.
// nolint:gocyclo
func (r *Inputer) processRoomEvent(
	ctx context.Context,
	virtualHost spec.ServerName,
	input *api.InputRoomEvent,
) error {
	select {
	case <-ctx.Done():
		// Before we do anything, make sure the context hasn't expired for this pending task.
		// If it has then we'll give up straight away — it's probably a synchronous input
		// request and the caller has already given up, but the inbox task was still queued.
		return context.DeadlineExceeded
	default:
	}

	trace, ctx := internal.StartRegion(ctx, "processRoomEvent")
	trace.SetTag("room_id", input.Event.RoomID().String())
	trace.SetTag("event_id", input.Event.EventID())
	defer trace.EndRegion()

	// Measure how long it takes to process this event.
	started := time.Now()
	defer func() {
		timetaken := time.Since(started)
		processRoomEventDuration.With(prometheus.Labels{
			"room_id": input.Event.RoomID().String(),
		}).Observe(float64(timetaken.Milliseconds()))
	}()

	// Parse and validate the event JSON
	headered := input.Event
	event := headered.PDU
	logger := util.GetLogger(ctx).WithFields(logrus.Fields{
		"event_id": event.EventID(),
		"room_id":  event.RoomID().String(),
		"kind":     input.Kind,
		"origin":   input.Origin,
		"type":     event.Type(),
	})
	if input.HasState {
		logger = logger.WithFields(logrus.Fields{
			"has_state": input.HasState,
			"state_ids": len(input.StateEventIDs),
		})
	}

	// Don't waste time processing the event if the room doesn't exist.
	// A room entry locally will only be created in response to a create
	// event.
	roomInfo, rerr := r.DB.RoomInfo(ctx, event.RoomID().String())
	if rerr != nil {
		return fmt.Errorf("r.DB.RoomInfo: %w", rerr)
	}
	isCreateEvent := event.Type() == spec.MRoomCreate && event.StateKeyEquals("")
	if roomInfo == nil && !isCreateEvent {
		return fmt.Errorf("room %s does not exist for event %s", event.RoomID().String(), event.EventID())
	}
	sender, err := r.Queryer.QueryUserIDForSender(ctx, event.RoomID(), event.SenderID())
	if err != nil {
		return fmt.Errorf("failed getting userID for sender %q. %w", event.SenderID(), err)
	}
	senderDomain := spec.ServerName("")
	if sender != nil {
		senderDomain = sender.Domain()
	}

	// If we already know about this outlier and it hasn't been rejected
	// then we won't attempt to reprocess it. If it was rejected or has now
	// arrived as a different kind of event, then we can attempt to reprocess,
	// in case we have learned something new or need to weave the event into
	// the DAG now.
	if input.Kind == api.KindOutlier && roomInfo != nil {
		wasRejected, werr := r.DB.IsEventRejected(ctx, roomInfo.RoomNID, event.EventID())
		switch {
		case errors.Is(werr, sql.ErrNoRows):
			// We haven't seen this event before so continue.
		case werr != nil:
			// Something has gone wrong trying to find out if we rejected
			// this event already.
			logger.WithError(werr).Error("Failed to check if event %q is already seen", event.EventID())
			return werr
		case !wasRejected:
			// We've seen this event before and it wasn't rejected so we
			// should ignore it.
			logger.Debug("Already processed event %q, ignoring", event.EventID())
			return nil
		}
	}

	var missingAuth, missingPrev bool
	serverRes := &fedapi.QueryJoinedHostServerNamesInRoomResponse{}
	if !isCreateEvent {
		var missingAuthIDs, missingPrevIDs []string
		missingAuthIDs, missingPrevIDs, err = r.DB.MissingAuthPrevEvents(ctx, event)
		if err != nil {
			return fmt.Errorf("updater.MissingAuthPrevEvents: %w", err)
		}
		missingAuth = len(missingAuthIDs) > 0
		missingPrev = !input.HasState && len(missingPrevIDs) > 0
	}

	// If we have missing events (auth or prev), we build a list of servers to ask
	if missingAuth || missingPrev {
		serverReq := &fedapi.QueryJoinedHostServerNamesInRoomRequest{
			RoomID:             event.RoomID().String(),
			ExcludeSelf:        true,
			ExcludeBlacklisted: true,
		}
		if err = r.FSAPI.QueryJoinedHostServerNamesInRoom(ctx, serverReq, serverRes); err != nil {
			return fmt.Errorf("r.FSAPI.QueryJoinedHostServerNamesInRoom: %w", err)
		}
		// Sort all of the servers into a map so that we can randomise
		// their order. Then make sure that the input origin and the
		// event origin are first on the list.
		servers := map[spec.ServerName]struct{}{}
		for _, server := range serverRes.ServerNames {
			servers[server] = struct{}{}
		}
		// Don't try to talk to ourselves.
		delete(servers, r.Cfg.Matrix.ServerName)
		// Now build up the list of servers.
		serverRes.ServerNames = serverRes.ServerNames[:0]
		if input.Origin != "" && input.Origin != r.Cfg.Matrix.ServerName {
			serverRes.ServerNames = append(serverRes.ServerNames, input.Origin)
			delete(servers, input.Origin)
		}
		// Only perform this check if the sender mxid_mapping can be resolved.
		// Don't fail processing the event if we have no mxid_maping.
		if sender != nil && senderDomain != input.Origin && senderDomain != r.Cfg.Matrix.ServerName {
			serverRes.ServerNames = append(serverRes.ServerNames, senderDomain)
			delete(servers, senderDomain)
		}
		for server := range servers {
			serverRes.ServerNames = append(serverRes.ServerNames, server)
			delete(servers, server)
		}
	}

	isRejected := false
	var rejectionErr error

	// At this point we are checking whether we know all of the prev events, and
	// if we know the state before the prev events. This is necessary before we
	// try to do `calculateAndSetState` on the event later, otherwise it will fail
	// with missing event NIDs. If there's anything missing then we'll go and fetch
	// the prev events and state from the federation. Note that we only do this if
	// we weren't already told what the state before the event should be — if the
	// HasState option was set and a state set was provided (as is the case in a
	// typical federated room join) then we won't bother trying to fetch prev events
	// because we may not be allowed to see them and we have no choice but to trust
	// the state event IDs provided to us in the join instead.
	if missingPrev && input.Kind == api.KindNew {
		// Don't do this for KindOld events, otherwise old events that we fetch
		// to satisfy missing prev events/state will end up recursively calling
		// processRoomEvent.
		if len(serverRes.ServerNames) > 0 {
			missingState := missingStateReq{
				origin:      input.Origin,
				virtualHost: virtualHost,
				inputer:     r,
				db:          r.DB,
				roomInfo:    roomInfo,
				federation:  r.FSAPI,
				keys:        r.KeyRing,
				roomsMu:     internal.NewMutexByRoom(),
				servers:     serverRes.ServerNames,
				hadEvents:   map[string]bool{},
				haveEvents:  map[string]gomatrixserverlib.PDU{},
			}
			var stateSnapshot *parsedRespState
			if stateSnapshot, err = missingState.processEventWithMissingState(ctx, event, headered.Version()); err != nil {
				// Something went wrong with retrieving the missing state, so we can't
				// really do anything with the event other than reject it at this point.
				isRejected = true
				rejectionErr = fmt.Errorf("missingState.processEventWithMissingState: %w", err)
				switch e := err.(type) {
				case gomatrixserverlib.EventValidationError:
					if e.Persistable && stateSnapshot != nil {
						// We retrieved some state and we ended up having to call /state_ids for
						// the new event in question (probably because closing the gap by using
						// /get_missing_events didn't do what we hoped) so we'll instead overwrite
						// the state snapshot with the newly resolved state.
						missingPrev = false
						input.HasState = true
						input.StateEventIDs = make([]string, 0, len(stateSnapshot.StateEvents))
						for _, se := range stateSnapshot.StateEvents {
							input.StateEventIDs = append(input.StateEventIDs, se.EventID())
						}
					}
				}
			} else if stateSnapshot != nil {
				// We retrieved some state and we ended up having to call /state_ids for
				// the new event in question (probably because closing the gap by using
				// /get_missing_events didn't do what we hoped) so we'll instead overwrite
				// the state snapshot with the newly resolved state.
				missingPrev = false
				input.HasState = true
				input.StateEventIDs = make([]string, 0, len(stateSnapshot.StateEvents))
				for _, e := range stateSnapshot.StateEvents {
					input.StateEventIDs = append(input.StateEventIDs, e.EventID())
				}
			} else {
				// We retrieved some state and it would appear that rolling forward the
				// state did everything we needed it to do, so we can just resolve the
				// state for the event in the normal way.
				missingPrev = false
			}
		} else {
			// We're missing prev events or state for the event, but for some reason
			// we don't know any servers to ask. In this case we can't do anything but
			// reject the event and hope that it gets unrejected later.
			isRejected = true
			rejectionErr = fmt.Errorf("missing prev events and no other servers to ask")
		}
	}

	// Check that the auth events of the event are known.
	// If they aren't then we will ask the federation API for them.
	authEvents, err := gomatrixserverlib.NewAuthEvents(nil)
	if err != nil {
		return err
	}
	knownEvents := map[string]*types.Event{}
	if err = r.fetchAuthEvents(ctx, logger, roomInfo, virtualHost, headered, authEvents, knownEvents, serverRes.ServerNames); err != nil {
		return fmt.Errorf("r.fetchAuthEvents: %w", err)
	}

	// Check if the event is allowed by its auth events. If it isn't then
	// we consider the event to be "rejected" — it will still be persisted.
	if err = gomatrixserverlib.Allowed(event, authEvents, func(roomID spec.RoomID, senderID spec.SenderID) (*spec.UserID, error) {
		return r.Queryer.QueryUserIDForSender(ctx, roomID, senderID)
	}); err != nil {
		isRejected = true
		rejectionErr = err
		logger.WithError(rejectionErr).Warn("Event %s not allowed by auth events", event.EventID())
	}

	// Accumulate the auth event NIDs.
	authEventIDs := event.AuthEventIDs()
	authEventNIDs := make([]types.EventNID, 0, len(authEventIDs))
	for _, authEventID := range authEventIDs {
		if _, ok := knownEvents[authEventID]; !ok {
			// Unknown auth events only really matter if the event actually failed
			// auth. If it passed auth then we can assume that everything that was
			// known was sufficient, even if extraneous auth events were specified
			// but weren't found.
			if isRejected {
				if event.StateKey() != nil {
					return fmt.Errorf(
						"missing auth event %s for state event %s (type %q, state key %q)",
						authEventID, event.EventID(), event.Type(), *event.StateKey(),
					)
				} else {
					return fmt.Errorf(
						"missing auth event %s for timeline event %s (type %q)",
						authEventID, event.EventID(), event.Type(),
					)
				}
			}
		} else {
			authEventNIDs = append(authEventNIDs, knownEvents[authEventID].EventNID)
		}
	}

	var softfail bool
	if input.Kind == api.KindNew && !isCreateEvent {
		// Check that the event passes authentication checks based on the
		// current room state.
		softfail, err = helpers.CheckForSoftFail(ctx, r.DB, roomInfo, headered, input.StateEventIDs, r.Queryer)
		if err != nil {
			logger.With(slog.Any("error", err)).Warn("Error authing soft-failed event")
		}
	}

	// Get the state before the event so that we can work out if the event was
	// allowed at the time, and also to get the history visibility. We won't
	// bother doing this if the event was already rejected as it just ends up
	// burning CPU time.
	historyVisibility := gomatrixserverlib.HistoryVisibilityShared // Default to shared.
	if input.Kind != api.KindOutlier && rejectionErr == nil && !isRejected && !isCreateEvent {
		historyVisibility, rejectionErr, err = r.processStateBefore(ctx, roomInfo, input, missingPrev)
		if err != nil {
			return fmt.Errorf("r.processStateBefore: %w", err)
		}
		if rejectionErr != nil {
			isRejected = true
		}
	}

	if roomInfo == nil {
		roomInfo, err = r.DB.GetOrCreateRoomInfo(ctx, event)
		if err != nil {
			return fmt.Errorf("r.DB.GetOrCreateRoomInfo: %w", err)
		}
	}

	eventTypeNID, err := r.DB.GetOrCreateEventTypeNID(ctx, event.Type())
	if err != nil {
		return fmt.Errorf("r.DB.GetOrCreateEventTypeNID: %w", err)
	}

	eventStateKeyNID, err := r.DB.GetOrCreateEventStateKeyNID(ctx, event.StateKey())
	if err != nil {
		return fmt.Errorf("r.DB.GetOrCreateEventStateKeyNID: %w", err)
	}

	// Store the event.
	eventNID, stateAtEvent, err := r.DB.StoreEvent(ctx, event, roomInfo, eventTypeNID, eventStateKeyNID, authEventNIDs, isRejected)
	if err != nil {
		return fmt.Errorf("updater.StoreEvent: %w", err)
	}

	// For outliers we can stop after we've stored the event itself as it
	// doesn't have any associated state to store and we don't need to
	// notify anyone about it.
	if input.Kind == api.KindOutlier {
		logger.With("rejected", isRejected).Debug("Stored outlier")
		hooks.Run(hooks.KindNewEventPersisted, headered)
		return nil
	}

	// Request the room info again — it's possible that the room has been
	// created by now if it didn't exist already.
	roomInfo, err = r.DB.RoomInfo(ctx, event.RoomID().String())
	if err != nil {
		return fmt.Errorf("updater.RoomInfo: %w", err)
	}
	if roomInfo == nil {
		return fmt.Errorf("updater.RoomInfo missing for room %s", event.RoomID().String())
	}

	if input.HasState || (!missingPrev && stateAtEvent.BeforeStateSnapshotNID == 0) {
		// We haven't calculated a state for this event yet.
		// Lets calculate one.
		err = r.calculateAndSetState(ctx, input, roomInfo, &stateAtEvent, event, isRejected)
		if err != nil {
			return fmt.Errorf("r.calculateAndSetState: %w", err)
		}
	}

	// if storing this event results in it being redacted then do so.
	// we do this after calculating state for this event as we may need to get power levels
	var (
		redactedEventID string
		redactionEvent  gomatrixserverlib.PDU
		redactedEvent   gomatrixserverlib.PDU
	)
	if !isRejected && !isCreateEvent {
		resolver := state.NewStateResolution(r.DB, roomInfo, r.Queryer)
		redactionEvent, redactedEvent, err = r.DB.MaybeRedactEvent(ctx, roomInfo, eventNID, event, &resolver, r.Queryer)
		if err != nil {
			return err
		}
		if redactedEvent != nil {
			redactedEventID = redactedEvent.EventID()
		}
	}

	// We stop here if the event is rejected: We've stored it but won't update
	// forward extremities or notify downstream components about it.
	switch {
	case isRejected:
		logger.WithError(rejectionErr).Warn("Stored rejected event")
		if rejectionErr != nil {
			return types.RejectedError(rejectionErr.Error())
		}
		return nil

	case softfail:
		logger.WithError(rejectionErr).Warn("Stored soft-failed event")
		if rejectionErr != nil {
			return types.RejectedError(rejectionErr.Error())
		}
		return nil
	}

	// TODO: Revist this to ensure we don't replace a current state mxid_mapping with an older one.
	if event.Version() == gomatrixserverlib.RoomVersionPseudoIDs && event.Type() == spec.MRoomMember {
		mapping := gomatrixserverlib.MemberContent{}
		if err = json.Unmarshal(event.Content(), &mapping); err != nil {
			return err
		}
		if mapping.MXIDMapping != nil {
			storeUserID, userErr := spec.NewUserID(mapping.MXIDMapping.UserID, true)
			if userErr != nil {
				return userErr
			}
			err = r.RSAPI.StoreUserRoomPublicKey(ctx, mapping.MXIDMapping.UserRoomKey, *storeUserID, event.RoomID())
			if err != nil {
				return fmt.Errorf("failed storing user room public key: %w", err)
			}
		}
	}

	switch input.Kind {
	case api.KindNew:
		if err = r.updateLatestEvents(
			ctx,                 // context
			roomInfo,            // room info for the room being updated
			stateAtEvent,        // state at event (below)
			event,               // event
			input.SendAsServer,  // send as server
			input.TransactionID, // transaction ID
			input.HasState,      // rewrites state?
			historyVisibility,   // the history visibility before the event
		); err != nil {
			return fmt.Errorf("r.updateLatestEvents: %w", err)
		}
	case api.KindOld:
		err = r.OutputProducer.ProduceRoomEvents(event.RoomID().String(), []api.OutputEvent{
			{
				Type: api.OutputTypeOldRoomEvent,
				OldRoomEvent: &api.OutputOldRoomEvent{
					Event:             headered,
					HistoryVisibility: historyVisibility,
				},
			},
		})
		if err != nil {
			return fmt.Errorf("r.WriteOutputEvents (old): %w", err)
		}
	}

	// If this is a membership event, it is possible we newly joined a federated room and eventually
	// missed to update our m.room.server_acl - the following ensures we set the ACLs
	// TODO: This probably performs badly in benchmarks
	if event.Type() == spec.MRoomMember {
		membership, _ := event.Membership()
		if membership == spec.Join {
			_, serverName, _ := gomatrixserverlib.SplitID('@', *event.StateKey())
			// only handle local membership events
			if r.Cfg.Matrix.IsLocalServerName(serverName) {
				var aclEvent *types.HeaderedEvent
				aclEvent, err = r.DB.GetStateEvent(ctx, event.RoomID().String(), acls.MRoomServerACL, "")
				if err != nil {
					logrus.With(slog.Any("error", err)).Error("failed to get server ACLs")
				}
				if aclEvent != nil {
					strippedEvent := tables.StrippedEvent{
						RoomID:       aclEvent.RoomID().String(),
						EventType:    aclEvent.Type(),
						StateKey:     *aclEvent.StateKey(),
						ContentValue: string(aclEvent.Content()),
					}
					r.ACLs.OnServerACLUpdate(strippedEvent)
				}
			}
		}
	}

	// Handle remote room upgrades, e.g. remove published room
	if event.Type() == "m.room.tombstone" && event.StateKeyEquals("") && !r.Cfg.Matrix.IsLocalServerName(senderDomain) {
		if err = r.handleRemoteRoomUpgrade(ctx, event); err != nil {
			return fmt.Errorf("failed to handle remote room upgrade: %w", err)
		}
	}

	// processing this event resulted in an event (which may not be the one we're processing)
	// being redacted. We are guaranteed to have both sides (the redaction/redacted event),
	// so notify downstream components to redact this event - they should have it if they've
	// been tracking our output log.
	if redactedEventID != "" {
		err = r.OutputProducer.ProduceRoomEvents(event.RoomID().String(), []api.OutputEvent{
			{
				Type: api.OutputTypeRedactedEvent,
				RedactedEvent: &api.OutputRedactedEvent{
					RedactedEventID: redactedEventID,
					RedactedBecause: &types.HeaderedEvent{PDU: redactionEvent},
				},
			},
		})
		if err != nil {
			return fmt.Errorf("r.WriteOutputEvents (redactions): %w", err)
		}
	}

	// If guest_access changed and is not can_join, kick all guest users.
	if event.Type() == spec.MRoomGuestAccess && gjson.GetBytes(event.Content(), "guest_access").Str != "can_join" {
		if err = r.kickGuests(ctx, event, roomInfo); err != nil && !errors.Is(err, sql.ErrNoRows) {
			logrus.With(slog.Any("error", err)).Error("failed to kick guest users on m.room.guest_access revocation")
		}
	}

	// Everything was OK — the latest events updater didn't error and
	// we've sent output events. Finally, generate a hook call.
	hooks.Run(hooks.KindNewEventPersisted, headered)
	return nil
}

// handleRemoteRoomUpgrade updates published rooms and room aliases
func (r *Inputer) handleRemoteRoomUpgrade(ctx context.Context, event gomatrixserverlib.PDU) error {
	oldRoomID := event.RoomID().String()
	newRoomID := gjson.GetBytes(event.Content(), "replacement_room").Str
	return r.DB.UpgradeRoom(ctx, oldRoomID, newRoomID, string(event.SenderID()))
}

// processStateBefore works out what the state is before the event and
// then checks the event auths against the state at the time. It also
// tries to determine what the history visibility was of the event at
// the time, so that it can be sent in the output event to downstream
// components.
// nolint:nakedret
func (r *Inputer) processStateBefore(
	ctx context.Context,
	roomInfo *types.RoomInfo,
	input *api.InputRoomEvent,
	missingPrev bool,
) (historyVisibility gomatrixserverlib.HistoryVisibility, rejectionErr error, err error) {
	historyVisibility = gomatrixserverlib.HistoryVisibilityShared // Default to shared.
	event := input.Event.PDU
	isCreateEvent := event.Type() == spec.MRoomCreate && event.StateKeyEquals("")
	var stateBeforeEvent []gomatrixserverlib.PDU
	var stateEvents []types.Event

	switch {
	case isCreateEvent:
		// There's no state before a create event so there is nothing
		// else to do.
		return
	case input.HasState:
		// If we're overriding the state then we need to go and retrieve
		// them from the database. It's a hard error if they are missing.
		stateEvents, err = r.DB.EventsFromIDs(ctx, roomInfo, input.StateEventIDs)
		if err != nil {
			return "", nil, fmt.Errorf("r.DB.EventsFromIDs: %w", err)
		}
		stateBeforeEvent = make([]gomatrixserverlib.PDU, 0, len(stateEvents))
		for _, entry := range stateEvents {
			stateBeforeEvent = append(stateBeforeEvent, entry.PDU)
		}
	case missingPrev:
		// We don't know all of the prev events, so we can't work out
		// the state before the event. Reject it in that case.
		rejectionErr = fmt.Errorf("event %q has missing prev events", event.EventID())
		return
	case len(event.PrevEventIDs()) == 0:
		// There should be prev events since it's not a create event.
		// A non-create event that claims to have no prev events is
		// invalid, so reject it.
		rejectionErr = fmt.Errorf("event %q must have prev events", event.EventID())
		return
	default:
		// For all non-create events, there must be prev events, so we'll
		// ask the query API for the relevant tuples needed for auth. We
		// will include the history visibility here even though we don't
		// actually need it for auth, because we want to send it in the
		// output events.
		tuplesNeeded := gomatrixserverlib.StateNeededForAuth([]gomatrixserverlib.PDU{event}).Tuples()
		tuplesNeeded = append(tuplesNeeded, gomatrixserverlib.StateKeyTuple{
			EventType: spec.MRoomHistoryVisibility,
			StateKey:  "",
		})
		stateBeforeReq := &api.QueryStateAfterEventsRequest{
			RoomID:       event.RoomID().String(),
			PrevEventIDs: event.PrevEventIDs(),
			StateToFetch: tuplesNeeded,
		}
		stateBeforeRes := &api.QueryStateAfterEventsResponse{}
		if err = r.Queryer.QueryStateAfterEvents(ctx, stateBeforeReq, stateBeforeRes); err != nil {
			return "", nil, fmt.Errorf("r.Queryer.QueryStateAfterEvents: %w", err)
		}
		switch {
		case !stateBeforeRes.RoomExists:
			rejectionErr = fmt.Errorf("room %q does not exist", event.RoomID().String())
			return
		case !stateBeforeRes.PrevEventsExist:
			rejectionErr = fmt.Errorf("prev events of %q are not known", event.EventID())
			return
		default:
			stateBeforeEvent = make([]gomatrixserverlib.PDU, len(stateBeforeRes.StateEvents))
			for i := range stateBeforeRes.StateEvents {
				stateBeforeEvent[i] = stateBeforeRes.StateEvents[i].PDU
			}
		}
	}
	// At this point, stateBeforeEvent should be populated either by
	// the supplied state in the input request, or from the prev events.
	// Check whether the event is allowed or not.
	stateBeforeAuth, err := gomatrixserverlib.NewAuthEvents(
		gomatrixserverlib.ToPDUs(stateBeforeEvent),
	)
	if err != nil {
		rejectionErr = fmt.Errorf("r.DB.EventsFromIDs: %w", err)
		return
	}

	if rejectionErr = gomatrixserverlib.Allowed(event, stateBeforeAuth, func(roomID spec.RoomID, senderID spec.SenderID) (*spec.UserID, error) {
		return r.Queryer.QueryUserIDForSender(ctx, roomID, senderID)
	}); rejectionErr != nil {
		rejectionErr = fmt.Errorf("Allowed() failed for stateBeforeEvent: %w", rejectionErr)
		return
	}
	// Work out what the history visibility was at the time of the
	// event.
	for _, event := range stateBeforeEvent {
		if event.Type() != spec.MRoomHistoryVisibility || !event.StateKeyEquals("") {
			continue
		}
		if hisVis, err := event.HistoryVisibility(); err == nil {
			historyVisibility = hisVis
			break
		}
	}
	return
}

// fetchAuthEvents will check to see if any of the
// auth events specified by the given event are unknown. If they are
// then we will go off and request them from the federation and then
// store them in the database. By the time this function ends, either
// we've failed to retrieve the auth chain altogether (in which case
// an error is returned) or we've successfully retrieved them all and
// they are now in the database.
// nolint: gocyclo
func (r *Inputer) fetchAuthEvents(
	ctx context.Context,
	logger *logrus.Entry,
	roomInfo *types.RoomInfo,
	virtualHost spec.ServerName,
	event *types.HeaderedEvent,
	auth *gomatrixserverlib.AuthEvents,
	known map[string]*types.Event,
	servers []spec.ServerName,
) error {
	trace, ctx := internal.StartRegion(ctx, "fetchAuthEvents")
	defer trace.EndRegion()

	unknown := map[string]struct{}{}
	authEventIDs := event.AuthEventIDs()
	if len(authEventIDs) == 0 {
		return nil
	}

	for _, authEventID := range authEventIDs {
		authEvents, err := r.DB.EventsFromIDs(ctx, roomInfo, []string{authEventID})
		if err != nil || len(authEvents) == 0 || authEvents[0].PDU == nil {
			unknown[authEventID] = struct{}{}
			continue
		}
		ev := authEvents[0]

		isRejected := false
		if roomInfo != nil {
			isRejected, err = r.DB.IsEventRejected(ctx, roomInfo.RoomNID, ev.EventID())
			if err != nil && !errors.Is(err, sql.ErrNoRows) {
				return fmt.Errorf("r.DB.IsEventRejected failed: %w", err)
			}
		}
		known[authEventID] = &ev // don't take the pointer of the iterated event
		if !isRejected {
			if err = auth.AddEvent(ev.PDU); err != nil {
				return fmt.Errorf("auth.AddEvent: %w", err)
			}
		}
	}

	// If there are no missing auth events then there is nothing more
	// to do — we've loaded everything that we need.
	if len(unknown) == 0 {
		return nil
	}

	var err error
	var res fclient.RespEventAuth
	var found bool
	for _, serverName := range servers {
		// Request the entire auth chain for the event in question. This should
		// contain all of the auth events — including ones that we already know —
		// so we'll need to filter through those in the next section.
		res, err = r.FSAPI.GetEventAuth(ctx, virtualHost, serverName, event.Version(), event.RoomID().String(), event.EventID())
		if err != nil {
			logger.With(slog.Any("error", err)).Warn("Failed to get event auth from federation for %q: %s", event.EventID(), err)
			continue
		}
		found = true
		break
	}
	if !found {
		return fmt.Errorf("no servers provided event auth for event ID %q, tried servers %v", event.EventID(), servers)
	}

	// Reuse these to reduce allocations.
	authEventNIDs := make([]types.EventNID, 0, 5)
	isRejected := false
nextAuthEvent:
	for _, authEvent := range gomatrixserverlib.ReverseTopologicalOrdering(
		gomatrixserverlib.ToPDUs(res.AuthEvents.UntrustedEvents(event.Version())),
		gomatrixserverlib.TopologicalOrderByAuthEvents,
	) {
		// If we already know about this event from the database then we don't
		// need to store it again or do anything further with it, so just skip
		// over it rather than wasting cycles.
		if ev, ok := known[authEvent.EventID()]; ok && ev != nil {
			continue nextAuthEvent
		}

		// Check the signatures of the event. If this fails then we'll simply
		// skip it, because gomatrixserverlib.Allowed() will notice a problem
		// if a critical event is missing anyway.
		if err := gomatrixserverlib.VerifyEventSignatures(ctx, authEvent, r.FSAPI.KeyRing(), func(roomID spec.RoomID, senderID spec.SenderID) (*spec.UserID, error) {
			return r.Queryer.QueryUserIDForSender(ctx, roomID, senderID)
		}); err != nil {
			continue nextAuthEvent
		}

		// In order to store the new auth event, we need to know its auth chain
		// as NIDs for the `auth_event_nids` column. Let's see if we can find those.
		authEventNIDs = authEventNIDs[:0]
		for _, eventID := range authEvent.AuthEventIDs() {
			knownEvent, ok := known[eventID]
			if !ok {
				continue nextAuthEvent
			}
			authEventNIDs = append(authEventNIDs, knownEvent.EventNID)
		}

		// Check if the auth event should be rejected.
		err := gomatrixserverlib.Allowed(authEvent, auth, func(roomID spec.RoomID, senderID spec.SenderID) (*spec.UserID, error) {
			return r.Queryer.QueryUserIDForSender(ctx, roomID, senderID)
		})
		if isRejected = err != nil; isRejected {
			logger.With(slog.Any("error", err)).Warn("Auth event %s rejected", authEvent.EventID())
		}

		if roomInfo == nil {
			roomInfo, err = r.DB.GetOrCreateRoomInfo(ctx, authEvent)
			if err != nil {
				return fmt.Errorf("r.DB.GetOrCreateRoomInfo: %w", err)
			}
		}

		eventTypeNID, err := r.DB.GetOrCreateEventTypeNID(ctx, authEvent.Type())
		if err != nil {
			return fmt.Errorf("r.DB.GetOrCreateEventTypeNID: %w", err)
		}

		eventStateKeyNID, err := r.DB.GetOrCreateEventStateKeyNID(ctx, event.StateKey())
		if err != nil {
			return fmt.Errorf("r.DB.GetOrCreateEventStateKeyNID: %w", err)
		}

		// Finally, store the event in the database.
		eventNID, _, err := r.DB.StoreEvent(ctx, authEvent, roomInfo, eventTypeNID, eventStateKeyNID, authEventNIDs, isRejected)
		if err != nil {
			return fmt.Errorf("updater.StoreEvent: %w", err)
		}

		// Let's take a note of the fact that we now know about this event for
		// authenticating future events.
		if !isRejected {
			if err := auth.AddEvent(authEvent); err != nil {
				return fmt.Errorf("auth.AddEvent: %w", err)
			}
		}

		// Now we know about this event, it was stored and the signatures were OK.
		known[authEvent.EventID()] = &types.Event{
			EventNID: eventNID,
			PDU:      authEvent,
		}
	}

	return nil
}

func (r *Inputer) calculateAndSetState(
	ctx context.Context,
	input *api.InputRoomEvent,
	roomInfo *types.RoomInfo,
	stateAtEvent *types.StateAtEvent,
	event gomatrixserverlib.PDU,
	isRejected bool,
) error {
	trace, ctx := internal.StartRegion(ctx, "calculateAndSetState")
	defer trace.EndRegion()

	var succeeded bool
	updater, err := r.DB.GetRoomUpdater(ctx, roomInfo)
	if err != nil {
		return fmt.Errorf("r.DB.GetRoomUpdater: %w", err)
	}
	defer sqlutil.EndTransactionWithCheck(updater, &succeeded, &err)
	roomState := state.NewStateResolution(updater, roomInfo, r.Queryer)

	if input.HasState {
		// We've been told what the state at the event is so we don't need to calculate it.
		// Check that those state events are in the database and store the state.
		var entries []types.StateEntry
		if entries, err = r.DB.StateEntriesForEventIDs(ctx, input.StateEventIDs, true); err != nil {
			return fmt.Errorf("updater.StateEntriesForEventIDs: %w", err)
		}
		entries = types.DeduplicateStateEntries(entries)

		if stateAtEvent.BeforeStateSnapshotNID, err = updater.AddState(ctx, roomInfo.RoomNID, nil, entries); err != nil {
			return fmt.Errorf("updater.AddState: %w", err)
		}
	} else {
		// We haven't been told what the state at the event is so we need to calculate it from the prev_events
		if stateAtEvent.BeforeStateSnapshotNID, err = roomState.CalculateAndStoreStateBeforeEvent(ctx, event, isRejected); err != nil {
			return fmt.Errorf("roomState.CalculateAndStoreStateBeforeEvent: %w", err)
		}
	}

	err = updater.SetState(ctx, stateAtEvent.EventNID, stateAtEvent.BeforeStateSnapshotNID)
	if err != nil {
		return fmt.Errorf("r.DB.SetState: %w", err)
	}
	succeeded = true
	return nil
}

// kickGuests kicks guests users from m.room.guest_access rooms, if guest access is now prohibited.
func (r *Inputer) kickGuests(ctx context.Context, event gomatrixserverlib.PDU, roomInfo *types.RoomInfo) error {
	membershipNIDs, err := r.DB.GetMembershipEventNIDsForRoom(ctx, roomInfo.RoomNID, true, true)
	if err != nil {
		return err
	}

	if roomInfo == nil {
		return types.ErrorInvalidRoomInfo
	}
	memberEvents, err := r.DB.Events(ctx, roomInfo.RoomVersion, membershipNIDs)
	if err != nil {
		return err
	}

	inputEvents := make([]api.InputRoomEvent, 0, len(memberEvents))
	latestReq := &api.QueryLatestEventsAndStateRequest{
		RoomID: event.RoomID().String(),
	}
	latestRes := &api.QueryLatestEventsAndStateResponse{}
	if err = r.Queryer.QueryLatestEventsAndState(ctx, latestReq, latestRes); err != nil {
		return err
	}

	prevEvents := latestRes.LatestEvents
	for _, memberEvent := range memberEvents {
		if memberEvent.StateKey() == nil {
			continue
		}

		memberUserID, err := r.Queryer.QueryUserIDForSender(ctx, event.RoomID(), spec.SenderID(*memberEvent.StateKey()))
		if err != nil {
			continue
		}

		accountRes := &userAPI.QueryAccountByLocalpartResponse{}
		if err = r.UserAPI.QueryAccountByLocalpart(ctx, &userAPI.QueryAccountByLocalpartRequest{
			Localpart:  memberUserID.Local(),
			ServerName: memberUserID.Domain(),
		}, accountRes); err != nil {
			return err
		}
		if accountRes.Account == nil {
			continue
		}

		if accountRes.Account.AccountType != userAPI.AccountTypeGuest {
			continue
		}

		var memberContent gomatrixserverlib.MemberContent
		if err = json.Unmarshal(memberEvent.Content(), &memberContent); err != nil {
			return err
		}
		memberContent.Membership = spec.Leave

		stateKey := *memberEvent.StateKey()
		fledglingEvent := &gomatrixserverlib.ProtoEvent{
			RoomID:     event.RoomID().String(),
			Type:       spec.MRoomMember,
			StateKey:   &stateKey,
			SenderID:   stateKey,
			PrevEvents: prevEvents,
		}

		if fledglingEvent.Content, err = json.Marshal(memberContent); err != nil {
			return err
		}

		eventsNeeded, err := gomatrixserverlib.StateNeededForProtoEvent(fledglingEvent)
		if err != nil {
			return err
		}

		signingIdentity, err := r.SigningIdentity(ctx, event.RoomID(), *memberUserID)
		if err != nil {
			return err
		}

		event, err := eventutil.BuildEvent(ctx, fledglingEvent, &signingIdentity, time.Now(), &eventsNeeded, latestRes)
		if err != nil {
			return err
		}

		inputEvents = append(inputEvents, api.InputRoomEvent{
			Kind:         api.KindNew,
			Event:        event,
			Origin:       memberUserID.Domain(),
			SendAsServer: string(memberUserID.Domain()),
		})
		prevEvents = []string{event.EventID()}
	}

	inputReq := &api.InputRoomEventsRequest{
		InputRoomEvents: inputEvents,
		Asynchronous:    true, // Needs to be async, as we otherwise create a deadlock
	}
	inputRes := &api.InputRoomEventsResponse{}
	r.InputRoomEvents(ctx, inputReq, inputRes)
	return nil
}<|MERGE_RESOLUTION|>--- conflicted
+++ resolved
@@ -27,15 +27,9 @@
 	"github.com/antinvestor/matrix/roomserver/storage/tables"
 	"github.com/tidwall/gjson"
 
-<<<<<<< HEAD
-	"github.com/matrix-org/gomatrixserverlib"
-	"github.com/matrix-org/gomatrixserverlib/fclient"
-	"github.com/matrix-org/gomatrixserverlib/spec"
-=======
 	"github.com/antinvestor/gomatrixserverlib"
 	"github.com/antinvestor/gomatrixserverlib/fclient"
 	"github.com/antinvestor/gomatrixserverlib/spec"
->>>>>>> 594b4b10
 	"github.com/pitabwire/util"
 	"github.com/prometheus/client_golang/prometheus"
 	"github.com/sirupsen/logrus"
@@ -160,12 +154,12 @@
 		case werr != nil:
 			// Something has gone wrong trying to find out if we rejected
 			// this event already.
-			logger.WithError(werr).Error("Failed to check if event %q is already seen", event.EventID())
+			logger.WithError(werr).Errorf("Failed to check if event %q is already seen", event.EventID())
 			return werr
 		case !wasRejected:
 			// We've seen this event before and it wasn't rejected so we
 			// should ignore it.
-			logger.Debug("Already processed event %q, ignoring", event.EventID())
+			logger.Debugf("Already processed event %q, ignoring", event.EventID())
 			return nil
 		}
 	}
@@ -315,7 +309,7 @@
 	}); err != nil {
 		isRejected = true
 		rejectionErr = err
-		logger.WithError(rejectionErr).Warn("Event %s not allowed by auth events", event.EventID())
+		logger.WithError(rejectionErr).Warnf("Event %s not allowed by auth events", event.EventID())
 	}
 
 	// Accumulate the auth event NIDs.
@@ -351,7 +345,7 @@
 		// current room state.
 		softfail, err = helpers.CheckForSoftFail(ctx, r.DB, roomInfo, headered, input.StateEventIDs, r.Queryer)
 		if err != nil {
-			logger.With(slog.Any("error", err)).Warn("Error authing soft-failed event")
+			logger.WithError(err).Warn("Error authing soft-failed event")
 		}
 	}
 
@@ -397,7 +391,7 @@
 	// doesn't have any associated state to store and we don't need to
 	// notify anyone about it.
 	if input.Kind == api.KindOutlier {
-		logger.With("rejected", isRejected).Debug("Stored outlier")
+		logger.WithField("rejected", isRejected).Debug("Stored outlier")
 		hooks.Run(hooks.KindNewEventPersisted, headered)
 		return nil
 	}
@@ -516,7 +510,7 @@
 				var aclEvent *types.HeaderedEvent
 				aclEvent, err = r.DB.GetStateEvent(ctx, event.RoomID().String(), acls.MRoomServerACL, "")
 				if err != nil {
-					logrus.With(slog.Any("error", err)).Error("failed to get server ACLs")
+					logrus.WithError(err).Error("failed to get server ACLs")
 				}
 				if aclEvent != nil {
 					strippedEvent := tables.StrippedEvent{
@@ -560,7 +554,7 @@
 	// If guest_access changed and is not can_join, kick all guest users.
 	if event.Type() == spec.MRoomGuestAccess && gjson.GetBytes(event.Content(), "guest_access").Str != "can_join" {
 		if err = r.kickGuests(ctx, event, roomInfo); err != nil && !errors.Is(err, sql.ErrNoRows) {
-			logrus.With(slog.Any("error", err)).Error("failed to kick guest users on m.room.guest_access revocation")
+			logrus.WithError(err).Error("failed to kick guest users on m.room.guest_access revocation")
 		}
 	}
 
@@ -752,7 +746,7 @@
 		// so we'll need to filter through those in the next section.
 		res, err = r.FSAPI.GetEventAuth(ctx, virtualHost, serverName, event.Version(), event.RoomID().String(), event.EventID())
 		if err != nil {
-			logger.With(slog.Any("error", err)).Warn("Failed to get event auth from federation for %q: %s", event.EventID(), err)
+			logger.WithError(err).Warnf("Failed to get event auth from federation for %q: %s", event.EventID(), err)
 			continue
 		}
 		found = true
@@ -802,7 +796,7 @@
 			return r.Queryer.QueryUserIDForSender(ctx, roomID, senderID)
 		})
 		if isRejected = err != nil; isRejected {
-			logger.With(slog.Any("error", err)).Warn("Auth event %s rejected", authEvent.EventID())
+			logger.WithError(err).Warnf("Auth event %s rejected", authEvent.EventID())
 		}
 
 		if roomInfo == nil {
