// Copyright 2017 Vector Creations Ltd
// Copyright 2018 New Vector Ltd
// Copyright 2019-2020 The Matrix.org Foundation C.I.C.
//
// Licensed under the Apache License, Version 2.0 (the "License");
// you may not use this file except in compliance with the License.
// You may obtain a copy of the License at
//
//     http://www.apache.org/licenses/LICENSE-2.0
//
// Unless required by applicable law or agreed to in writing, software
// distributed under the License is distributed on an "AS IS" BASIS,
// WITHOUT WARRANTIES OR CONDITIONS OF ANY KIND, either express or implied.
// See the License for the specific language governing permissions and
// limitations under the License.

package input

import (
	"context"
	"fmt"

	"github.com/antinvestor/gomatrixserverlib"
	"github.com/getsentry/sentry-go"
<<<<<<< HEAD
	"github.com/matrix-org/gomatrixserverlib"
=======
>>>>>>> 594b4b10
	"github.com/pitabwire/util"
	"github.com/sirupsen/logrus"

	"github.com/antinvestor/matrix/internal"
	"github.com/antinvestor/matrix/internal/sqlutil"
	"github.com/antinvestor/matrix/roomserver/api"
	"github.com/antinvestor/matrix/roomserver/state"
	"github.com/antinvestor/matrix/roomserver/storage/shared"
	"github.com/antinvestor/matrix/roomserver/types"
)

// updateLatestEvents updates the list of latest events for this room in the database and writes the
// event to the output log.
// The latest events are the events that aren't referenced by another event in the database:
//
//	Time goes down the page. 1 is the m.room.create event (root).
//	        1                 After storing 1 the latest events are {1}
//	        |                 After storing 2 the latest events are {2}
//	        2                 After storing 3 the latest events are {3}
//	       / \                After storing 4 the latest events are {3,4}
//	      3   4               After storing 5 the latest events are {5,4}
//	      |   |               After storing 6 the latest events are {5,6}
//	      5   6 <--- latest   After storing 7 the latest events are {6,7}
//	      |
//	      7 <----- latest
//
// Can only be called once at a time
func (r *Inputer) updateLatestEvents(
	ctx context.Context,
	roomInfo *types.RoomInfo,
	stateAtEvent types.StateAtEvent,
	event gomatrixserverlib.PDU,
	sendAsServer string,
	transactionID *api.TransactionID,
	rewritesState bool,
	historyVisibility gomatrixserverlib.HistoryVisibility,
) (err error) {
	trace, ctx := internal.StartRegion(ctx, "updateLatestEvents")
	defer trace.EndRegion()

	var succeeded bool
	updater, err := r.DB.GetRoomUpdater(ctx, roomInfo)
	if err != nil {
		return fmt.Errorf("r.DB.GetRoomUpdater: %w", err)
	}

	defer sqlutil.EndTransactionWithCheck(updater, &succeeded, &err)

	u := latestEventsUpdater{
		ctx:               ctx,
		api:               r,
		updater:           updater,
		roomInfo:          roomInfo,
		stateAtEvent:      stateAtEvent,
		event:             event,
		sendAsServer:      sendAsServer,
		transactionID:     transactionID,
		rewritesState:     rewritesState,
		historyVisibility: historyVisibility,
	}

	if err = u.doUpdateLatestEvents(); err != nil {
		return fmt.Errorf("u.doUpdateLatestEvents: %w", err)
	}

	succeeded = true
	return
}

// latestEventsUpdater tracks the state used to update the latest events in the
// room. It mostly just ferries state between the various function calls.
// The state could be passed using function arguments, but it becomes impractical
// when there are so many variables to pass around.
type latestEventsUpdater struct {
	ctx           context.Context
	api           *Inputer
	updater       *shared.RoomUpdater
	roomInfo      *types.RoomInfo
	stateAtEvent  types.StateAtEvent
	event         gomatrixserverlib.PDU
	transactionID *api.TransactionID
	rewritesState bool
	// Which server to send this event as.
	sendAsServer string
	// The eventID of the event that was processed before this one.
	lastEventIDSent string
	// The latest events in the room after processing this event.
	oldLatest types.StateAtEventAndReferences
	latest    types.StateAtEventAndReferences
	// The state entries removed from and added to the current state of the
	// room as a result of processing this event. They are sorted lists.
	removed []types.StateEntry
	added   []types.StateEntry
	// The state entries that are removed and added to recover the state before
	// the event being processed. They are sorted lists.
	stateBeforeEventRemoves []types.StateEntry
	stateBeforeEventAdds    []types.StateEntry
	// The snapshots of current state before and after processing this event
	oldStateNID types.StateSnapshotNID
	newStateNID types.StateSnapshotNID
	// The history visibility of the event itself (from the state before the event).
	historyVisibility gomatrixserverlib.HistoryVisibility
}

func (u *latestEventsUpdater) doUpdateLatestEvents() error {
	u.lastEventIDSent = u.updater.LastEventIDSent()

	// If we are doing a regular event update then we will get the
	// previous latest events to use as a part of the calculation. If
	// we are overwriting the latest events because we have a complete
	// state snapshot from somewhere else, e.g. a federated room join,
	// then start with an empty set - none of the forward extremities
	// that we knew about before matter anymore.
	u.oldLatest = types.StateAtEventAndReferences{}
	if !u.rewritesState {
		u.oldStateNID = u.updater.CurrentStateSnapshotNID()
		u.oldLatest = u.updater.LatestEvents()
	}

	// If the event has already been written to the output log then we
	// don't need to do anything, as we've handled it already.
	if hasBeenSent, err := u.updater.HasEventBeenSent(u.stateAtEvent.EventNID); err != nil {
		return fmt.Errorf("u.updater.HasEventBeenSent: %w", err)
	} else if hasBeenSent {
		return nil
	}

	// Work out what the latest events are. This will include the new
	// event if it is not already referenced.
	extremitiesChanged, err := u.calculateLatest(
		u.oldLatest, u.event,
		types.StateAtEventAndReference{
			EventID:      u.event.EventID(),
			StateAtEvent: u.stateAtEvent,
		},
	)
	if err != nil {
		return fmt.Errorf("u.calculateLatest: %w", err)
	}

	// Now that we know what the latest events are, it's time to get the
	// latest state.
	var updates []api.OutputEvent
	if extremitiesChanged || u.rewritesState {
		if err = u.latestState(); err != nil {
			return fmt.Errorf("u.latestState: %w", err)
		}

		// If we need to generate any output events then here's where we do it.
		// TODO: Move this!
		if updates, err = u.api.updateMemberships(u.ctx, u.updater, u.removed, u.added); err != nil {
			return fmt.Errorf("u.api.updateMemberships: %w", err)
		}
	} else {
		u.newStateNID = u.oldStateNID
	}

	if err = u.updater.SetLatestEvents(u.roomInfo.RoomNID, u.latest, u.stateAtEvent.EventNID, u.newStateNID); err != nil {
		return fmt.Errorf("u.updater.SetLatestEvents: %w", err)
	}

	update, err := u.makeOutputNewRoomEvent()
	if err != nil {
		return fmt.Errorf("u.makeOutputNewRoomEvent: %w", err)
	}
	updates = append(updates, *update)

	// Send the event to the output logs.
	// We do this inside the database transaction to ensure that we only mark an event as sent if we sent it.
	// (n.b. this means that it's possible that the same event will be sent twice if the transaction fails but
	//  the write to the output log succeeds)
	// TODO: This assumes that writing the event to the output log is synchronous. It should be possible to
	// send the event asynchronously but we would need to ensure that 1) the events are written to the log in
	// the correct order, 2) that pending writes are resent across restarts. In order to avoid writing all the
	// necessary bookkeeping we'll keep the event sending synchronous for now.
	if err = u.api.OutputProducer.ProduceRoomEvents(u.event.RoomID().String(), updates); err != nil {
		return fmt.Errorf("u.api.WriteOutputEvents: %w", err)
	}

	if err = u.updater.MarkEventAsSent(u.stateAtEvent.EventNID); err != nil {
		return fmt.Errorf("u.updater.MarkEventAsSent: %w", err)
	}

	return nil
}

func (u *latestEventsUpdater) latestState() error {
	trace, ctx := internal.StartRegion(u.ctx, "processEventWithMissingState")
	defer trace.EndRegion()

	var err error
	roomState := state.NewStateResolution(u.updater, u.roomInfo, u.api.Queryer)

	// Work out if the state at the extremities has actually changed
	// or not. If they haven't then we won't bother doing all of the
	// hard work.
	if !u.stateAtEvent.IsStateEvent() {
		stateChanged := false
		oldStateNIDs := make([]types.StateSnapshotNID, 0, len(u.oldLatest))
		newStateNIDs := make([]types.StateSnapshotNID, 0, len(u.latest))
		for _, old := range u.oldLatest {
			oldStateNIDs = append(oldStateNIDs, old.BeforeStateSnapshotNID)
		}
		for _, new := range u.latest {
			newStateNIDs = append(newStateNIDs, new.BeforeStateSnapshotNID)
		}
		oldStateNIDs = state.UniqueStateSnapshotNIDs(oldStateNIDs)
		newStateNIDs = state.UniqueStateSnapshotNIDs(newStateNIDs)
		if len(oldStateNIDs) != len(newStateNIDs) {
			stateChanged = true
		} else {
			for i := range oldStateNIDs {
				if oldStateNIDs[i] != newStateNIDs[i] {
					stateChanged = true
					break
				}
			}
		}
		if !stateChanged {
			u.newStateNID = u.oldStateNID
			return nil
		}
	}

	// Get a list of the current latest events. This may or may not
	// include the new event from the input path, depending on whether
	// it is a forward extremity or not.
	latestStateAtEvents := make([]types.StateAtEvent, len(u.latest))
	for i := range u.latest {
		latestStateAtEvents[i] = u.latest[i].StateAtEvent
	}

	// Takes the NIDs of the latest events and creates a state snapshot
	// of the state after the events. The snapshot state will be resolved
	// using the correct state resolution algorithm for the room.
	u.newStateNID, err = roomState.CalculateAndStoreStateAfterEvents(
		ctx, latestStateAtEvents,
	)
	if err != nil {
		return fmt.Errorf("roomState.CalculateAndStoreStateAfterEvents: %w", err)
	}

	// Include information about what changed in the state transition. If the
	// event rewrites the state (i.e. is a federated join) then we will simply
	// include the entire state snapshot as added events, as the "RewritesState"
	// flag in the output event signals downstream components to purge their
	// room state first. If it doesn't rewrite the state then we will work out
	// what the difference is between the state snapshots and send that. In all
	// cases where a state event is being replaced, the old state event will
	// appear in "removed" and the replacement will appear in "added".
	if u.rewritesState {
		u.removed = []types.StateEntry{}
		u.added, err = roomState.LoadStateAtSnapshot(ctx, u.newStateNID)
		if err != nil {
			return fmt.Errorf("roomState.LoadStateAtSnapshot: %w", err)
		}
	} else {
		u.removed, u.added, err = roomState.DifferenceBetweeenStateSnapshots(
			ctx, u.oldStateNID, u.newStateNID,
		)
		if err != nil {
			return fmt.Errorf("roomState.DifferenceBetweenStateSnapshots: %w", err)
		}
	}

	if removed := len(u.removed) - len(u.added); !u.rewritesState && removed > 0 {
		logrus.WithFields(logrus.Fields{
			"event_id":      u.event.EventID(),
			"room_id":       u.event.RoomID().String(),
			"old_state_nid": u.oldStateNID,
			"new_state_nid": u.newStateNID,
			"old_latest":    u.oldLatest.EventIDs(),
			"new_latest":    u.latest.EventIDs(),
		}).Warn("State reset detected (removing %d events)", removed)
		sentry.WithScope(func(scope *sentry.Scope) {
			scope.SetLevel("warning")
			scope.SetTag("room_id", u.event.RoomID().String())
			scope.SetContext("State reset", map[string]interface{}{
				"Event ID":      u.event.EventID(),
				"Old state NID": fmt.Sprintf("%d", u.oldStateNID),
				"New state NID": fmt.Sprintf("%d", u.newStateNID),
				"Old latest":    u.oldLatest.EventIDs(),
				"New latest":    u.latest.EventIDs(),
				"State removed": removed,
			})
			sentry.CaptureMessage("State reset detected")
		})
	}

	// Also work out the state before the event removes and the event
	// adds.
	u.stateBeforeEventRemoves, u.stateBeforeEventAdds, err = roomState.DifferenceBetweeenStateSnapshots(
		ctx, u.newStateNID, u.stateAtEvent.BeforeStateSnapshotNID,
	)
	if err != nil {
		return fmt.Errorf("roomState.DifferenceBetweeenStateSnapshots: %w", err)
	}

	return nil
}

// calculateLatest works out the new set of forward extremities. Returns
// true if the new event is included in those extremites, false otherwise.
func (u *latestEventsUpdater) calculateLatest(
	oldLatest []types.StateAtEventAndReference,
	newEvent gomatrixserverlib.PDU,
	newStateAndRef types.StateAtEventAndReference,
) (bool, error) {
	trace, _ := internal.StartRegion(u.ctx, "calculateLatest")
	defer trace.EndRegion()

	// First of all, get a list of all of the events in our current
	// set of forward extremities.
	existingRefs := make(map[string]*types.StateAtEventAndReference)
	for i, old := range oldLatest {
		existingRefs[old.EventID] = &oldLatest[i]
	}

	// If the "new" event is already a forward extremity then stop, as
	// nothing changes.
	if _, ok := existingRefs[newEvent.EventID()]; ok {
		u.latest = oldLatest
		return false, nil
	}

	// If the "new" event is already referenced by an existing event
	// then do nothing - it's not a candidate to be a new extremity if
	// it has been referenced.
	if referenced, err := u.updater.IsReferenced(newEvent.EventID()); err != nil {
		return false, fmt.Errorf("u.updater.IsReferenced(new): %w", err)
	} else if referenced {
		u.latest = oldLatest
		return false, nil
	}

	// Then let's see if any of the existing forward extremities now
	// have entries in the previous events table. If they do then we
	// will no longer include them as forward extremities.
	for k, l := range existingRefs {
		referenced, err := u.updater.IsReferenced(l.EventID)
		if err != nil {
			return false, fmt.Errorf("u.updater.IsReferenced: %w", err)
		} else if referenced {
			delete(existingRefs, k)
		}
	}

	// Start off with our new unreferenced event. We're reusing the backing
	// array here rather than allocating a new one.
	u.latest = append(u.latest[:0], newStateAndRef)

	// If our new event references any of the existing forward extremities
	// then they are no longer forward extremities, so remove them.
	for _, prevEventID := range newEvent.PrevEventIDs() {
		delete(existingRefs, prevEventID)
	}

	// Then re-add any old extremities that are still valid after all.
	for _, old := range existingRefs {
		u.latest = append(u.latest, *old)
	}

	return true, nil
}

func (u *latestEventsUpdater) makeOutputNewRoomEvent() (*api.OutputEvent, error) {
	latestEventIDs := make([]string, len(u.latest))
	for i := range u.latest {
		latestEventIDs[i] = u.latest[i].EventID
	}

	ore := api.OutputNewRoomEvent{
		Event:             &types.HeaderedEvent{PDU: u.event},
		RewritesState:     u.rewritesState,
		LastSentEventID:   u.lastEventIDSent,
		LatestEventIDs:    latestEventIDs,
		TransactionID:     u.transactionID,
		SendAsServer:      u.sendAsServer,
		HistoryVisibility: u.historyVisibility,
	}

	eventIDMap, err := u.stateEventMap()
	if err != nil {
		return nil, err
	}
	for _, entry := range u.added {
		ore.AddsStateEventIDs = append(ore.AddsStateEventIDs, eventIDMap[entry.EventNID])
	}
	for _, entry := range u.removed {
		ore.RemovesStateEventIDs = append(ore.RemovesStateEventIDs, eventIDMap[entry.EventNID])
	}
	for _, entry := range u.stateBeforeEventRemoves {
		ore.StateBeforeRemovesEventIDs = append(ore.StateBeforeRemovesEventIDs, eventIDMap[entry.EventNID])
	}
	for _, entry := range u.stateBeforeEventAdds {
		ore.StateBeforeAddsEventIDs = append(ore.StateBeforeAddsEventIDs, eventIDMap[entry.EventNID])
	}

	return &api.OutputEvent{
		Type:         api.OutputTypeNewRoomEvent,
		NewRoomEvent: &ore,
	}, nil
}

// retrieve an event nid -> event ID map for all events that need updating
func (u *latestEventsUpdater) stateEventMap() (map[types.EventNID]string, error) {
	cap := len(u.added) + len(u.removed) + len(u.stateBeforeEventRemoves) + len(u.stateBeforeEventAdds)
	stateEventNIDs := make(types.EventNIDs, 0, cap)
	allStateEntries := make([]types.StateEntry, 0, cap)
	allStateEntries = append(allStateEntries, u.added...)
	allStateEntries = append(allStateEntries, u.removed...)
	allStateEntries = append(allStateEntries, u.stateBeforeEventRemoves...)
	allStateEntries = append(allStateEntries, u.stateBeforeEventAdds...)
	for _, entry := range allStateEntries {
		stateEventNIDs = append(stateEventNIDs, entry.EventNID)
	}
	stateEventNIDs = stateEventNIDs[:util.SortAndUnique(stateEventNIDs)]
	return u.updater.EventIDs(u.ctx, stateEventNIDs)
}<|MERGE_RESOLUTION|>--- conflicted
+++ resolved
@@ -22,10 +22,6 @@
 
 	"github.com/antinvestor/gomatrixserverlib"
 	"github.com/getsentry/sentry-go"
-<<<<<<< HEAD
-	"github.com/matrix-org/gomatrixserverlib"
-=======
->>>>>>> 594b4b10
 	"github.com/pitabwire/util"
 	"github.com/sirupsen/logrus"
 
@@ -299,7 +295,7 @@
 			"new_state_nid": u.newStateNID,
 			"old_latest":    u.oldLatest.EventIDs(),
 			"new_latest":    u.latest.EventIDs(),
-		}).Warn("State reset detected (removing %d events)", removed)
+		}).Warnf("State reset detected (removing %d events)", removed)
 		sentry.WithScope(func(scope *sentry.Scope) {
 			scope.SetLevel("warning")
 			scope.SetTag("room_id", u.event.RoomID().String())
