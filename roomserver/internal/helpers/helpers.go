--- conflicted
+++ resolved
@@ -7,13 +7,8 @@
 	"fmt"
 	"sort"
 
-<<<<<<< HEAD
-	"github.com/matrix-org/gomatrixserverlib"
-	"github.com/matrix-org/gomatrixserverlib/spec"
-=======
 	"github.com/antinvestor/gomatrixserverlib"
 	"github.com/antinvestor/gomatrixserverlib/spec"
->>>>>>> 594b4b10
 	"github.com/pitabwire/util"
 
 	"github.com/antinvestor/matrix/roomserver/api"
@@ -403,7 +398,7 @@
 			ev := events[0]
 			isServerInRoom, err = IsServerCurrentlyInRoom(ctx, db, querier, serverName, ev.RoomID().String())
 			if err != nil {
-				util.GetLogger(ctx).With(slog.Any("error", err)).Error("Failed to check if server is currently in room, assuming not.")
+				util.GetLogger(ctx).WithError(err).Error("Failed to check if server is currently in room, assuming not.")
 			}
 			checkedServerInRoom = true
 		}
@@ -426,7 +421,7 @@
 					visited[pre] = true
 					allowed, err = CheckServerAllowedToSeeEvent(ctx, db, info, ev.RoomID().String(), pre, serverName, isServerInRoom, querier)
 					if err != nil {
-						util.GetLogger(ctx).With("server", serverName).With("event_id", pre).With(slog.Any("error", err)).Error(
+						util.GetLogger(ctx).WithField("server", serverName).WithField("event_id", pre).WithError(err).Error(
 							"Error checking if allowed to see event",
 						)
 						// drop the error, as we will often error at the DB level if we don't have the prev_event itself. Let's
@@ -439,7 +434,7 @@
 					// the list of events to retrieve.
 					next = append(next, pre)
 					if !allowed {
-						util.GetLogger(ctx).With("server", serverName).With("event_id", pre).Info("Not allowed to see event")
+						util.GetLogger(ctx).WithField("server", serverName).WithField("event_id", pre).Info("Not allowed to see event")
 						redactEventIDs[pre] = struct{}{}
 					}
 				}
