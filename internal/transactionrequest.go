// Copyright 2022 The Matrix.org Foundation C.I.C.
//
// Licensed under the Apache License, Version 2.0 (the "License");
// you may not use this file except in compliance with the License.
// You may obtain a copy of the License at
//
//     http://www.apache.org/licenses/LICENSE-2.0
//
// Unless required by applicable law or agreed to in writing, software
// distributed under the License is distributed on an "AS IS" BASIS,
// WITHOUT WARRANTIES OR CONDITIONS OF ANY KIND, either express or implied.
// See the License for the specific language governing permissions and
// limitations under the License.

package internal

import (
	"context"
	"encoding/json"
	"fmt"
	"sync"

	"github.com/antinvestor/gomatrixserverlib"
	"github.com/antinvestor/gomatrixserverlib/fclient"
	"github.com/antinvestor/gomatrixserverlib/spec"
	"github.com/antinvestor/matrix/federationapi/producers"
	"github.com/antinvestor/matrix/federationapi/types"
	"github.com/antinvestor/matrix/roomserver/api"
	rstypes "github.com/antinvestor/matrix/roomserver/types"
	syncTypes "github.com/antinvestor/matrix/syncapi/types"
	userAPI "github.com/antinvestor/matrix/userapi/api"
	"github.com/getsentry/sentry-go"
<<<<<<< HEAD
	"github.com/matrix-org/gomatrixserverlib"
	"github.com/matrix-org/gomatrixserverlib/fclient"
	"github.com/matrix-org/gomatrixserverlib/spec"
=======
>>>>>>> 594b4b10
	"github.com/pitabwire/util"
	"github.com/prometheus/client_golang/prometheus"
	"github.com/sirupsen/logrus"
)

var (
	PDUCountTotal = prometheus.NewCounterVec(
		prometheus.CounterOpts{
			Namespace: "matrix",
			Subsystem: "federationapi",
			Name:      "recv_pdus",
			Help:      "Number of incoming PDUs from remote servers with labels for success",
		},
		[]string{"status"}, // 'success' or 'total'
	)
	EDUCountTotal = prometheus.NewCounter(
		prometheus.CounterOpts{
			Namespace: "matrix",
			Subsystem: "federationapi",
			Name:      "recv_edus",
			Help:      "Number of incoming EDUs from remote servers",
		},
	)
)

type TxnReq struct {
	gomatrixserverlib.Transaction
	rsAPI                  api.FederationRoomserverAPI
	userAPI                userAPI.FederationUserAPI
	ourServerName          spec.ServerName
	keys                   gomatrixserverlib.JSONVerifier
	roomsMu                *MutexByRoom
	producer               *producers.SyncAPIProducer
	inboundPresenceEnabled bool
}

func NewTxnReq(
	rsAPI api.FederationRoomserverAPI,
	userAPI userAPI.FederationUserAPI,
	ourServerName spec.ServerName,
	keys gomatrixserverlib.JSONVerifier,
	roomsMu *MutexByRoom,
	producer *producers.SyncAPIProducer,
	inboundPresenceEnabled bool,
	pdus []json.RawMessage,
	edus []gomatrixserverlib.EDU,
	origin spec.ServerName,
	transactionID gomatrixserverlib.TransactionID,
	destination spec.ServerName,
) TxnReq {
	t := TxnReq{
		rsAPI:                  rsAPI,
		userAPI:                userAPI,
		ourServerName:          ourServerName,
		keys:                   keys,
		roomsMu:                roomsMu,
		producer:               producer,
		inboundPresenceEnabled: inboundPresenceEnabled,
	}

	t.PDUs = pdus
	t.EDUs = edus
	t.Origin = origin
	t.TransactionID = transactionID
	t.Destination = destination

	return t
}

func (t *TxnReq) ProcessTransaction(ctx context.Context) (*fclient.RespSend, *util.JSONResponse) {
	var wg sync.WaitGroup
	wg.Add(1)
	go func() {
		defer wg.Done()
		if t.producer != nil {
			t.processEDUs(ctx)
		}
	}()

	results := make(map[string]fclient.PDUResult)
	roomVersions := make(map[string]gomatrixserverlib.RoomVersion)
	getRoomVersion := func(roomID string) gomatrixserverlib.RoomVersion {
		if v, ok := roomVersions[roomID]; ok {
			return v
		}
		roomVersion, err := t.rsAPI.QueryRoomVersionForRoom(ctx, roomID)
		if err != nil {
			util.GetLogger(ctx).With(slog.Any("error", err)).Debug("Transaction: Failed to query room version for room", roomID)
			return ""
		}
		roomVersions[roomID] = roomVersion
		return roomVersion
	}

	for _, pdu := range t.PDUs {
		PDUCountTotal.WithLabelValues("total").Inc()
		var header struct {
			RoomID string `json:"room_id"`
		}
		if err := json.Unmarshal(pdu, &header); err != nil {
			util.GetLogger(ctx).With(slog.Any("error", err)).Debug("Transaction: Failed to extract room ID from event")
			// We don't know the event ID at this point so we can't return the
			// failure in the PDU results
			continue
		}
		roomVersion := getRoomVersion(header.RoomID)
		verImpl, err := gomatrixserverlib.GetRoomVersion(roomVersion)
		if err != nil {
			continue
		}
		event, err := verImpl.NewEventFromUntrustedJSON(pdu)
		if err != nil {
			if _, ok := err.(gomatrixserverlib.BadJSONError); ok {
				// Room version 6 states that homeservers should strictly enforce canonical JSON
				// on PDUs.
				//
				// This enforces that the entire transaction is rejected if a single bad PDU is
				// sent. It is unclear if this is the correct behaviour or not.
				//
				// See https://github.com/matrix-org/synapse/issues/7543
				return nil, &util.JSONResponse{
					Code: 400,
					JSON: spec.BadJSON("PDU contains bad JSON"),
				}
			}
			util.GetLogger(ctx).With(slog.Any("error", err)).Debug("Transaction: Failed to parse event JSON of event %s", string(pdu))
			continue
		}
		if event.Type() == spec.MRoomCreate && event.StateKeyEquals("") {
			continue
		}
		if api.IsServerBannedFromRoom(ctx, t.rsAPI, event.RoomID().String(), t.Origin) {
			results[event.EventID()] = fclient.PDUResult{
				Error: "Forbidden by server ACLs",
			}
			continue
		}
		if err = gomatrixserverlib.VerifyEventSignatures(ctx, event, t.keys, func(roomID spec.RoomID, senderID spec.SenderID) (*spec.UserID, error) {
			return t.rsAPI.QueryUserIDForSender(ctx, roomID, senderID)
		}); err != nil {
			util.GetLogger(ctx).With(slog.Any("error", err)).Debug("Transaction: Couldn't validate signature of event %q", event.EventID())
			results[event.EventID()] = fclient.PDUResult{
				Error: err.Error(),
			}
			continue
		}

		// pass the event to the roomserver which will do auth checks
		// If the event fail auth checks, gmsl.NotAllowed error will be returned which we be silently
		// discarded by the caller of this function
		if err = api.SendEvents(
			ctx,
			t.rsAPI,
			api.KindNew,
			[]*rstypes.HeaderedEvent{
				{PDU: event},
			},
			t.Destination,
			t.Origin,
			api.DoNotSendToOtherServers,
			nil,
			true,
		); err != nil {
			util.GetLogger(ctx).With(slog.Any("error", err)).Error("Transaction: Couldn't submit event %q to input queue: %s", event.EventID(), err)
			results[event.EventID()] = fclient.PDUResult{
				Error: err.Error(),
			}
			continue
		}

		results[event.EventID()] = fclient.PDUResult{}
		PDUCountTotal.WithLabelValues("success").Inc()
	}

	wg.Wait()
	return &fclient.RespSend{PDUs: results}, nil
}

// nolint:gocyclo
func (t *TxnReq) processEDUs(ctx context.Context) {
	for _, e := range t.EDUs {
		EDUCountTotal.Inc()
		switch e.Type {
		case spec.MTyping:
			// https://matrix.org/docs/spec/server_server/latest#typing-notifications
			var typingPayload struct {
				RoomID string `json:"room_id"`
				UserID string `json:"user_id"`
				Typing bool   `json:"typing"`
			}
			if err := json.Unmarshal(e.Content, &typingPayload); err != nil {
				util.GetLogger(ctx).With(slog.Any("error", err)).Debug("Failed to unmarshal typing event")
				continue
			}
			if _, serverName, err := gomatrixserverlib.SplitID('@', typingPayload.UserID); err != nil {
				continue
			} else if serverName == t.ourServerName {
				continue
			} else if serverName != t.Origin {
				continue
			}
			if err := t.producer.SendTyping(ctx, typingPayload.UserID, typingPayload.RoomID, typingPayload.Typing, 30*1000); err != nil {
				util.GetLogger(ctx).With(slog.Any("error", err)).Error("Failed to send typing event to JetStream")
			}
		case spec.MDirectToDevice:
			// https://matrix.org/docs/spec/server_server/r0.1.3#m-direct-to-device-schema
			var directPayload gomatrixserverlib.ToDeviceMessage
			if err := json.Unmarshal(e.Content, &directPayload); err != nil {
				util.GetLogger(ctx).With(slog.Any("error", err)).Debug("Failed to unmarshal send-to-device events")
				continue
			}
			if _, serverName, err := gomatrixserverlib.SplitID('@', directPayload.Sender); err != nil {
				continue
			} else if serverName == t.ourServerName {
				continue
			} else if serverName != t.Origin {
				continue
			}
			for userID, byUser := range directPayload.Messages {
				for deviceID, message := range byUser {
					// TODO: check that the user and the device actually exist here
					if err := t.producer.SendToDevice(ctx, directPayload.Sender, userID, deviceID, directPayload.Type, message); err != nil {
						sentry.CaptureException(err)
						util.GetLogger(ctx).With(slog.Any("error", err)).WithFields(logrus.Fields{
							"sender":    directPayload.Sender,
							"user_id":   userID,
							"device_id": deviceID,
						}).Error("Failed to send send-to-device event to JetStream")
					}
				}
			}
		case spec.MDeviceListUpdate:
			if err := t.producer.SendDeviceListUpdate(ctx, e.Content, t.Origin); err != nil {
				sentry.CaptureException(err)
				util.GetLogger(ctx).With(slog.Any("error", err)).Error("failed to InputDeviceListUpdate")
			}
		case spec.MReceipt:
			// https://matrix.org/docs/spec/server_server/r0.1.4#receipts
			payload := map[string]types.FederationReceiptMRead{}

			if err := json.Unmarshal(e.Content, &payload); err != nil {
				util.GetLogger(ctx).With(slog.Any("error", err)).Debug("Failed to unmarshal receipt event")
				continue
			}

			for roomID, receipt := range payload {
				for userID, mread := range receipt.User {
					_, domain, err := gomatrixserverlib.SplitID('@', userID)
					if err != nil {
						util.GetLogger(ctx).With(slog.Any("error", err)).Debug("Failed to split domain from receipt event sender")
						continue
					}
					if t.Origin != domain {
						util.GetLogger(ctx).Debug("Dropping receipt event where sender domain (%q) doesn't match origin (%q)", domain, t.Origin)
						continue
					}
					if err := t.processReceiptEvent(ctx, userID, roomID, "m.read", mread.Data.TS, mread.EventIDs); err != nil {
						util.GetLogger(ctx).With(slog.Any("error", err)).WithFields(logrus.Fields{
							"sender":  t.Origin,
							"user_id": userID,
							"room_id": roomID,
							"events":  mread.EventIDs,
						}).Error("Failed to send receipt event to JetStream")
						continue
					}
				}
			}
		case types.MSigningKeyUpdate:
			if err := t.producer.SendSigningKeyUpdate(ctx, e.Content, t.Origin); err != nil {
				sentry.CaptureException(err)
				logrus.With(slog.Any("error", err)).Error("Failed to process signing key update")
			}
		case spec.MPresence:
			if t.inboundPresenceEnabled {
				if err := t.processPresence(ctx, e); err != nil {
					logrus.With(slog.Any("error", err)).Error("Failed to process presence update")
				}
			}
		default:
			util.GetLogger(ctx).With("type", e.Type).Debug("Unhandled EDU")
		}
	}
}

// processPresence handles m.receipt events
func (t *TxnReq) processPresence(ctx context.Context, e gomatrixserverlib.EDU) error {
	payload := types.Presence{}
	if err := json.Unmarshal(e.Content, &payload); err != nil {
		return err
	}
	for _, content := range payload.Push {
		if _, serverName, err := gomatrixserverlib.SplitID('@', content.UserID); err != nil {
			continue
		} else if serverName == t.ourServerName {
			continue
		} else if serverName != t.Origin {
			continue
		}
		presence, ok := syncTypes.PresenceFromString(content.Presence)
		if !ok {
			continue
		}
		if err := t.producer.SendPresence(ctx, content.UserID, presence, content.StatusMsg, content.LastActiveAgo); err != nil {
			return err
		}
	}
	return nil
}

// processReceiptEvent sends receipt events to JetStream
func (t *TxnReq) processReceiptEvent(ctx context.Context,
	userID, roomID, receiptType string,
	timestamp spec.Timestamp,
	eventIDs []string,
) error {
	if _, serverName, err := gomatrixserverlib.SplitID('@', userID); err != nil {
		return nil
	} else if serverName == t.ourServerName {
		return nil
	} else if serverName != t.Origin {
		return nil
	}
	// store every event
	for _, eventID := range eventIDs {
		if err := t.producer.SendReceipt(ctx, userID, roomID, eventID, receiptType, timestamp); err != nil {
			return fmt.Errorf("unable to set receipt event: %w", err)
		}
	}

	return nil
}<|MERGE_RESOLUTION|>--- conflicted
+++ resolved
@@ -30,12 +30,6 @@
 	syncTypes "github.com/antinvestor/matrix/syncapi/types"
 	userAPI "github.com/antinvestor/matrix/userapi/api"
 	"github.com/getsentry/sentry-go"
-<<<<<<< HEAD
-	"github.com/matrix-org/gomatrixserverlib"
-	"github.com/matrix-org/gomatrixserverlib/fclient"
-	"github.com/matrix-org/gomatrixserverlib/spec"
-=======
->>>>>>> 594b4b10
 	"github.com/pitabwire/util"
 	"github.com/prometheus/client_golang/prometheus"
 	"github.com/sirupsen/logrus"
@@ -123,7 +117,7 @@
 		}
 		roomVersion, err := t.rsAPI.QueryRoomVersionForRoom(ctx, roomID)
 		if err != nil {
-			util.GetLogger(ctx).With(slog.Any("error", err)).Debug("Transaction: Failed to query room version for room", roomID)
+			util.GetLogger(ctx).WithError(err).Debug("Transaction: Failed to query room version for room", roomID)
 			return ""
 		}
 		roomVersions[roomID] = roomVersion
@@ -136,7 +130,7 @@
 			RoomID string `json:"room_id"`
 		}
 		if err := json.Unmarshal(pdu, &header); err != nil {
-			util.GetLogger(ctx).With(slog.Any("error", err)).Debug("Transaction: Failed to extract room ID from event")
+			util.GetLogger(ctx).WithError(err).Debug("Transaction: Failed to extract room ID from event")
 			// We don't know the event ID at this point so we can't return the
 			// failure in the PDU results
 			continue
@@ -161,7 +155,7 @@
 					JSON: spec.BadJSON("PDU contains bad JSON"),
 				}
 			}
-			util.GetLogger(ctx).With(slog.Any("error", err)).Debug("Transaction: Failed to parse event JSON of event %s", string(pdu))
+			util.GetLogger(ctx).WithError(err).Debugf("Transaction: Failed to parse event JSON of event %s", string(pdu))
 			continue
 		}
 		if event.Type() == spec.MRoomCreate && event.StateKeyEquals("") {
@@ -176,7 +170,7 @@
 		if err = gomatrixserverlib.VerifyEventSignatures(ctx, event, t.keys, func(roomID spec.RoomID, senderID spec.SenderID) (*spec.UserID, error) {
 			return t.rsAPI.QueryUserIDForSender(ctx, roomID, senderID)
 		}); err != nil {
-			util.GetLogger(ctx).With(slog.Any("error", err)).Debug("Transaction: Couldn't validate signature of event %q", event.EventID())
+			util.GetLogger(ctx).WithError(err).Debugf("Transaction: Couldn't validate signature of event %q", event.EventID())
 			results[event.EventID()] = fclient.PDUResult{
 				Error: err.Error(),
 			}
@@ -199,7 +193,7 @@
 			nil,
 			true,
 		); err != nil {
-			util.GetLogger(ctx).With(slog.Any("error", err)).Error("Transaction: Couldn't submit event %q to input queue: %s", event.EventID(), err)
+			util.GetLogger(ctx).WithError(err).Errorf("Transaction: Couldn't submit event %q to input queue: %s", event.EventID(), err)
 			results[event.EventID()] = fclient.PDUResult{
 				Error: err.Error(),
 			}
@@ -227,7 +221,7 @@
 				Typing bool   `json:"typing"`
 			}
 			if err := json.Unmarshal(e.Content, &typingPayload); err != nil {
-				util.GetLogger(ctx).With(slog.Any("error", err)).Debug("Failed to unmarshal typing event")
+				util.GetLogger(ctx).WithError(err).Debug("Failed to unmarshal typing event")
 				continue
 			}
 			if _, serverName, err := gomatrixserverlib.SplitID('@', typingPayload.UserID); err != nil {
@@ -238,13 +232,13 @@
 				continue
 			}
 			if err := t.producer.SendTyping(ctx, typingPayload.UserID, typingPayload.RoomID, typingPayload.Typing, 30*1000); err != nil {
-				util.GetLogger(ctx).With(slog.Any("error", err)).Error("Failed to send typing event to JetStream")
+				util.GetLogger(ctx).WithError(err).Error("Failed to send typing event to JetStream")
 			}
 		case spec.MDirectToDevice:
 			// https://matrix.org/docs/spec/server_server/r0.1.3#m-direct-to-device-schema
 			var directPayload gomatrixserverlib.ToDeviceMessage
 			if err := json.Unmarshal(e.Content, &directPayload); err != nil {
-				util.GetLogger(ctx).With(slog.Any("error", err)).Debug("Failed to unmarshal send-to-device events")
+				util.GetLogger(ctx).WithError(err).Debug("Failed to unmarshal send-to-device events")
 				continue
 			}
 			if _, serverName, err := gomatrixserverlib.SplitID('@', directPayload.Sender); err != nil {
@@ -259,7 +253,7 @@
 					// TODO: check that the user and the device actually exist here
 					if err := t.producer.SendToDevice(ctx, directPayload.Sender, userID, deviceID, directPayload.Type, message); err != nil {
 						sentry.CaptureException(err)
-						util.GetLogger(ctx).With(slog.Any("error", err)).WithFields(logrus.Fields{
+						util.GetLogger(ctx).WithError(err).WithFields(logrus.Fields{
 							"sender":    directPayload.Sender,
 							"user_id":   userID,
 							"device_id": deviceID,
@@ -270,14 +264,14 @@
 		case spec.MDeviceListUpdate:
 			if err := t.producer.SendDeviceListUpdate(ctx, e.Content, t.Origin); err != nil {
 				sentry.CaptureException(err)
-				util.GetLogger(ctx).With(slog.Any("error", err)).Error("failed to InputDeviceListUpdate")
+				util.GetLogger(ctx).WithError(err).Error("failed to InputDeviceListUpdate")
 			}
 		case spec.MReceipt:
 			// https://matrix.org/docs/spec/server_server/r0.1.4#receipts
 			payload := map[string]types.FederationReceiptMRead{}
 
 			if err := json.Unmarshal(e.Content, &payload); err != nil {
-				util.GetLogger(ctx).With(slog.Any("error", err)).Debug("Failed to unmarshal receipt event")
+				util.GetLogger(ctx).WithError(err).Debug("Failed to unmarshal receipt event")
 				continue
 			}
 
@@ -285,15 +279,15 @@
 				for userID, mread := range receipt.User {
 					_, domain, err := gomatrixserverlib.SplitID('@', userID)
 					if err != nil {
-						util.GetLogger(ctx).With(slog.Any("error", err)).Debug("Failed to split domain from receipt event sender")
+						util.GetLogger(ctx).WithError(err).Debug("Failed to split domain from receipt event sender")
 						continue
 					}
 					if t.Origin != domain {
-						util.GetLogger(ctx).Debug("Dropping receipt event where sender domain (%q) doesn't match origin (%q)", domain, t.Origin)
+						util.GetLogger(ctx).Debugf("Dropping receipt event where sender domain (%q) doesn't match origin (%q)", domain, t.Origin)
 						continue
 					}
 					if err := t.processReceiptEvent(ctx, userID, roomID, "m.read", mread.Data.TS, mread.EventIDs); err != nil {
-						util.GetLogger(ctx).With(slog.Any("error", err)).WithFields(logrus.Fields{
+						util.GetLogger(ctx).WithError(err).WithFields(logrus.Fields{
 							"sender":  t.Origin,
 							"user_id": userID,
 							"room_id": roomID,
@@ -306,16 +300,16 @@
 		case types.MSigningKeyUpdate:
 			if err := t.producer.SendSigningKeyUpdate(ctx, e.Content, t.Origin); err != nil {
 				sentry.CaptureException(err)
-				logrus.With(slog.Any("error", err)).Error("Failed to process signing key update")
+				logrus.WithError(err).Errorf("Failed to process signing key update")
 			}
 		case spec.MPresence:
 			if t.inboundPresenceEnabled {
 				if err := t.processPresence(ctx, e); err != nil {
-					logrus.With(slog.Any("error", err)).Error("Failed to process presence update")
+					logrus.WithError(err).Errorf("Failed to process presence update")
 				}
 			}
 		default:
-			util.GetLogger(ctx).With("type", e.Type).Debug("Unhandled EDU")
+			util.GetLogger(ctx).WithField("type", e.Type).Debug("Unhandled EDU")
 		}
 	}
 }
