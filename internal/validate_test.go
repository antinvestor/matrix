package internal

import (
	"net/http"
	"reflect"
	"regexp"
	"strings"
	"testing"

	"github.com/antinvestor/matrix/test"
	"github.com/antinvestor/matrix/test/testrig"

	"github.com/antinvestor/gomatrixserverlib/spec"
	"github.com/antinvestor/matrix/setup/config"
<<<<<<< HEAD
	"github.com/matrix-org/gomatrixserverlib/spec"
=======
>>>>>>> 594b4b10
	"github.com/pitabwire/util"
)

func Test_validatePassword(t *testing.T) {
	tests := []struct {
		name      string
		password  string
		wantError error
		wantJSON  *util.JSONResponse
	}{
		{
			name:      "password too short",
			password:  "shortpw",
			wantError: ErrPasswordWeak,
			wantJSON:  &util.JSONResponse{Code: http.StatusBadRequest, JSON: spec.WeakPassword(ErrPasswordWeak.Error())},
		},
		{
			name:      "password too long",
			password:  strings.Repeat("a", maxPasswordLength+1),
			wantError: ErrPasswordTooLong,
			wantJSON:  &util.JSONResponse{Code: http.StatusBadRequest, JSON: spec.BadJSON(ErrPasswordTooLong.Error())},
		},
		{
			name:     "password OK",
			password: util.RandomString(10),
		},
	}
	for _, tt := range tests {
		t.Run(tt.name, func(t *testing.T) {
			gotErr := ValidatePassword(tt.password)
			if !reflect.DeepEqual(gotErr, tt.wantError) {
				t.Error("validatePassword() = %v, wantError %v", gotErr, tt.wantError)
			}

			if got := PasswordResponse(gotErr); !reflect.DeepEqual(got, tt.wantJSON) {
				t.Error("validatePassword() = %v, wantJSON %v", got, tt.wantJSON)
			}
		})
	}
}

func Test_validateUsername(t *testing.T) {
	tooLongUsername := strings.Repeat("a", maxUsernameLength)
	tests := []struct {
		name      string
		localpart string
		domain    spec.ServerName
		wantErr   error
		wantJSON  *util.JSONResponse
	}{
		{
			name:      "empty username",
			localpart: "",
			domain:    "localhost",
			wantErr:   ErrUsernameInvalid,
			wantJSON: &util.JSONResponse{
				Code: http.StatusBadRequest,
				JSON: spec.InvalidUsername(ErrUsernameInvalid.Error()),
			},
		},
		{
			name:      "invalid username",
			localpart: "INVALIDUSERNAME",
			domain:    "localhost",
			wantErr:   ErrUsernameInvalid,
			wantJSON: &util.JSONResponse{
				Code: http.StatusBadRequest,
				JSON: spec.InvalidUsername(ErrUsernameInvalid.Error()),
			},
		},
		{
			name:      "username too long",
			localpart: tooLongUsername,
			domain:    "localhost",
			wantErr:   ErrUsernameTooLong,
			wantJSON: &util.JSONResponse{
				Code: http.StatusBadRequest,
				JSON: spec.BadJSON(ErrUsernameTooLong.Error()),
			},
		},
		{
			name:      "localpart starting with an underscore",
			localpart: "_notvalid",
			domain:    "localhost",
			wantErr:   ErrUsernameUnderscore,
			wantJSON: &util.JSONResponse{
				Code: http.StatusBadRequest,
				JSON: spec.InvalidUsername(ErrUsernameUnderscore.Error()),
			},
		},
		{
			name:      "valid username",
			localpart: "valid",
			domain:    "localhost",
		},
		{
			name:      "complex username",
			localpart: "f00_bar-baz.=40/",
			domain:    "localhost",
		},
		{
			name:      "rejects emoji username 💥",
			localpart: "💥",
			domain:    "localhost",
			wantErr:   ErrUsernameInvalid,
			wantJSON: &util.JSONResponse{
				Code: http.StatusBadRequest,
				JSON: spec.InvalidUsername(ErrUsernameInvalid.Error()),
			},
		},
		{
			name:      "special characters are allowed",
			localpart: "/dev/null",
			domain:    "localhost",
		},
		{
			name:      "special characters are allowed 2",
			localpart: "i_am_allowed=1",
			domain:    "localhost",
		},
		{
			name:      "special characters are allowed 3",
			localpart: "+55555555555",
			domain:    "localhost",
		},
		{
			name:      "not all special characters are allowed",
			localpart: "notallowed#", // contains #
			domain:    "localhost",
			wantErr:   ErrUsernameInvalid,
			wantJSON: &util.JSONResponse{
				Code: http.StatusBadRequest,
				JSON: spec.InvalidUsername(ErrUsernameInvalid.Error()),
			},
		},
		{
			name:      "not all special characters are allowed 2",
			localpart: "<notallowed", // contains <
			domain:    "localhost",
			wantErr:   ErrUsernameInvalid,
			wantJSON: &util.JSONResponse{
				Code: http.StatusBadRequest,
				JSON: spec.InvalidUsername(ErrUsernameInvalid.Error()),
			},
		},
		{
			name:      "username containing numbers",
			localpart: "hello1337",
			domain:    "localhost",
		},
	}
	for _, tt := range tests {
		t.Run(tt.name, func(t *testing.T) {
			gotErr := ValidateUsername(tt.localpart, tt.domain)
			if !reflect.DeepEqual(gotErr, tt.wantErr) {
				t.Error("ValidateUsername() = %v, wantErr %v", gotErr, tt.wantErr)
			}
			if gotJSON := UsernameResponse(gotErr); !reflect.DeepEqual(gotJSON, tt.wantJSON) {
				t.Error("UsernameResponse() = %v, wantJSON %v", gotJSON, tt.wantJSON)
			}

			// Application services are allowed usernames starting with an underscore
			if tt.wantErr == ErrUsernameUnderscore {
				return
			}
			gotErr = ValidateApplicationServiceUsername(tt.localpart, tt.domain)
			if !reflect.DeepEqual(gotErr, tt.wantErr) {
				t.Error("ValidateUsername() = %v, wantErr %v", gotErr, tt.wantErr)
			}
			if gotJSON := UsernameResponse(gotErr); !reflect.DeepEqual(gotJSON, tt.wantJSON) {
				t.Error("UsernameResponse() = %v, wantJSON %v", gotJSON, tt.wantJSON)
			}
		})
	}
}

// This method tests validation of the provided Application Service token and
// username that they're registering
func TestValidateApplicationServiceRequest(t *testing.T) {
	// Create a fake application service
	regex := "@_appservice_.*"
	fakeNamespace := config.ApplicationServiceNamespace{
		Exclusive:    true,
		Regex:        regex,
		RegexpObject: regexp.MustCompile(regex),
	}
	fakeSenderLocalpart := "_appservice_bot"
	fakeApplicationService := config.ApplicationService{
		ID:              "FakeAS",
		URL:             "null",
		ASToken:         "1234",
		HSToken:         "4321",
		SenderLocalpart: fakeSenderLocalpart,
		NamespaceMap: map[string][]config.ApplicationServiceNamespace{
			"users": {fakeNamespace},
		},
	}

	// Create a second fake application service where userIDs ending in
	// "_overlap" overlap with the first.
	regex = "@_.*_overlap"
	fakeNamespace = config.ApplicationServiceNamespace{
		Exclusive:    true,
		Regex:        regex,
		RegexpObject: regexp.MustCompile(regex),
	}
	fakeApplicationServiceOverlap := config.ApplicationService{
		ID:              "FakeASOverlap",
		URL:             fakeApplicationService.URL,
		ASToken:         fakeApplicationService.ASToken,
		HSToken:         fakeApplicationService.HSToken,
		SenderLocalpart: "_appservice_bot_overlap",
		NamespaceMap: map[string][]config.ApplicationServiceNamespace{
			"users": {fakeNamespace},
		},
	}

	// Set up a config
	cfg, _, closeRig := testrig.CreateConfig(t, test.DependancyOption{})
	defer closeRig()

	cfg.Global.ServerName = "localhost"
	cfg.ClientAPI.Derived.ApplicationServices = []config.ApplicationService{fakeApplicationService, fakeApplicationServiceOverlap}

	tests := []struct {
		name      string
		localpart string
		asToken   string
		wantError bool
		wantASID  string
	}{
		// Access token is correct, userID omitted so we are acting as SenderLocalpart
		{
			name:      "correct access token but omitted userID",
			localpart: fakeSenderLocalpart,
			asToken:   fakeApplicationService.ASToken,
			wantError: false,
			wantASID:  fakeApplicationService.ID,
		},
		// Access token is incorrect, userID omitted so we are acting as SenderLocalpart
		{
			name:      "incorrect access token but omitted userID",
			localpart: fakeSenderLocalpart,
			asToken:   "xxxx",
			wantError: true,
			wantASID:  "",
		},
		// Access token is correct, acting as valid userID
		{
			name:      "correct access token and valid userID",
			localpart: "_appservice_bob",
			asToken:   fakeApplicationService.ASToken,
			wantError: false,
			wantASID:  fakeApplicationService.ID,
		},
		// Access token is correct, acting as invalid userID
		{
			name:      "correct access token but invalid userID",
			localpart: "_something_else",
			asToken:   fakeApplicationService.ASToken,
			wantError: true,
			wantASID:  "",
		},
		// Access token is correct, acting as userID that matches two exclusive namespaces
		{
			name:      "correct access token but non-exclusive userID",
			localpart: "_appservice_overlap",
			asToken:   fakeApplicationService.ASToken,
			wantError: true,
			wantASID:  "",
		},
		// Access token is correct, acting as matching userID that is too long
		{
			name:      "correct access token but too long userID",
			localpart: "_appservice_" + strings.Repeat("a", maxUsernameLength),
			asToken:   fakeApplicationService.ASToken,
			wantError: true,
			wantASID:  "",
		},
		// Access token is correct, acting as userID that matches but is invalid
		{
			name:      "correct access token and matching but invalid userID",
			localpart: "@_appservice_bob::",
			asToken:   fakeApplicationService.ASToken,
			wantError: true,
			wantASID:  "",
		},
	}

	for _, tt := range tests {
		t.Run(tt.name, func(t *testing.T) {
			gotASID, gotResp := ValidateApplicationServiceRequest(&cfg.ClientAPI, tt.localpart, tt.asToken)
			if tt.wantError && gotResp == nil {
				t.Error("expected an error, but succeeded")
			}
			if !tt.wantError && gotResp != nil {
				t.Error("expected success, but returned error: %v", *gotResp)
			}
			if gotASID != tt.wantASID {
				t.Error("returned '%s', but expected '%s'", gotASID, tt.wantASID)
			}
		})
	}
}<|MERGE_RESOLUTION|>--- conflicted
+++ resolved
@@ -12,10 +12,6 @@
 
 	"github.com/antinvestor/gomatrixserverlib/spec"
 	"github.com/antinvestor/matrix/setup/config"
-<<<<<<< HEAD
-	"github.com/matrix-org/gomatrixserverlib/spec"
-=======
->>>>>>> 594b4b10
 	"github.com/pitabwire/util"
 )
 
@@ -47,11 +43,11 @@
 		t.Run(tt.name, func(t *testing.T) {
 			gotErr := ValidatePassword(tt.password)
 			if !reflect.DeepEqual(gotErr, tt.wantError) {
-				t.Error("validatePassword() = %v, wantError %v", gotErr, tt.wantError)
+				t.Errorf("validatePassword() = %v, wantError %v", gotErr, tt.wantError)
 			}
 
 			if got := PasswordResponse(gotErr); !reflect.DeepEqual(got, tt.wantJSON) {
-				t.Error("validatePassword() = %v, wantJSON %v", got, tt.wantJSON)
+				t.Errorf("validatePassword() = %v, wantJSON %v", got, tt.wantJSON)
 			}
 		})
 	}
@@ -171,10 +167,10 @@
 		t.Run(tt.name, func(t *testing.T) {
 			gotErr := ValidateUsername(tt.localpart, tt.domain)
 			if !reflect.DeepEqual(gotErr, tt.wantErr) {
-				t.Error("ValidateUsername() = %v, wantErr %v", gotErr, tt.wantErr)
+				t.Errorf("ValidateUsername() = %v, wantErr %v", gotErr, tt.wantErr)
 			}
 			if gotJSON := UsernameResponse(gotErr); !reflect.DeepEqual(gotJSON, tt.wantJSON) {
-				t.Error("UsernameResponse() = %v, wantJSON %v", gotJSON, tt.wantJSON)
+				t.Errorf("UsernameResponse() = %v, wantJSON %v", gotJSON, tt.wantJSON)
 			}
 
 			// Application services are allowed usernames starting with an underscore
@@ -183,10 +179,10 @@
 			}
 			gotErr = ValidateApplicationServiceUsername(tt.localpart, tt.domain)
 			if !reflect.DeepEqual(gotErr, tt.wantErr) {
-				t.Error("ValidateUsername() = %v, wantErr %v", gotErr, tt.wantErr)
+				t.Errorf("ValidateUsername() = %v, wantErr %v", gotErr, tt.wantErr)
 			}
 			if gotJSON := UsernameResponse(gotErr); !reflect.DeepEqual(gotJSON, tt.wantJSON) {
-				t.Error("UsernameResponse() = %v, wantJSON %v", gotJSON, tt.wantJSON)
+				t.Errorf("UsernameResponse() = %v, wantJSON %v", gotJSON, tt.wantJSON)
 			}
 		})
 	}
@@ -312,10 +308,10 @@
 				t.Error("expected an error, but succeeded")
 			}
 			if !tt.wantError && gotResp != nil {
-				t.Error("expected success, but returned error: %v", *gotResp)
+				t.Errorf("expected success, but returned error: %v", *gotResp)
 			}
 			if gotASID != tt.wantASID {
-				t.Error("returned '%s', but expected '%s'", gotASID, tt.wantASID)
+				t.Errorf("returned '%s', but expected '%s'", gotASID, tt.wantASID)
 			}
 		})
 	}
