package appservice_test

import (
	"context"
	"encoding/json"
	"fmt"
	"net"
	"net/http"
	"net/http/httptest"
	"path"
	"reflect"
	"regexp"
	"strings"
	"testing"
	"time"

	"github.com/antinvestor/gomatrixserverlib"
	"github.com/antinvestor/matrix/clientapi"
	"github.com/antinvestor/matrix/clientapi/auth/authtypes"
	"github.com/antinvestor/matrix/federationapi/statistics"
	"github.com/antinvestor/matrix/internal/httputil"
	"github.com/antinvestor/matrix/roomserver/types"
	"github.com/antinvestor/matrix/syncapi"
	uapi "github.com/antinvestor/matrix/userapi/api"
<<<<<<< HEAD
	"github.com/matrix-org/gomatrixserverlib"
=======
>>>>>>> 594b4b10
	"github.com/nats-io/nats.go"
	"github.com/pitabwire/util"
	"github.com/stretchr/testify/assert"
	"github.com/tidwall/gjson"

	"github.com/antinvestor/gomatrixserverlib/spec"
	"github.com/antinvestor/matrix/appservice"
	"github.com/antinvestor/matrix/appservice/api"
	"github.com/antinvestor/matrix/appservice/consumers"
	"github.com/antinvestor/matrix/internal/caching"
	"github.com/antinvestor/matrix/internal/sqlutil"
	"github.com/antinvestor/matrix/roomserver"
	rsapi "github.com/antinvestor/matrix/roomserver/api"
	"github.com/antinvestor/matrix/setup/config"
	"github.com/antinvestor/matrix/setup/jetstream"
	"github.com/antinvestor/matrix/test"
	"github.com/antinvestor/matrix/userapi"

	"github.com/antinvestor/matrix/test/testrig"
)

var testIsBlacklistedOrBackingOff = func(s spec.ServerName) (*statistics.ServerStatistics, error) {
	return &statistics.ServerStatistics{}, nil
}

func TestAppserviceInternalAPI(t *testing.T) {

	// Set expected results
	existingProtocol := "irc"
	wantLocationResponse := []api.ASLocationResponse{{Protocol: existingProtocol, Fields: []byte("{}")}}
	wantUserResponse := []api.ASUserResponse{{Protocol: existingProtocol, Fields: []byte("{}")}}
	wantProtocolResponse := api.ASProtocolResponse{Instances: []api.ProtocolInstance{{Fields: []byte("{}")}}}
	wantProtocolResult := map[string]api.ASProtocolResponse{
		existingProtocol: wantProtocolResponse,
	}

	// create a dummy AS url, handling some cases
	srv := httptest.NewServer(http.HandlerFunc(func(w http.ResponseWriter, r *http.Request) {
		switch {
		case strings.Contains(r.URL.Path, "location"):
			// Check if we've got an existing protocol, if so, return a proper response.
			if r.URL.Path[len(r.URL.Path)-len(existingProtocol):] == existingProtocol {
				if err := json.NewEncoder(w).Encode(wantLocationResponse); err != nil {
					t.Fatalf("failed to encode response: %s", err)
				}
				return
			}
			if err := json.NewEncoder(w).Encode([]api.ASLocationResponse{}); err != nil {
				t.Fatalf("failed to encode response: %s", err)
			}
			return
		case strings.Contains(r.URL.Path, "user"):
			if r.URL.Path[len(r.URL.Path)-len(existingProtocol):] == existingProtocol {
				if err := json.NewEncoder(w).Encode(wantUserResponse); err != nil {
					t.Fatalf("failed to encode response: %s", err)
				}
				return
			}
			if err := json.NewEncoder(w).Encode([]api.UserResponse{}); err != nil {
				t.Fatalf("failed to encode response: %s", err)
			}
			return
		case strings.Contains(r.URL.Path, "protocol"):
			if r.URL.Path[len(r.URL.Path)-len(existingProtocol):] == existingProtocol {
				if err := json.NewEncoder(w).Encode(wantProtocolResponse); err != nil {
					t.Fatalf("failed to encode response: %s", err)
				}
				return
			}
			if err := json.NewEncoder(w).Encode(nil); err != nil {
				t.Fatalf("failed to encode response: %s", err)
			}
			return
		default:
			t.Logf("hit location: %s", r.URL.Path)
		}
	}))

	// The test cases to run
	runCases := func(t *testing.T, testAPI api.AppServiceInternalAPI) {
		t.Run("UserIDExists", func(t *testing.T) {
			testUserIDExists(t, testAPI, "@as-testing:test", true)
			testUserIDExists(t, testAPI, "@as1-testing:test", false)
		})

		t.Run("AliasExists", func(t *testing.T) {
			testAliasExists(t, testAPI, "@asroom-testing:test", true)
			testAliasExists(t, testAPI, "@asroom1-testing:test", false)
		})

		t.Run("Locations", func(t *testing.T) {
			testLocations(t, testAPI, existingProtocol, wantLocationResponse)
			testLocations(t, testAPI, "abc", nil)
		})

		t.Run("User", func(t *testing.T) {
			testUser(t, testAPI, existingProtocol, wantUserResponse)
			testUser(t, testAPI, "abc", nil)
		})

		t.Run("Protocols", func(t *testing.T) {
			testProtocol(t, testAPI, existingProtocol, wantProtocolResult)
			testProtocol(t, testAPI, existingProtocol, wantProtocolResult) // tests the cache
			testProtocol(t, testAPI, "", wantProtocolResult)               // tests getting all protocols
			testProtocol(t, testAPI, "abc", nil)
		})
	}

	test.WithAllDatabases(t, func(t *testing.T, testOpts test.DependancyOption) {
		cfg, ctx, closeRig := testrig.CreateConfig(t, testOpts)
		defer closeRig()

		// Create a dummy application service
		as := &config.ApplicationService{
			ID:              "someID",
			URL:             srv.URL,
			ASToken:         "",
			HSToken:         "",
			SenderLocalpart: "senderLocalPart",
			NamespaceMap: map[string][]config.ApplicationServiceNamespace{
				"users":   {{RegexpObject: regexp.MustCompile("as-.*")}},
				"aliases": {{RegexpObject: regexp.MustCompile("asroom-.*")}},
			},
			Protocols: []string{existingProtocol},
		}
		as.CreateHTTPClient(cfg.AppServiceAPI.DisableTLSValidation)
		cfg.AppServiceAPI.Derived.ApplicationServices = []config.ApplicationService{*as}

		caches, err := caching.NewCache(&cfg.Global.Cache)
		if err != nil {
			t.Fatalf("failed to create a cache: %v", err)
		}

		// Create required internal APIs
		natsInstance := jetstream.NATSInstance{}
		cm := sqlutil.NewConnectionManager(ctx, cfg.Global.DatabaseOptions)
		rsAPI := roomserver.NewInternalAPI(ctx, cfg, cm, &natsInstance, caches, caching.DisableMetrics)
		rsAPI.SetFederationAPI(nil, nil)
		usrAPI := userapi.NewInternalAPI(ctx, cfg, cm, &natsInstance, rsAPI, nil, caching.DisableMetrics, testIsBlacklistedOrBackingOff)
		asAPI := appservice.NewInternalAPI(ctx, cfg, &natsInstance, usrAPI, rsAPI)

		runCases(t, asAPI)
	})
}

func TestAppserviceInternalAPI_UnixSocket_Simple(t *testing.T) {

	// Set expected results
	existingProtocol := "irc"
	wantLocationResponse := []api.ASLocationResponse{{Protocol: existingProtocol, Fields: []byte("{}")}}
	wantUserResponse := []api.ASUserResponse{{Protocol: existingProtocol, Fields: []byte("{}")}}
	wantProtocolResponse := api.ASProtocolResponse{Instances: []api.ProtocolInstance{{Fields: []byte("{}")}}}

	// create a dummy AS url, handling some cases
	srv := httptest.NewUnstartedServer(http.HandlerFunc(func(w http.ResponseWriter, r *http.Request) {
		switch {
		case strings.Contains(r.URL.Path, "location"):
			// Check if we've got an existing protocol, if so, return a proper response.
			if r.URL.Path[len(r.URL.Path)-len(existingProtocol):] == existingProtocol {
				if err := json.NewEncoder(w).Encode(wantLocationResponse); err != nil {
					t.Fatalf("failed to encode response: %s", err)
				}
				return
			}
			if err := json.NewEncoder(w).Encode([]api.ASLocationResponse{}); err != nil {
				t.Fatalf("failed to encode response: %s", err)
			}
			return
		case strings.Contains(r.URL.Path, "user"):
			if r.URL.Path[len(r.URL.Path)-len(existingProtocol):] == existingProtocol {
				if err := json.NewEncoder(w).Encode(wantUserResponse); err != nil {
					t.Fatalf("failed to encode response: %s", err)
				}
				return
			}
			if err := json.NewEncoder(w).Encode([]api.UserResponse{}); err != nil {
				t.Fatalf("failed to encode response: %s", err)
			}
			return
		case strings.Contains(r.URL.Path, "protocol"):
			if r.URL.Path[len(r.URL.Path)-len(existingProtocol):] == existingProtocol {
				if err := json.NewEncoder(w).Encode(wantProtocolResponse); err != nil {
					t.Fatalf("failed to encode response: %s", err)
				}
				return
			}
			if err := json.NewEncoder(w).Encode(nil); err != nil {
				t.Fatalf("failed to encode response: %s", err)
			}
			return
		default:
			t.Logf("hit location: %s", r.URL.Path)
		}
	}))

	tmpDir := t.TempDir()
	socket := path.Join(tmpDir, "socket")
	l, err := net.Listen("unix", socket)
	assert.NoError(t, err)
	_ = srv.Listener.Close()
	srv.Listener = l
	srv.Start()
	defer srv.Close()

	cfg, ctx, tearDown := testrig.CreateConfig(t, test.DependancyOption{})
	defer tearDown()

	// Create a dummy application service
	as := &config.ApplicationService{
		ID:              "someID",
		URL:             fmt.Sprintf("unix://%s", socket),
		ASToken:         "",
		HSToken:         "",
		SenderLocalpart: "senderLocalPart",
		NamespaceMap: map[string][]config.ApplicationServiceNamespace{
			"users":   {{RegexpObject: regexp.MustCompile("as-.*")}},
			"aliases": {{RegexpObject: regexp.MustCompile("asroom-.*")}},
		},
		Protocols: []string{existingProtocol},
	}
	as.CreateHTTPClient(cfg.AppServiceAPI.DisableTLSValidation)
	cfg.AppServiceAPI.Derived.ApplicationServices = []config.ApplicationService{*as}

	caches, err := caching.NewCache(&cfg.Global.Cache)
	if err != nil {
		t.Fatalf("failed to create a cache: %v", err)
	}
	// Create required internal APIs
	natsInstance := jetstream.NATSInstance{}
	cm := sqlutil.NewConnectionManager(ctx, cfg.Global.DatabaseOptions)
	rsAPI := roomserver.NewInternalAPI(ctx, cfg, cm, &natsInstance, caches, caching.DisableMetrics)
	rsAPI.SetFederationAPI(nil, nil)
	usrAPI := userapi.NewInternalAPI(ctx, cfg, cm, &natsInstance, rsAPI, nil, caching.DisableMetrics, testIsBlacklistedOrBackingOff)
	asAPI := appservice.NewInternalAPI(ctx, cfg, &natsInstance, usrAPI, rsAPI)

	t.Run("UserIDExists", func(t *testing.T) {
		testUserIDExists(t, asAPI, "@as-testing:test", true)
		testUserIDExists(t, asAPI, "@as1-testing:test", false)
	})

}

func testUserIDExists(t *testing.T, asAPI api.AppServiceInternalAPI, userID string, wantExists bool) {
	ctx := context.Background()
	userResp := &api.UserIDExistsResponse{}

	if err := asAPI.UserIDExists(ctx, &api.UserIDExistsRequest{
		UserID: userID,
	}, userResp); err != nil {
		t.Error("failed to get userID: %s", err)
	}
	if userResp.UserIDExists != wantExists {
		t.Error("unexpected result for UserIDExists(%s): %v, expected %v", userID, userResp.UserIDExists, wantExists)
	}
}

func testAliasExists(t *testing.T, asAPI api.AppServiceInternalAPI, alias string, wantExists bool) {
	ctx := context.Background()
	aliasResp := &api.RoomAliasExistsResponse{}

	if err := asAPI.RoomAliasExists(ctx, &api.RoomAliasExistsRequest{
		Alias: alias,
	}, aliasResp); err != nil {
		t.Error("failed to get alias: %s", err)
	}
	if aliasResp.AliasExists != wantExists {
		t.Error("unexpected result for RoomAliasExists(%s): %v, expected %v", alias, aliasResp.AliasExists, wantExists)
	}
}

func testLocations(t *testing.T, asAPI api.AppServiceInternalAPI, proto string, wantResult []api.ASLocationResponse) {
	ctx := context.Background()
	locationResp := &api.LocationResponse{}

	if err := asAPI.Locations(ctx, &api.LocationRequest{
		Protocol: proto,
	}, locationResp); err != nil {
		t.Error("failed to get locations: %s", err)
	}
	if !reflect.DeepEqual(locationResp.Locations, wantResult) {
		t.Error("unexpected result for Locations(%s): %+v, expected %+v", proto, locationResp.Locations, wantResult)
	}
}

func testUser(t *testing.T, asAPI api.AppServiceInternalAPI, proto string, wantResult []api.ASUserResponse) {
	ctx := context.Background()
	userResp := &api.UserResponse{}

	if err := asAPI.User(ctx, &api.UserRequest{
		Protocol: proto,
	}, userResp); err != nil {
		t.Error("failed to get user: %s", err)
	}
	if !reflect.DeepEqual(userResp.Users, wantResult) {
		t.Error("unexpected result for User(%s): %+v, expected %+v", proto, userResp.Users, wantResult)
	}
}

func testProtocol(t *testing.T, asAPI api.AppServiceInternalAPI, proto string, wantResult map[string]api.ASProtocolResponse) {
	ctx := context.Background()
	protoResp := &api.ProtocolResponse{}

	if err := asAPI.Protocols(ctx, &api.ProtocolRequest{
		Protocol: proto,
	}, protoResp); err != nil {
		t.Error("failed to get Protocols: %s", err)
	}
	if !reflect.DeepEqual(protoResp.Protocols, wantResult) {
		t.Error("unexpected result for Protocols(%s): %+v, expected %+v", proto, protoResp.Protocols[proto], wantResult)
	}
}

// Tests that the roomserver consumer only receives one invite
func TestRoomserverConsumerOneInvite(t *testing.T) {

	alice := test.NewUser(t)
	bob := test.NewUser(t)
	room := test.NewRoom(t, alice)

	// Invite Bob
	room.CreateAndInsert(t, alice, spec.MRoomMember, map[string]interface{}{
		"membership": "invite",
	}, test.WithStateKey(bob.ID))

	test.WithAllDatabases(t, func(t *testing.T, testOpts test.DependancyOption) {
		cfg, processCtx, closeDB := testrig.CreateConfig(t, testOpts)
		defer closeDB()
		cm := sqlutil.NewConnectionManager(processCtx, cfg.Global.DatabaseOptions)
		natsInstance := &jetstream.NATSInstance{}

		evChan := make(chan struct{})
		// create a dummy AS url, handling the events
		srv := httptest.NewServer(http.HandlerFunc(func(w http.ResponseWriter, r *http.Request) {
			var txn consumers.ApplicationServiceTransaction
			err := json.NewDecoder(r.Body).Decode(&txn)
			if err != nil {
				t.Fatal(err)
			}
			for _, ev := range txn.Events {
				if ev.Type != spec.MRoomMember {
					continue
				}
				// Usually we would check the event content for the membership, but since
				// we only invited bob, this should be fine for this test.
				if ev.StateKey != nil && *ev.StateKey == bob.ID {
					evChan <- struct{}{}
				}
			}
		}))
		defer srv.Close()

		as := &config.ApplicationService{
			ID:              "someID",
			URL:             srv.URL,
			ASToken:         "",
			HSToken:         "",
			SenderLocalpart: "senderLocalPart",
			NamespaceMap: map[string][]config.ApplicationServiceNamespace{
				"users":   {{RegexpObject: regexp.MustCompile(bob.ID)}},
				"aliases": {{RegexpObject: regexp.MustCompile(room.ID)}},
			},
		}
		as.CreateHTTPClient(cfg.AppServiceAPI.DisableTLSValidation)

		// Create a dummy application service
		cfg.AppServiceAPI.Derived.ApplicationServices = []config.ApplicationService{*as}

		caches, err := caching.NewCache(&cfg.Global.Cache)
		if err != nil {
			t.Fatalf("failed to create a cache: %v", err)
		}
		// Create required internal APIs
		rsAPI := roomserver.NewInternalAPI(processCtx, cfg, cm, natsInstance, caches, caching.DisableMetrics)
		rsAPI.SetFederationAPI(nil, nil)
		usrAPI := userapi.NewInternalAPI(processCtx, cfg, cm, natsInstance, rsAPI, nil, caching.DisableMetrics, testIsBlacklistedOrBackingOff)
		// start the consumer
		appservice.NewInternalAPI(processCtx, cfg, natsInstance, usrAPI, rsAPI)

		// Create the room
		if err := rsapi.SendEvents(context.Background(), rsAPI, rsapi.KindNew, room.Events(), "test", "test", "test", nil, false); err != nil {
			t.Fatalf("failed to send events: %v", err)
		}
		var seenInvitesForBob int
	waitLoop:
		for {
			select {
			case <-time.After(time.Millisecond * 50): // wait for the AS to process the events
				break waitLoop
			case <-evChan:
				seenInvitesForBob++
				if seenInvitesForBob != 1 {
					t.Fatalf("received unexpected invites: %d", seenInvitesForBob)
				}
			}
		}
		close(evChan)
	})
}

// Note: If this test panics, it is because we timed out waiting for the
// join event to come through to the appservice and we close the DB/shutdown Dendrite. This makes the
// syncAPI unhappy, as it is unable to write to the database.
func TestOutputAppserviceEvent(t *testing.T) {
	alice := test.NewUser(t)
	bob := test.NewUser(t)

	test.WithAllDatabases(t, func(t *testing.T, testOpts test.DependancyOption) {

		cfg, processCtx, closeDB := testrig.CreateConfig(t, testOpts)
		t.Cleanup(closeDB)

		cm := sqlutil.NewConnectionManager(processCtx, cfg.Global.DatabaseOptions)
		natsInstance := &jetstream.NATSInstance{}

		evChan := make(chan struct{})

		caches, err := caching.NewCache(&cfg.Global.Cache)
		if err != nil {
			t.Fatalf("failed to create a cache: %v", err)
		}
		// Create required internal APIs
		rsAPI := roomserver.NewInternalAPI(processCtx, cfg, cm, natsInstance, caches, caching.DisableMetrics)
		rsAPI.SetFederationAPI(nil, nil)

		// Create the router, so we can hit `/joined_members`
		routers := httputil.NewRouters()

		accessTokens := map[*test.User]userDevice{
			bob: {},
		}

		usrAPI := userapi.NewInternalAPI(processCtx, cfg, cm, natsInstance, rsAPI, nil, caching.DisableMetrics, testIsBlacklistedOrBackingOff)
		clientapi.AddPublicRoutes(processCtx, routers, cfg, natsInstance, nil, rsAPI, nil, nil, nil, usrAPI, nil, nil, caching.DisableMetrics)
		createAccessTokens(t, accessTokens, usrAPI, processCtx.Context(), routers)

		room := test.NewRoom(t, alice)

		// Invite Bob
		room.CreateAndInsert(t, alice, spec.MRoomMember, map[string]interface{}{
			"membership": "invite",
		}, test.WithStateKey(bob.ID))

		// create a dummy AS url, handling the events
		srv := httptest.NewServer(http.HandlerFunc(func(w http.ResponseWriter, r *http.Request) {
			var txn consumers.ApplicationServiceTransaction
			err := json.NewDecoder(r.Body).Decode(&txn)
			if err != nil {
				t.Fatal(err)
			}
			for _, ev := range txn.Events {
				if ev.Type != spec.MRoomMember {
					continue
				}
				if ev.StateKey != nil && *ev.StateKey == bob.ID {
					membership := gjson.GetBytes(ev.Content, "membership").Str
					t.Logf("Processing membership: %s", membership)
					switch membership {
					case spec.Invite:
						// Accept the invite
						joinEv := room.CreateAndInsert(t, bob, spec.MRoomMember, map[string]interface{}{
							"membership": "join",
						}, test.WithStateKey(bob.ID))

						if err := rsapi.SendEvents(context.Background(), rsAPI, rsapi.KindNew, []*types.HeaderedEvent{joinEv}, "test", "test", "test", nil, false); err != nil {
							t.Fatalf("failed to send events: %v", err)
						}
					case spec.Join: // the AS has received the join event, now hit `/joined_members` to validate that
						rec := httptest.NewRecorder()
						req := httptest.NewRequest(http.MethodGet, "/_matrix/client/v3/rooms/"+room.ID+"/joined_members", nil)
						req.Header.Set("Authorization", "Bearer "+accessTokens[bob].accessToken)
						routers.Client.ServeHTTP(rec, req)
						if rec.Code != http.StatusOK {
							t.Fatalf("expected HTTP 200, got %d: %s", rec.Code, rec.Body.String())
						}

						// Both Alice and Bob should be joined. If not, we have a race condition
						if !gjson.GetBytes(rec.Body.Bytes(), "joined."+alice.ID).Exists() {
							t.Error("Alice is not joined to the room") // in theory should not happen
						}
						if !gjson.GetBytes(rec.Body.Bytes(), "joined."+bob.ID).Exists() {
							t.Error("Bob is not joined to the room")
						}
						evChan <- struct{}{}
					default:
						t.Fatalf("Unexpected membership: %s", membership)
					}
				}
			}
		}))
		defer srv.Close()

		as := &config.ApplicationService{
			ID:              "someID",
			URL:             srv.URL,
			ASToken:         "",
			HSToken:         "",
			SenderLocalpart: "senderLocalPart",
			NamespaceMap: map[string][]config.ApplicationServiceNamespace{
				"users":   {{RegexpObject: regexp.MustCompile(bob.ID)}},
				"aliases": {{RegexpObject: regexp.MustCompile(room.ID)}},
			},
		}
		as.CreateHTTPClient(cfg.AppServiceAPI.DisableTLSValidation)

		// Create a dummy application service
		cfg.AppServiceAPI.Derived.ApplicationServices = []config.ApplicationService{*as}

		// Prepare AS Streams on the old topic to validate that they get deleted
		jsCtx, _ := natsInstance.Prepare(processCtx, &cfg.Global.JetStream)

		token := jetstream.Tokenise(as.ID)
		if err := jetstream.Consumer(
			processCtx.Context(), jsCtx, cfg.Global.JetStream.Prefixed(jetstream.OutputRoomEvent),
			cfg.Global.JetStream.Durable("Appservice_"+token),
			50, // maximum number of events to send in a single transaction
			func(ctx context.Context, msgs []*nats.Msg) bool {
				return true
			},
		); err != nil {
			t.Fatal(err)
		}

		// Start the syncAPI to have `/joined_members` available
		syncapi.AddPublicRoutes(processCtx, routers, cfg, cm, natsInstance, usrAPI, rsAPI, caches, caching.DisableMetrics)

		// start the consumer
		appservice.NewInternalAPI(processCtx, cfg, natsInstance, usrAPI, rsAPI)

		// At this point, the old JetStream consumers should be deleted
		for consumer := range jsCtx.Consumers(cfg.Global.JetStream.Prefixed(jetstream.OutputRoomEvent)) {
			if consumer.Name == cfg.Global.JetStream.Durable("Appservice_"+token)+"Pull" {
				t.Fatalf("Consumer still exists")
			}
		}

		// Create the room, this triggers the AS to receive an invite for Bob.
		if err := rsapi.SendEvents(context.Background(), rsAPI, rsapi.KindNew, room.Events(), "test", "test", "test", nil, false); err != nil {
			t.Fatalf("failed to send events: %v", err)
		}

		select {
		// Pretty generous timeout duration...
		case <-time.After(time.Second * 10): // wait for the AS to process the events
			t.Error("Timed out waiting for join event")
		case <-evChan:
		}
		close(evChan)
	})
}

type userDevice struct {
	accessToken string
	deviceID    string
	password    string
}

func createAccessTokens(t *testing.T, accessTokens map[*test.User]userDevice, userAPI uapi.UserInternalAPI, ctx context.Context, routers httputil.Routers) {
	t.Helper()
	for u := range accessTokens {
		localpart, serverName, _ := gomatrixserverlib.SplitID('@', u.ID)
		userRes := &uapi.PerformAccountCreationResponse{}
		password := util.RandomString(8)
		if err := userAPI.PerformAccountCreation(ctx, &uapi.PerformAccountCreationRequest{
			AccountType: u.AccountType,
			Localpart:   localpart,
			ServerName:  serverName,
			Password:    password,
		}, userRes); err != nil {
			t.Error("failed to create account: %s", err)
		}
		req := test.NewRequest(t, http.MethodPost, "/_matrix/client/v3/login", test.WithJSONBody(t, map[string]interface{}{
			"type": authtypes.LoginTypePassword,
			"identifier": map[string]interface{}{
				"type": "m.id.user",
				"user": u.ID,
			},
			"password": password,
		}))
		rec := httptest.NewRecorder()
		routers.Client.ServeHTTP(rec, req)
		if rec.Code != http.StatusOK {
			t.Fatalf("failed to login: %s", rec.Body.String())
		}
		accessTokens[u] = userDevice{
			accessToken: gjson.GetBytes(rec.Body.Bytes(), "access_token").String(),
			deviceID:    gjson.GetBytes(rec.Body.Bytes(), "device_id").String(),
			password:    password,
		}
	}
}<|MERGE_RESOLUTION|>--- conflicted
+++ resolved
@@ -22,10 +22,6 @@
 	"github.com/antinvestor/matrix/roomserver/types"
 	"github.com/antinvestor/matrix/syncapi"
 	uapi "github.com/antinvestor/matrix/userapi/api"
-<<<<<<< HEAD
-	"github.com/matrix-org/gomatrixserverlib"
-=======
->>>>>>> 594b4b10
 	"github.com/nats-io/nats.go"
 	"github.com/pitabwire/util"
 	"github.com/stretchr/testify/assert"
@@ -275,10 +271,10 @@
 	if err := asAPI.UserIDExists(ctx, &api.UserIDExistsRequest{
 		UserID: userID,
 	}, userResp); err != nil {
-		t.Error("failed to get userID: %s", err)
+		t.Errorf("failed to get userID: %s", err)
 	}
 	if userResp.UserIDExists != wantExists {
-		t.Error("unexpected result for UserIDExists(%s): %v, expected %v", userID, userResp.UserIDExists, wantExists)
+		t.Errorf("unexpected result for UserIDExists(%s): %v, expected %v", userID, userResp.UserIDExists, wantExists)
 	}
 }
 
@@ -289,10 +285,10 @@
 	if err := asAPI.RoomAliasExists(ctx, &api.RoomAliasExistsRequest{
 		Alias: alias,
 	}, aliasResp); err != nil {
-		t.Error("failed to get alias: %s", err)
+		t.Errorf("failed to get alias: %s", err)
 	}
 	if aliasResp.AliasExists != wantExists {
-		t.Error("unexpected result for RoomAliasExists(%s): %v, expected %v", alias, aliasResp.AliasExists, wantExists)
+		t.Errorf("unexpected result for RoomAliasExists(%s): %v, expected %v", alias, aliasResp.AliasExists, wantExists)
 	}
 }
 
@@ -303,10 +299,10 @@
 	if err := asAPI.Locations(ctx, &api.LocationRequest{
 		Protocol: proto,
 	}, locationResp); err != nil {
-		t.Error("failed to get locations: %s", err)
+		t.Errorf("failed to get locations: %s", err)
 	}
 	if !reflect.DeepEqual(locationResp.Locations, wantResult) {
-		t.Error("unexpected result for Locations(%s): %+v, expected %+v", proto, locationResp.Locations, wantResult)
+		t.Errorf("unexpected result for Locations(%s): %+v, expected %+v", proto, locationResp.Locations, wantResult)
 	}
 }
 
@@ -317,10 +313,10 @@
 	if err := asAPI.User(ctx, &api.UserRequest{
 		Protocol: proto,
 	}, userResp); err != nil {
-		t.Error("failed to get user: %s", err)
+		t.Errorf("failed to get user: %s", err)
 	}
 	if !reflect.DeepEqual(userResp.Users, wantResult) {
-		t.Error("unexpected result for User(%s): %+v, expected %+v", proto, userResp.Users, wantResult)
+		t.Errorf("unexpected result for User(%s): %+v, expected %+v", proto, userResp.Users, wantResult)
 	}
 }
 
@@ -331,10 +327,10 @@
 	if err := asAPI.Protocols(ctx, &api.ProtocolRequest{
 		Protocol: proto,
 	}, protoResp); err != nil {
-		t.Error("failed to get Protocols: %s", err)
+		t.Errorf("failed to get Protocols: %s", err)
 	}
 	if !reflect.DeepEqual(protoResp.Protocols, wantResult) {
-		t.Error("unexpected result for Protocols(%s): %+v, expected %+v", proto, protoResp.Protocols[proto], wantResult)
+		t.Errorf("unexpected result for Protocols(%s): %+v, expected %+v", proto, protoResp.Protocols[proto], wantResult)
 	}
 }
 
@@ -503,10 +499,10 @@
 
 						// Both Alice and Bob should be joined. If not, we have a race condition
 						if !gjson.GetBytes(rec.Body.Bytes(), "joined."+alice.ID).Exists() {
-							t.Error("Alice is not joined to the room") // in theory should not happen
+							t.Errorf("Alice is not joined to the room") // in theory should not happen
 						}
 						if !gjson.GetBytes(rec.Body.Bytes(), "joined."+bob.ID).Exists() {
-							t.Error("Bob is not joined to the room")
+							t.Errorf("Bob is not joined to the room")
 						}
 						evChan <- struct{}{}
 					default:
@@ -569,7 +565,7 @@
 		select {
 		// Pretty generous timeout duration...
 		case <-time.After(time.Second * 10): // wait for the AS to process the events
-			t.Error("Timed out waiting for join event")
+			t.Errorf("Timed out waiting for join event")
 		case <-evChan:
 		}
 		close(evChan)
@@ -594,7 +590,7 @@
 			ServerName:  serverName,
 			Password:    password,
 		}, userRes); err != nil {
-			t.Error("failed to create account: %s", err)
+			t.Errorf("failed to create account: %s", err)
 		}
 		req := test.NewRequest(t, http.MethodPost, "/_matrix/client/v3/login", test.WithJSONBody(t, map[string]interface{}{
 			"type": authtypes.LoginTypePassword,
