--- conflicted
+++ resolved
@@ -34,11 +34,6 @@
 	"github.com/antinvestor/matrix/mediaapi/types"
 	"github.com/antinvestor/matrix/setup/config"
 	userapi "github.com/antinvestor/matrix/userapi/api"
-<<<<<<< HEAD
-	"github.com/matrix-org/gomatrixserverlib"
-	"github.com/matrix-org/gomatrixserverlib/spec"
-=======
->>>>>>> 594b4b10
 	"github.com/pitabwire/util"
 	log "github.com/sirupsen/logrus"
 )
@@ -92,7 +87,7 @@
 			UploadName:    types.Filename(url.PathEscape(req.FormValue("filename"))),
 			UserID:        types.MatrixUserID(dev.UserID),
 		},
-		Logger: util.GetLogger(req.Context()).With("Origin", cfg.Matrix.ServerName),
+		Logger: util.GetLogger(req.Context()).WithField("Origin", cfg.Matrix.ServerName),
 	}
 
 	if resErr := r.Validate(cfg.MaxFileSizeBytes); resErr != nil {
@@ -157,7 +152,7 @@
 		if cfg.MaxFileSizeBytes+1 <= 0 {
 			r.Logger.WithFields(log.Fields{
 				"MaxFileSizeBytes": cfg.MaxFileSizeBytes,
-			}).Warn("Configured MaxFileSizeBytes overflows int64, defaulting to %d bytes", config.DefaultMaxFileSizeBytes)
+			}).Warnf("Configured MaxFileSizeBytes overflows int64, defaulting to %d bytes", config.DefaultMaxFileSizeBytes)
 			cfg.MaxFileSizeBytes = config.DefaultMaxFileSizeBytes
 		}
 		reqReader = io.LimitReader(reqReader, int64(cfg.MaxFileSizeBytes)+1)
@@ -165,7 +160,7 @@
 
 	hash, bytesWritten, tmpDir, err := fileutils.WriteTempFile(ctx, reqReader, cfg.AbsBasePath)
 	if err != nil {
-		r.Logger.With(slog.Any("error", err)).WithFields(log.Fields{
+		r.Logger.WithError(err).WithFields(log.Fields{
 			"MaxFileSizeBytes": cfg.MaxFileSizeBytes,
 		}).Warn("Error while transferring file")
 		return &util.JSONResponse{
@@ -188,7 +183,7 @@
 	)
 	if err != nil {
 		fileutils.RemoveDir(tmpDir, r.Logger)
-		r.Logger.With(slog.Any("error", err)).Error("Error querying the database by hash.")
+		r.Logger.WithError(err).Error("Error querying the database by hash.")
 		return &util.JSONResponse{
 			Code: http.StatusInternalServerError,
 			JSON: spec.InternalServerError{},
@@ -225,7 +220,7 @@
 		r.MediaMetadata.MediaID, err = r.generateMediaID(ctx, db)
 		if err != nil {
 			fileutils.RemoveDir(tmpDir, r.Logger)
-			r.Logger.With(slog.Any("error", err)).Error("Failed to generate media ID for new upload")
+			r.Logger.WithError(err).Error("Failed to generate media ID for new upload")
 			return &util.JSONResponse{
 				Code: http.StatusInternalServerError,
 				JSON: spec.InternalServerError{},
@@ -233,7 +228,7 @@
 		}
 	}
 
-	r.Logger = r.Logger.With("media_id", r.MediaMetadata.MediaID)
+	r.Logger = r.Logger.WithField("media_id", r.MediaMetadata.MediaID)
 	r.Logger.WithFields(log.Fields{
 		"Base64Hash":    r.MediaMetadata.Base64Hash,
 		"UploadName":    r.MediaMetadata.UploadName,
@@ -298,18 +293,18 @@
 ) *util.JSONResponse {
 	finalPath, duplicate, err := fileutils.MoveFileWithHashCheck(tmpDir, r.MediaMetadata, absBasePath, r.Logger)
 	if err != nil {
-		r.Logger.With(slog.Any("error", err)).Error("Failed to move file.")
+		r.Logger.WithError(err).Error("Failed to move file.")
 		return &util.JSONResponse{
 			Code: http.StatusBadRequest,
 			JSON: spec.Unknown("Failed to upload"),
 		}
 	}
 	if duplicate {
-		r.Logger.With("dst", finalPath).Info("File was stored previously - discarding duplicate")
+		r.Logger.WithField("dst", finalPath).Info("File was stored previously - discarding duplicate")
 	}
 
 	if err = db.StoreMediaMetadata(ctx, r.MediaMetadata); err != nil {
-		r.Logger.With(slog.Any("error", err)).Warn("Failed to store metadata")
+		r.Logger.WithError(err).Warn("Failed to store metadata")
 		// If the file is a duplicate (has the same hash as an existing file) then
 		// there is valid metadata in the database for that file. As such we only
 		// remove the file if it is not a duplicate.
@@ -325,7 +320,7 @@
 	go func() {
 		file, err := os.Open(string(finalPath))
 		if err != nil {
-			r.Logger.With(slog.Any("error", err)).Error("unable to open file")
+			r.Logger.WithError(err).Error("unable to open file")
 			return
 		}
 		defer file.Close() // nolint: errcheck
@@ -333,13 +328,13 @@
 		buf := make([]byte, 512)
 		_, err = file.Read(buf)
 		if err != nil {
-			r.Logger.With(slog.Any("error", err)).Error("unable to read file")
+			r.Logger.WithError(err).Error("unable to read file")
 			return
 		}
 		// Check if we need to generate thumbnails
 		fileType := http.DetectContentType(buf)
 		if !strings.HasPrefix(fileType, "image") {
-			r.Logger.With("contentType", fileType).Debug("uploaded file is not an image or can not be thumbnailed, not generating thumbnails")
+			r.Logger.WithField("contentType", fileType).Debugf("uploaded file is not an image or can not be thumbnailed, not generating thumbnails")
 			return
 		}
 
@@ -348,7 +343,7 @@
 			activeThumbnailGeneration, maxThumbnailGenerators, db, r.Logger,
 		)
 		if err != nil {
-			r.Logger.With(slog.Any("error", err)).Warn("Error generating thumbnails")
+			r.Logger.WithError(err).Warn("Error generating thumbnails")
 		}
 		if busy {
 			r.Logger.Warn("Maximum number of active thumbnail generators reached. Skipping pre-generation.")
