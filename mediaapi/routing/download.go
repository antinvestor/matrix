// Copyright 2017 Vector Creations Ltd
//
// Licensed under the Apache License, Version 2.0 (the "License");
// you may not use this file except in compliance with the License.
// You may obtain a copy of the License at
//
//     http://www.apache.org/licenses/LICENSE-2.0
//
// Unless required by applicable law or agreed to in writing, software
// distributed under the License is distributed on an "AS IS" BASIS,
// WITHOUT WARRANTIES OR CONDITIONS OF ANY KIND, either express or implied.
// See the License for the specific language governing permissions and
// limitations under the License.

package routing

import (
	"context"
	"encoding/json"
	"fmt"
	"io"
	"io/fs"
	"mime"
	"mime/multipart"
	"net/http"
	"net/textproto"
	"net/url"
	"os"
	"path/filepath"
	"regexp"
	"strconv"
	"strings"
	"sync"
	"unicode"

	"github.com/antinvestor/gomatrixserverlib/fclient"
	"github.com/antinvestor/gomatrixserverlib/spec"
	"github.com/antinvestor/matrix/mediaapi/fileutils"
	"github.com/antinvestor/matrix/mediaapi/storage"
	"github.com/antinvestor/matrix/mediaapi/thumbnailer"
	"github.com/antinvestor/matrix/mediaapi/types"
	"github.com/antinvestor/matrix/setup/config"
<<<<<<< HEAD
	"github.com/matrix-org/gomatrixserverlib/fclient"
	"github.com/matrix-org/gomatrixserverlib/spec"
=======
>>>>>>> 594b4b10
	"github.com/pitabwire/util"
	"github.com/pkg/errors"
	log "github.com/sirupsen/logrus"
)

const mediaIDCharacters = "A-Za-z0-9_=-"

// Note: unfortunately regex.MustCompile() cannot be assigned to a const
var mediaIDRegex = regexp.MustCompile("^[" + mediaIDCharacters + "]+$")

// Regular expressions to help us cope with Content-Disposition parsing
var rfc2183 = regexp.MustCompile(`filename\=utf-8\"(.*)\"`)
var rfc6266 = regexp.MustCompile(`filename\*\=utf-8\'\'(.*)`)

// downloadRequest metadata included in or derivable from a download or thumbnail request
// https://matrix.org/docs/spec/client_server/r0.2.0.html#get-matrix-media-r0-download-servername-mediaid
// http://matrix.org/docs/spec/client_server/r0.2.0.html#get-matrix-media-r0-thumbnail-servername-mediaid
type downloadRequest struct {
	MediaMetadata      *types.MediaMetadata
	IsThumbnailRequest bool
	ThumbnailSize      types.ThumbnailSize
	Logger             *log.Entry
	DownloadFilename   string
	multipartResponse  bool // whether we need to return a multipart/mixed response (for requests coming in over federation)
	fedClient          fclient.FederationClient
	origin             spec.ServerName
}

// Taken from: https://github.com/matrix-org/synapse/blob/c3627d0f99ed5a23479305dc2bd0e71ca25ce2b1/synapse/media/_base.py#L53C1-L84
// A list of all content types that are "safe" to be rendered inline in a browser.
var allowInlineTypes = map[types.ContentType]struct{}{
	"text/css":            {},
	"text/plain":          {},
	"text/csv":            {},
	"application/json":    {},
	"application/ld+json": {},
	// We allow some media files deemed as safe, which comes from the matrix-react-sdk.
	// https://github.com/matrix-org/matrix-react-sdk/blob/a70fcfd0bcf7f8c85986da18001ea11597989a7c/src/utils/blobs.ts#L51
	// SVGs are *intentionally* omitted.
	"image/jpeg":      {},
	"image/gif":       {},
	"image/png":       {},
	"image/apng":      {},
	"image/webp":      {},
	"image/avif":      {},
	"video/mp4":       {},
	"video/webm":      {},
	"video/ogg":       {},
	"video/quicktime": {},
	"audio/mp4":       {},
	"audio/webm":      {},
	"audio/aac":       {},
	"audio/mpeg":      {},
	"audio/ogg":       {},
	"audio/wave":      {},
	"audio/wav":       {},
	"audio/x-wav":     {},
	"audio/x-pn-wav":  {},
	"audio/flac":      {},
	"audio/x-flac":    {},
}

// Download implements GET /download and GET /thumbnail
// Files from this server (i.e. origin == cfg.ServerName) are served directly
// Files from remote servers (i.e. origin != cfg.ServerName) are cached locally.
// If they are present in the cache, they are served directly.
// If they are not present in the cache, they are obtained from the remote server and
// simultaneously served back to the client and written into the cache.
func Download(
	w http.ResponseWriter,
	req *http.Request,
	origin spec.ServerName,
	mediaID types.MediaID,
	cfg *config.MediaAPI,
	db storage.Database,
	client *fclient.Client,
	fedClient fclient.FederationClient,
	activeRemoteRequests *types.ActiveRemoteRequests,
	activeThumbnailGeneration *types.ActiveThumbnailGeneration,
	isThumbnailRequest bool,
	customFilename string,
	federationRequest bool,
) {
	// This happens if we call Download for a federation request
	if federationRequest && origin == "" {
		origin = cfg.Matrix.ServerName
	}
	dReq := &downloadRequest{
		MediaMetadata: &types.MediaMetadata{
			MediaID: mediaID,
			Origin:  origin,
		},
		IsThumbnailRequest: isThumbnailRequest,
		Logger: util.GetLogger(req.Context()).WithFields(log.Fields{
			"Origin":  origin,
			"MediaID": mediaID,
		}),
		DownloadFilename:  customFilename,
		multipartResponse: federationRequest,
		origin:            cfg.Matrix.ServerName,
		fedClient:         fedClient,
	}

	if dReq.IsThumbnailRequest {
		width, err := strconv.Atoi(req.FormValue("width"))
		if err != nil {
			width = -1
		}
		height, err := strconv.Atoi(req.FormValue("height"))
		if err != nil {
			height = -1
		}
		dReq.ThumbnailSize = types.ThumbnailSize{
			Width:        width,
			Height:       height,
			ResizeMethod: strings.ToLower(req.FormValue("method")),
		}
		dReq.Logger.WithFields(log.Fields{
			"RequestedWidth":        dReq.ThumbnailSize.Width,
			"RequestedHeight":       dReq.ThumbnailSize.Height,
			"RequestedResizeMethod": dReq.ThumbnailSize.ResizeMethod,
		})
	}

	// request validation
	if resErr := dReq.Validate(); resErr != nil {
		dReq.jsonErrorResponse(w, *resErr)
		return
	}

	metadata, err := dReq.doDownload(
		req.Context(), w, cfg, db, client,
		activeRemoteRequests, activeThumbnailGeneration,
	)
	if err != nil {
		// If we bubbled up a os.PathError, e.g. no such file or directory, don't send
		// it to the client, be more generic.
		var perr *fs.PathError
		if errors.As(err, &perr) {
			dReq.Logger.With(slog.Any("error", err)).Error("failed to open file")
			dReq.jsonErrorResponse(w, util.JSONResponse{
				Code: http.StatusNotFound,
				JSON: spec.NotFound("File not found"),
			})
			return
		}
		// TODO: Handle the fact we might have started writing the response
		dReq.jsonErrorResponse(w, util.JSONResponse{
			Code: http.StatusNotFound,
			JSON: spec.NotFound("Failed to download: " + err.Error()),
		})
		return
	}

	if metadata == nil {
		dReq.jsonErrorResponse(w, util.JSONResponse{
			Code: http.StatusNotFound,
			JSON: spec.NotFound("File not found"),
		})
		return
	}

}

func (r *downloadRequest) jsonErrorResponse(w http.ResponseWriter, res util.JSONResponse) {
	// Marshal JSON response into raw bytes to send as the HTTP body
	resBytes, err := json.Marshal(res.JSON)
	if err != nil {
		r.Logger.With(slog.Any("error", err)).Error("Failed to marshal JSONResponse")
		// this should never fail to be marshalled so drop err to the floor
		res = util.MessageResponse(http.StatusNotFound, "Download request failed: "+err.Error())
		resBytes, _ = json.Marshal(res.JSON)
	}

	// Set status code and write the body
	w.WriteHeader(res.Code)
	r.Logger.With("code", res.Code).Tracef("Responding (%d bytes)", len(resBytes))

	// we don't really care that much if we fail to write the error response
	w.Write(resBytes) // nolint: errcheck
}

// Validate validates the downloadRequest fields
func (r *downloadRequest) Validate() *util.JSONResponse {
	if !mediaIDRegex.MatchString(string(r.MediaMetadata.MediaID)) {
		return &util.JSONResponse{
			Code: http.StatusNotFound,
			JSON: spec.NotFound(fmt.Sprintf("mediaId must be a non-empty string using only characters in %v", mediaIDCharacters)),
		}
	}
	// Note: the origin will be validated either by comparison to the configured server name of this homeserver
	// or by a DNS SRV record lookup when creating a request for remote files
	if r.MediaMetadata.Origin == "" {
		return &util.JSONResponse{
			Code: http.StatusNotFound,
			JSON: spec.NotFound("serverName must be a non-empty string"),
		}
	}

	if r.IsThumbnailRequest {
		if r.ThumbnailSize.Width <= 0 || r.ThumbnailSize.Height <= 0 {
			return &util.JSONResponse{
				Code: http.StatusBadRequest,
				JSON: spec.Unknown("width and height must be greater than 0"),
			}
		}
		// Default method to scale if not set
		if r.ThumbnailSize.ResizeMethod == "" {
			r.ThumbnailSize.ResizeMethod = types.Scale
		}
		if r.ThumbnailSize.ResizeMethod != types.Crop && r.ThumbnailSize.ResizeMethod != types.Scale {
			return &util.JSONResponse{
				Code: http.StatusBadRequest,
				JSON: spec.Unknown("method must be one of crop or scale"),
			}
		}
	}
	return nil
}

func (r *downloadRequest) doDownload(
	ctx context.Context,
	w http.ResponseWriter,
	cfg *config.MediaAPI,
	db storage.Database,
	client *fclient.Client,
	activeRemoteRequests *types.ActiveRemoteRequests,
	activeThumbnailGeneration *types.ActiveThumbnailGeneration,
) (*types.MediaMetadata, error) {
	// check if we have a record of the media in our database
	mediaMetadata, err := db.GetMediaMetadata(
		ctx, r.MediaMetadata.MediaID, r.MediaMetadata.Origin,
	)
	if err != nil {
		return nil, fmt.Errorf("db.GetMediaMetadata: %w", err)
	}
	if mediaMetadata == nil {
		if r.MediaMetadata.Origin == cfg.Matrix.ServerName {
			// If we do not have a record and the origin is local, the file is not found
			return nil, nil
		}
		// If we do not have a record and the origin is remote, we need to fetch it and respond with that file
		resErr := r.getRemoteFile(
			ctx, client, cfg, db, activeRemoteRequests, activeThumbnailGeneration,
		)
		if resErr != nil {
			return nil, resErr
		}
	} else {
		// If we have a record, we can respond from the local file
		r.MediaMetadata = mediaMetadata
	}
	return r.respondFromLocalFile(
		ctx, w, cfg.AbsBasePath, activeThumbnailGeneration,
		cfg.MaxThumbnailGenerators, db,
		cfg.DynamicThumbnails, cfg.ThumbnailSizes,
	)
}

// respondFromLocalFile reads a file from local storage and writes it to the http.ResponseWriter
// If no file was found then returns nil, nil
func (r *downloadRequest) respondFromLocalFile(
	ctx context.Context,
	w http.ResponseWriter,
	absBasePath config.Path,
	activeThumbnailGeneration *types.ActiveThumbnailGeneration,
	maxThumbnailGenerators int,
	db storage.Database,
	dynamicThumbnails bool,
	thumbnailSizes []config.ThumbnailSize,
) (*types.MediaMetadata, error) {
	filePath, err := fileutils.GetPathFromBase64Hash(r.MediaMetadata.Base64Hash, absBasePath)
	if err != nil {
		return nil, fmt.Errorf("fileutils.GetPathFromBase64Hash: %w", err)
	}
	file, err := os.Open(filePath)
	defer file.Close() // nolint: errcheck, staticcheck, megacheck
	if err != nil {
		return nil, fmt.Errorf("os.Open: %w", err)
	}
	stat, err := file.Stat()
	if err != nil {
		return nil, fmt.Errorf("file.Stat: %w", err)
	}

	if r.MediaMetadata.FileSizeBytes > 0 && int64(r.MediaMetadata.FileSizeBytes) != stat.Size() {
		r.Logger.WithFields(log.Fields{
			"fileSizeDatabase": r.MediaMetadata.FileSizeBytes,
			"fileSizeDisk":     stat.Size(),
		}).Warn("File size in database and on-disk differ.")
		return nil, errors.New("file size in database and on-disk differ")
	}

	var responseFile *os.File
	var responseMetadata *types.MediaMetadata
	if r.IsThumbnailRequest {
		thumbFile, thumbMetadata, resErr := r.getThumbnailFile(
			ctx, types.Path(filePath), activeThumbnailGeneration, maxThumbnailGenerators,
			db, dynamicThumbnails, thumbnailSizes,
		)
		if thumbFile != nil {
			defer thumbFile.Close() // nolint: errcheck
		}
		if resErr != nil {
			return nil, resErr
		}
		if thumbFile == nil {
			r.Logger.WithFields(log.Fields{
				"UploadName":    r.MediaMetadata.UploadName,
				"Base64Hash":    r.MediaMetadata.Base64Hash,
				"FileSizeBytes": r.MediaMetadata.FileSizeBytes,
				"ContentType":   r.MediaMetadata.ContentType,
			}).Trace("No good thumbnail found. Responding with original file.")
			responseFile = file
			responseMetadata = r.MediaMetadata
		} else {
			r.Logger.Trace("Responding with thumbnail")
			responseFile = thumbFile
			responseMetadata = thumbMetadata.MediaMetadata
		}
	} else {
		r.Logger.WithFields(log.Fields{
			"UploadName":    r.MediaMetadata.UploadName,
			"Base64Hash":    r.MediaMetadata.Base64Hash,
			"FileSizeBytes": r.MediaMetadata.FileSizeBytes,
			"ContentType":   r.MediaMetadata.ContentType,
		}).Trace("Responding with file")
		responseFile = file
		responseMetadata = r.MediaMetadata
		if err = r.addDownloadFilenameToHeaders(w, responseMetadata); err != nil {
			return nil, err
		}
	}

	w.Header().Set("Content-Type", string(responseMetadata.ContentType))
	w.Header().Set("Content-Length", strconv.FormatInt(int64(responseMetadata.FileSizeBytes), 10))
	contentSecurityPolicy := "default-src 'none';" +
		" script-src 'none';" +
		" plugin-types application/pdf;" +
		" style-src 'unsafe-inline';" +
		" object-src 'self';"

	if !r.multipartResponse {
		w.Header().Set("Content-Security-Policy", contentSecurityPolicy)
		if _, err = io.Copy(w, responseFile); err != nil {
			return nil, fmt.Errorf("io.Copy: %w", err)
		}
	} else {
		var written int64
		written, err = multipartResponse(w, r, string(responseMetadata.ContentType), responseFile)
		if err != nil {
			return nil, err
		}
		responseMetadata.FileSizeBytes = types.FileSizeBytes(written)
	}
	return responseMetadata, nil
}

func multipartResponse(w http.ResponseWriter, r *downloadRequest, contentType string, responseFile io.Reader) (int64, error) {
	mw := multipart.NewWriter(w)
	// Update the header to be multipart/mixed; boundary=$randomBoundary
	w.Header().Set("Content-Type", "multipart/mixed; boundary="+mw.Boundary())
	w.Header().Del("Content-Length") // let Go handle the content length
	defer func() {
		if err := mw.Close(); err != nil {
			r.Logger.With(slog.Any("error", err)).Error("Failed to close multipart writer")
		}
	}()

	// JSON object part
	jsonWriter, err := mw.CreatePart(textproto.MIMEHeader{
		"Content-Type": {"application/json"},
	})
	if err != nil {
		return 0, fmt.Errorf("failed to create json writer: %w", err)
	}
	if _, err = jsonWriter.Write([]byte("{}")); err != nil {
		return 0, fmt.Errorf("failed to write to json writer: %w", err)
	}

	// media part
	mediaWriter, err := mw.CreatePart(textproto.MIMEHeader{
		"Content-Type": {contentType},
	})
	if err != nil {
		return 0, fmt.Errorf("failed to create media writer: %w", err)
	}
	return io.Copy(mediaWriter, responseFile)
}

func (r *downloadRequest) addDownloadFilenameToHeaders(
	w http.ResponseWriter,
	responseMetadata *types.MediaMetadata,
) error {
	// If the requestor supplied a filename to name the download then
	// use that, otherwise use the filename from the response metadata.
	filename := string(responseMetadata.UploadName)
	if r.DownloadFilename != "" {
		filename = r.DownloadFilename
	}

	if len(filename) == 0 {
		w.Header().Set("Content-Disposition", contentDispositionFor(""))
		return nil
	}

	unescaped, err := url.PathUnescape(filename)
	if err != nil {
		return fmt.Errorf("url.PathUnescape: %w", err)
	}

	isASCII := true // Is the string ASCII or UTF-8?
	quote := ``     // Encloses the string (ASCII only)
	for i := 0; i < len(unescaped); i++ {
		if unescaped[i] > unicode.MaxASCII {
			isASCII = false
		}
		if unescaped[i] == 0x20 || unescaped[i] == 0x3B {
			// If the filename contains a space or a semicolon, which
			// are special characters in Content-Disposition
			quote = `"`
		}
	}

	// We don't necessarily want a full escape as the Content-Disposition
	// can take many of the characters that PathEscape would otherwise and
	// browser support for encoding is a bit wild, so we'll escape only
	// the characters that we know will mess up the parsing of the
	// Content-Disposition header elements themselves
	unescaped = strings.ReplaceAll(unescaped, `\`, `\\"`)
	unescaped = strings.ReplaceAll(unescaped, `"`, `\"`)

	disposition := contentDispositionFor(responseMetadata.ContentType)
	if isASCII {
		// For ASCII filenames, we should only quote the filename if
		// it needs to be done, e.g. it contains a space or a character
		// that would otherwise be parsed as a control character in the
		// Content-Disposition header
		w.Header().Set("Content-Disposition", fmt.Sprintf(
			`%s; filename=%s%s%s`,
			disposition, quote, unescaped, quote,
		))
	} else {
		// For UTF-8 filenames, we quote always, as that's the standard
		w.Header().Set("Content-Disposition", fmt.Sprintf(
			`%s; filename*=utf-8''%s`,
			disposition, url.QueryEscape(unescaped),
		))
	}

	return nil
}

// Note: Thumbnail generation may be ongoing asynchronously.
// If no thumbnail was found then returns nil, nil, nil
func (r *downloadRequest) getThumbnailFile(
	ctx context.Context,
	filePath types.Path,
	activeThumbnailGeneration *types.ActiveThumbnailGeneration,
	maxThumbnailGenerators int,
	db storage.Database,
	dynamicThumbnails bool,
	thumbnailSizes []config.ThumbnailSize,
) (*os.File, *types.ThumbnailMetadata, error) {
	var thumbnail *types.ThumbnailMetadata
	var err error

	if dynamicThumbnails {
		thumbnail, err = r.generateThumbnail(
			ctx, filePath, r.ThumbnailSize, activeThumbnailGeneration,
			maxThumbnailGenerators, db,
		)
		if err != nil {
			return nil, nil, err
		}
	}
	// If dynamicThumbnails is true but there are too many thumbnails being actively generated, we can fall back
	// to trying to use a pre-generated thumbnail
	if thumbnail == nil {
		var thumbnails []*types.ThumbnailMetadata
		thumbnails, err = db.GetThumbnails(
			ctx, r.MediaMetadata.MediaID, r.MediaMetadata.Origin,
		)
		if err != nil {
			return nil, nil, fmt.Errorf("db.GetThumbnails: %w", err)
		}

		// If we get a thumbnailSize, a pre-generated thumbnail would be best but it is not yet generated.
		// If we get a thumbnail, we're done.
		var thumbnailSize *types.ThumbnailSize
		thumbnail, thumbnailSize = thumbnailer.SelectThumbnail(r.ThumbnailSize, thumbnails, thumbnailSizes)
		// If dynamicThumbnails is true and we are not over-loaded then we would have generated what was requested above.
		// So we don't try to generate a pre-generated thumbnail here.
		if thumbnailSize != nil && !dynamicThumbnails {
			r.Logger.WithFields(log.Fields{
				"Width":        thumbnailSize.Width,
				"Height":       thumbnailSize.Height,
				"ResizeMethod": thumbnailSize.ResizeMethod,
			}).Debug("Pre-generating thumbnail for immediate response.")
			thumbnail, err = r.generateThumbnail(
				ctx, filePath, *thumbnailSize, activeThumbnailGeneration,
				maxThumbnailGenerators, db,
			)
			if err != nil {
				return nil, nil, err
			}
		}
	}
	if thumbnail == nil {
		return nil, nil, nil
	}
	r.Logger = r.Logger.WithFields(log.Fields{
		"Width":         thumbnail.ThumbnailSize.Width,
		"Height":        thumbnail.ThumbnailSize.Height,
		"ResizeMethod":  thumbnail.ThumbnailSize.ResizeMethod,
		"FileSizeBytes": thumbnail.MediaMetadata.FileSizeBytes,
		"ContentType":   thumbnail.MediaMetadata.ContentType,
	})
	thumbPath := string(thumbnailer.GetThumbnailPath(types.Path(filePath), thumbnail.ThumbnailSize))
	thumbFile, err := os.Open(string(thumbPath))
	if err != nil {
		thumbFile.Close() // nolint: errcheck
		return nil, nil, fmt.Errorf("os.Open: %w", err)
	}
	thumbStat, err := thumbFile.Stat()
	if err != nil {
		thumbFile.Close() // nolint: errcheck
		return nil, nil, fmt.Errorf("thumbFile.Stat: %w", err)
	}
	if types.FileSizeBytes(thumbStat.Size()) != thumbnail.MediaMetadata.FileSizeBytes {
		thumbFile.Close() // nolint: errcheck
		return nil, nil, errors.New("thumbnail file sizes on disk and in database differ")
	}
	return thumbFile, thumbnail, nil
}

func (r *downloadRequest) generateThumbnail(
	ctx context.Context,
	filePath types.Path,
	thumbnailSize types.ThumbnailSize,
	activeThumbnailGeneration *types.ActiveThumbnailGeneration,
	maxThumbnailGenerators int,
	db storage.Database,
) (*types.ThumbnailMetadata, error) {
	r.Logger.WithFields(log.Fields{
		"Width":        thumbnailSize.Width,
		"Height":       thumbnailSize.Height,
		"ResizeMethod": thumbnailSize.ResizeMethod,
	})
	busy, err := thumbnailer.GenerateThumbnail(
		ctx, filePath, thumbnailSize, r.MediaMetadata,
		activeThumbnailGeneration, maxThumbnailGenerators, db, r.Logger,
	)
	if err != nil {
		return nil, fmt.Errorf("thumbnailer.GenerateThumbnail: %w", err)
	}
	if busy {
		return nil, nil
	}
	var thumbnail *types.ThumbnailMetadata
	thumbnail, err = db.GetThumbnail(
		ctx, r.MediaMetadata.MediaID, r.MediaMetadata.Origin,
		thumbnailSize.Width, thumbnailSize.Height, thumbnailSize.ResizeMethod,
	)
	if err != nil {
		return nil, fmt.Errorf("db.GetThumbnail: %w", err)
	}
	return thumbnail, nil
}

// getRemoteFile fetches the remote file and caches it locally
// A hash map of active remote requests to a struct containing a sync.Cond is used to only download remote files once,
// regardless of how many download requests are received.
// Note: The named errorResponse return variable is used in a deferred broadcast of the metadata and error response to waiting goroutines.
func (r *downloadRequest) getRemoteFile(
	ctx context.Context,
	client *fclient.Client,
	cfg *config.MediaAPI,
	db storage.Database,
	activeRemoteRequests *types.ActiveRemoteRequests,
	activeThumbnailGeneration *types.ActiveThumbnailGeneration,
) (errorResponse error) {
	// Note: getMediaMetadataFromActiveRequest uses mutexes and conditions from activeRemoteRequests
	mediaMetadata, resErr := r.getMediaMetadataFromActiveRequest(activeRemoteRequests)
	if resErr != nil {
		return resErr
	} else if mediaMetadata != nil {
		// If we got metadata from an active request, we can respond from the local file
		r.MediaMetadata = mediaMetadata
	} else {
		// Note: This is an active request that MUST broadcastMediaMetadata to wake up waiting goroutines!
		// Note: broadcastMediaMetadata uses mutexes and conditions from activeRemoteRequests
		defer func() {
			// Note: errorResponse is the named return variable so we wrap this in a closure to re-evaluate the arguments at defer-time
			if err := recover(); err != nil {
				r.broadcastMediaMetadata(activeRemoteRequests, errors.New("paniced"))
				panic(err)
			}
			r.broadcastMediaMetadata(activeRemoteRequests, errorResponse)
		}()

		// check if we have a record of the media in our database
		mediaMetadata, err := db.GetMediaMetadata(
			ctx, r.MediaMetadata.MediaID, r.MediaMetadata.Origin,
		)
		if err != nil {
			return fmt.Errorf("db.GetMediaMetadata: %w", err)
		}

		if mediaMetadata == nil {
			// If we do not have a record, we need to fetch the remote file first and then respond from the local file
			err := r.fetchRemoteFileAndStoreMetadata(
				ctx, client,
				cfg.AbsBasePath, cfg.MaxFileSizeBytes, db,
				cfg.ThumbnailSizes, activeThumbnailGeneration,
				cfg.MaxThumbnailGenerators,
			)
			if err != nil {
				r.Logger.With(slog.Any("error", err)).Error("r.fetchRemoteFileAndStoreMetadata: failed to fetch remote file")
				return err
			}
		} else {
			// If we have a record, we can respond from the local file
			r.MediaMetadata = mediaMetadata
		}
	}
	return nil
}

func (r *downloadRequest) getMediaMetadataFromActiveRequest(activeRemoteRequests *types.ActiveRemoteRequests) (*types.MediaMetadata, error) {
	// Check if there is an active remote request for the file
	mxcURL := "mxc://" + string(r.MediaMetadata.Origin) + "/" + string(r.MediaMetadata.MediaID)

	activeRemoteRequests.Lock()
	defer activeRemoteRequests.Unlock()

	if activeRemoteRequestResult, ok := activeRemoteRequests.MXCToResult[mxcURL]; ok {
		r.Logger.Trace("Waiting for another goroutine to fetch the remote file.")

		// NOTE: Wait unlocks and locks again internally. There is still a deferred Unlock() that will unlock this.
		activeRemoteRequestResult.Cond.Wait()
		if activeRemoteRequestResult.Error != nil {
			return nil, activeRemoteRequestResult.Error
		}

		if activeRemoteRequestResult.MediaMetadata == nil {
			return nil, nil
		}

		return activeRemoteRequestResult.MediaMetadata, nil
	}

	// No active remote request so create one
	activeRemoteRequests.MXCToResult[mxcURL] = &types.RemoteRequestResult{
		Cond: &sync.Cond{L: activeRemoteRequests},
	}

	return nil, nil
}

// broadcastMediaMetadata broadcasts the media metadata and error response to waiting goroutines
// Only the owner of the activeRemoteRequestResult for this origin and media ID should call this function.
func (r *downloadRequest) broadcastMediaMetadata(activeRemoteRequests *types.ActiveRemoteRequests, err error) {
	activeRemoteRequests.Lock()
	defer activeRemoteRequests.Unlock()
	mxcURL := "mxc://" + string(r.MediaMetadata.Origin) + "/" + string(r.MediaMetadata.MediaID)
	if activeRemoteRequestResult, ok := activeRemoteRequests.MXCToResult[mxcURL]; ok {
		r.Logger.Trace("Signalling other goroutines waiting for this goroutine to fetch the file.")
		activeRemoteRequestResult.MediaMetadata = r.MediaMetadata
		activeRemoteRequestResult.Error = err
		activeRemoteRequestResult.Cond.Broadcast()
	}
	delete(activeRemoteRequests.MXCToResult, mxcURL)
}

// fetchRemoteFileAndStoreMetadata fetches the file from the remote server and stores its metadata in the database
func (r *downloadRequest) fetchRemoteFileAndStoreMetadata(
	ctx context.Context,
	client *fclient.Client,
	absBasePath config.Path,
	maxFileSizeBytes config.FileSizeBytes,
	db storage.Database,
	thumbnailSizes []config.ThumbnailSize,
	activeThumbnailGeneration *types.ActiveThumbnailGeneration,
	maxThumbnailGenerators int,
) error {
	finalPath, duplicate, err := r.fetchRemoteFile(
		ctx, client, absBasePath, maxFileSizeBytes,
	)
	if err != nil {
		return err
	}

	r.Logger.WithFields(log.Fields{
		"Base64Hash":    r.MediaMetadata.Base64Hash,
		"UploadName":    r.MediaMetadata.UploadName,
		"FileSizeBytes": r.MediaMetadata.FileSizeBytes,
		"ContentType":   r.MediaMetadata.ContentType,
	}).Debug("Storing file metadata to media repository database")

	// FIXME: timeout db request
	if err := db.StoreMediaMetadata(ctx, r.MediaMetadata); err != nil {
		// If the file is a duplicate (has the same hash as an existing file) then
		// there is valid metadata in the database for that file. As such we only
		// remove the file if it is not a duplicate.
		if !duplicate {
			finalDir := filepath.Dir(string(finalPath))
			fileutils.RemoveDir(types.Path(finalDir), r.Logger)
		}
		// NOTE: It should really not be possible to fail the uniqueness test here so
		// there is no need to handle that separately
		return errors.New("failed to store file metadata in DB")
	}

	go func() {
		busy, err := thumbnailer.GenerateThumbnails(
			context.Background(), finalPath, thumbnailSizes, r.MediaMetadata,
			activeThumbnailGeneration, maxThumbnailGenerators, db, r.Logger,
		)
		if err != nil {
			r.Logger.With(slog.Any("error", err)).Warn("Error generating thumbnails")
		}
		if busy {
			r.Logger.Warn("Maximum number of active thumbnail generators reached. Skipping pre-generation.")
		}
	}()

	r.Logger.WithFields(log.Fields{
		"UploadName":    r.MediaMetadata.UploadName,
		"Base64Hash":    r.MediaMetadata.Base64Hash,
		"FileSizeBytes": r.MediaMetadata.FileSizeBytes,
		"ContentType":   r.MediaMetadata.ContentType,
	}).Debug("Remote file cached")

	return nil
}

func (r *downloadRequest) GetContentLengthAndReader(contentLengthHeader string, reader io.ReadCloser, maxFileSizeBytes config.FileSizeBytes) (int64, io.Reader, error) {
	var contentLength int64

	if contentLengthHeader != "" {
		// A Content-Length header is provided. Let's try to parse it.
		parsedLength, parseErr := strconv.ParseInt(contentLengthHeader, 10, 64)
		if parseErr != nil {
			r.Logger.WithError(parseErr).Warn("Failed to parse content length")
			return 0, nil, fmt.Errorf("strconv.ParseInt: %w", parseErr)
		}
		if maxFileSizeBytes > 0 && parsedLength > int64(maxFileSizeBytes) {
			return 0, nil, fmt.Errorf(
				"remote file size (%d bytes) exceeds locally configured max media size (%d bytes)",
				parsedLength, maxFileSizeBytes,
			)
		}

		// We successfully parsed the Content-Length, so we'll return a limited
		// reader that restricts us to reading only up to this size.
		reader = io.NopCloser(io.LimitReader(reader, parsedLength))
		contentLength = parsedLength
	} else {
		// Content-Length header is missing. If we have a maximum file size
		// configured then we'll just make sure that the reader is limited to
		// that size. We'll return a zero content length, but that's OK, since
		// ultimately it will get rewritten later when the temp file is written
		// to disk.
		if maxFileSizeBytes > 0 {
			reader = io.NopCloser(io.LimitReader(reader, int64(maxFileSizeBytes)))
		}
		contentLength = 0
	}

	return contentLength, reader, nil
}

// mediaMeta contains information about a multipart media response.
// TODO: extend once something is defined.
type mediaMeta struct{}

// nolint: gocyclo
func (r *downloadRequest) fetchRemoteFile(
	ctx context.Context,
	client *fclient.Client,
	absBasePath config.Path,
	maxFileSizeBytes config.FileSizeBytes,
) (types.Path, bool, error) {
	r.Logger.Debug("Fetching remote file")

	// Attempt to download via authenticated media endpoint
	isAuthed := true
	resp, err := r.fedClient.DownloadMedia(ctx, r.origin, r.MediaMetadata.Origin, string(r.MediaMetadata.MediaID))
	if err != nil || (resp != nil && resp.StatusCode != http.StatusOK) {
		isAuthed = false
		// try again on the unauthed endpoint
		// create request for remote file
		resp, err = client.CreateMediaDownloadRequest(ctx, r.MediaMetadata.Origin, string(r.MediaMetadata.MediaID))
		if err != nil || (resp != nil && resp.StatusCode != http.StatusOK) {
			if resp != nil && resp.StatusCode == http.StatusNotFound {
				return "", false, fmt.Errorf("File with media ID %q does not exist on %s", r.MediaMetadata.MediaID, r.MediaMetadata.Origin)
			}
			return "", false, fmt.Errorf("file with media ID %q could not be downloaded from %s: %w", r.MediaMetadata.MediaID, r.MediaMetadata.Origin, err)
		}
	}
	defer resp.Body.Close() // nolint: errcheck

	// If this wasn't a multipart response, set the Content-Type now. Will be overwritten
	// by the multipart Content-Type below.
	r.MediaMetadata.ContentType = types.ContentType(resp.Header.Get("Content-Type"))

	var contentLength int64
	var reader io.Reader
	var parseErr error
	if isAuthed {
		contentLength, reader, parseErr = parseMultipartResponse(r, resp, maxFileSizeBytes)
	} else {
		// The reader returned here will be limited either by the Content-Length
		// and/or the configured maximum media size.
		contentLength, reader, parseErr = r.GetContentLengthAndReader(resp.Header.Get("Content-Length"), resp.Body, maxFileSizeBytes)
	}

	if parseErr != nil {
		return "", false, parseErr
	}

	if maxFileSizeBytes > 0 && contentLength > int64(maxFileSizeBytes) {
		// TODO: Bubble up this as a 413
		return "", false, fmt.Errorf("remote file is too large (%v > %v bytes)", contentLength, maxFileSizeBytes)
	}

	r.MediaMetadata.FileSizeBytes = types.FileSizeBytes(contentLength)

	dispositionHeader := resp.Header.Get("Content-Disposition")
	if _, params, e := mime.ParseMediaType(dispositionHeader); e == nil {
		if params["filename"] != "" {
			r.MediaMetadata.UploadName = types.Filename(params["filename"])
		} else if params["filename*"] != "" {
			r.MediaMetadata.UploadName = types.Filename(params["filename*"])
		}
	} else {
		if matches := rfc6266.FindStringSubmatch(dispositionHeader); len(matches) > 1 {
			// Always prefer the RFC6266 UTF-8 name if possible
			r.MediaMetadata.UploadName = types.Filename(matches[1])
		} else if matches := rfc2183.FindStringSubmatch(dispositionHeader); len(matches) > 1 {
			// Otherwise, see if an RFC2183 name was provided (ASCII only)
			r.MediaMetadata.UploadName = types.Filename(matches[1])
		}
	}

	r.Logger.Trace("Transferring remote file")

	// The file data is hashed but is NOT used as the MediaID, unlike in Upload. The hash is useful as a
	// method of deduplicating files to save storage, as well as a way to conduct
	// integrity checks on the file data in the repository.
	// Data is truncated to maxFileSizeBytes. Content-Length was reported as 0 < Content-Length <= maxFileSizeBytes so this is OK.
	hash, bytesWritten, tmpDir, err := fileutils.WriteTempFile(ctx, reader, absBasePath)
	if err != nil {
		r.Logger.With(slog.Any("error", err)).WithFields(log.Fields{
			"MaxFileSizeBytes": maxFileSizeBytes,
		}).Warn("Error while downloading file from remote server")
		return "", false, errors.New("file could not be downloaded from remote server")
	}

	r.Logger.Trace("Remote file transferred")

	// It's possible the bytesWritten to the temporary file is different to the reported Content-Length from the remote
	// request's response. bytesWritten is therefore used as it is what would be sent to clients when reading from the local
	// file.
	r.MediaMetadata.FileSizeBytes = types.FileSizeBytes(bytesWritten)
	r.MediaMetadata.Base64Hash = hash

	// The database is the source of truth so we need to have moved the file first
	finalPath, duplicate, err := fileutils.MoveFileWithHashCheck(tmpDir, r.MediaMetadata, absBasePath, r.Logger)
	if err != nil {
		return "", false, fmt.Errorf("fileutils.MoveFileWithHashCheck: %w", err)
	}
	if duplicate {
		r.Logger.With("dst", finalPath).Trace("File was stored previously - discarding duplicate")
		// Continue on to store the metadata in the database
	}

	return types.Path(finalPath), duplicate, nil
}

func parseMultipartResponse(r *downloadRequest, resp *http.Response, maxFileSizeBytes config.FileSizeBytes) (int64, io.Reader, error) {
	_, params, err := mime.ParseMediaType(resp.Header.Get("Content-Type"))
	if err != nil {
		return 0, nil, err
	}
	if params["boundary"] == "" {
		return 0, nil, fmt.Errorf("no boundary header found on media %s from %s", r.MediaMetadata.MediaID, r.MediaMetadata.Origin)
	}
	mr := multipart.NewReader(resp.Body, params["boundary"])

	// Get the first, JSON, part
	p, err := mr.NextPart()
	if err != nil {
		return 0, nil, err
	}
	defer p.Close() // nolint: errcheck

	if p.Header.Get("Content-Type") != "application/json" {
		return 0, nil, fmt.Errorf("first part of the response must be application/json")
	}
	// Try to parse media meta information
	meta := mediaMeta{}
	if err = json.NewDecoder(p).Decode(&meta); err != nil {
		return 0, nil, err
	}
	defer p.Close() // nolint: errcheck

	// Get the actual media content
	p, err = mr.NextPart()
	if err != nil {
		return 0, nil, err
	}

	redirect := p.Header.Get("Location")
	if redirect != "" {
		return 0, nil, fmt.Errorf("Location header is not yet supported")
	}

	contentLength, reader, err := r.GetContentLengthAndReader(p.Header.Get("Content-Length"), p, maxFileSizeBytes)
	// For multipart requests, we need to get the Content-Type of the second part, which is the actual media
	r.MediaMetadata.ContentType = types.ContentType(p.Header.Get("Content-Type"))
	return contentLength, reader, err
}

// contentDispositionFor returns the Content-Disposition for a given
// content type.
func contentDispositionFor(contentType types.ContentType) string {
	if _, ok := allowInlineTypes[contentType]; ok {
		return "inline"
	}
	return "attachment"
}<|MERGE_RESOLUTION|>--- conflicted
+++ resolved
@@ -40,11 +40,6 @@
 	"github.com/antinvestor/matrix/mediaapi/thumbnailer"
 	"github.com/antinvestor/matrix/mediaapi/types"
 	"github.com/antinvestor/matrix/setup/config"
-<<<<<<< HEAD
-	"github.com/matrix-org/gomatrixserverlib/fclient"
-	"github.com/matrix-org/gomatrixserverlib/spec"
-=======
->>>>>>> 594b4b10
 	"github.com/pitabwire/util"
 	"github.com/pkg/errors"
 	log "github.com/sirupsen/logrus"
@@ -184,7 +179,7 @@
 		// it to the client, be more generic.
 		var perr *fs.PathError
 		if errors.As(err, &perr) {
-			dReq.Logger.With(slog.Any("error", err)).Error("failed to open file")
+			dReq.Logger.WithError(err).Error("failed to open file")
 			dReq.jsonErrorResponse(w, util.JSONResponse{
 				Code: http.StatusNotFound,
 				JSON: spec.NotFound("File not found"),
@@ -213,7 +208,7 @@
 	// Marshal JSON response into raw bytes to send as the HTTP body
 	resBytes, err := json.Marshal(res.JSON)
 	if err != nil {
-		r.Logger.With(slog.Any("error", err)).Error("Failed to marshal JSONResponse")
+		r.Logger.WithError(err).Error("Failed to marshal JSONResponse")
 		// this should never fail to be marshalled so drop err to the floor
 		res = util.MessageResponse(http.StatusNotFound, "Download request failed: "+err.Error())
 		resBytes, _ = json.Marshal(res.JSON)
@@ -221,7 +216,7 @@
 
 	// Set status code and write the body
 	w.WriteHeader(res.Code)
-	r.Logger.With("code", res.Code).Tracef("Responding (%d bytes)", len(resBytes))
+	r.Logger.WithField("code", res.Code).Tracef("Responding (%d bytes)", len(resBytes))
 
 	// we don't really care that much if we fail to write the error response
 	w.Write(resBytes) // nolint: errcheck
@@ -410,7 +405,7 @@
 	w.Header().Del("Content-Length") // let Go handle the content length
 	defer func() {
 		if err := mw.Close(); err != nil {
-			r.Logger.With(slog.Any("error", err)).Error("Failed to close multipart writer")
+			r.Logger.WithError(err).Error("Failed to close multipart writer")
 		}
 	}()
 
@@ -663,7 +658,7 @@
 				cfg.MaxThumbnailGenerators,
 			)
 			if err != nil {
-				r.Logger.With(slog.Any("error", err)).Error("r.fetchRemoteFileAndStoreMetadata: failed to fetch remote file")
+				r.Logger.WithError(err).Errorf("r.fetchRemoteFileAndStoreMetadata: failed to fetch remote file")
 				return err
 			}
 		} else {
@@ -765,7 +760,7 @@
 			activeThumbnailGeneration, maxThumbnailGenerators, db, r.Logger,
 		)
 		if err != nil {
-			r.Logger.With(slog.Any("error", err)).Warn("Error generating thumbnails")
+			r.Logger.WithError(err).Warn("Error generating thumbnails")
 		}
 		if busy {
 			r.Logger.Warn("Maximum number of active thumbnail generators reached. Skipping pre-generation.")
@@ -899,7 +894,7 @@
 	// Data is truncated to maxFileSizeBytes. Content-Length was reported as 0 < Content-Length <= maxFileSizeBytes so this is OK.
 	hash, bytesWritten, tmpDir, err := fileutils.WriteTempFile(ctx, reader, absBasePath)
 	if err != nil {
-		r.Logger.With(slog.Any("error", err)).WithFields(log.Fields{
+		r.Logger.WithError(err).WithFields(log.Fields{
 			"MaxFileSizeBytes": maxFileSizeBytes,
 		}).Warn("Error while downloading file from remote server")
 		return "", false, errors.New("file could not be downloaded from remote server")
@@ -919,7 +914,7 @@
 		return "", false, fmt.Errorf("fileutils.MoveFileWithHashCheck: %w", err)
 	}
 	if duplicate {
-		r.Logger.With("dst", finalPath).Trace("File was stored previously - discarding duplicate")
+		r.Logger.WithField("dst", finalPath).Trace("File was stored previously - discarding duplicate")
 		// Continue on to store the metadata in the database
 	}
 
