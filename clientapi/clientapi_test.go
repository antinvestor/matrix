package clientapi

import (
	"bytes"
	"context"
	"encoding/json"
	"fmt"
	"io"
	"net/http"
	"net/http/httptest"
	"net/url"
	"strings"
	"testing"
	"time"

	"github.com/antinvestor/gomatrix"
	"github.com/antinvestor/gomatrixserverlib"
	"github.com/antinvestor/gomatrixserverlib/spec"
	"github.com/antinvestor/matrix/appservice"
	"github.com/antinvestor/matrix/clientapi/auth/authtypes"
	"github.com/antinvestor/matrix/clientapi/routing"
	"github.com/antinvestor/matrix/clientapi/threepid"
	"github.com/antinvestor/matrix/federationapi/statistics"
	"github.com/antinvestor/matrix/internal/caching"
	"github.com/antinvestor/matrix/internal/httputil"
	"github.com/antinvestor/matrix/internal/pushrules"
	"github.com/antinvestor/matrix/internal/sqlutil"
	"github.com/antinvestor/matrix/roomserver"
	"github.com/antinvestor/matrix/roomserver/api"
	"github.com/antinvestor/matrix/roomserver/version"
	"github.com/antinvestor/matrix/setup/base"
	"github.com/antinvestor/matrix/setup/config"
	"github.com/antinvestor/matrix/setup/jetstream"
	"github.com/antinvestor/matrix/test"
	"github.com/antinvestor/matrix/test/testrig"
	"github.com/antinvestor/matrix/userapi"
	uapi "github.com/antinvestor/matrix/userapi/api"
<<<<<<< HEAD
	"github.com/matrix-org/gomatrix"
	"github.com/matrix-org/gomatrixserverlib"
	"github.com/matrix-org/gomatrixserverlib/spec"
=======
>>>>>>> 594b4b10
	"github.com/pitabwire/util"
	"github.com/stretchr/testify/assert"
	"github.com/tidwall/gjson"
	"maunium.net/go/mautrix"
	"maunium.net/go/mautrix/crypto"
	"maunium.net/go/mautrix/event"
	"maunium.net/go/mautrix/id"
)

type userDevice struct {
	accessToken string
	deviceID    string
	password    string
}

var testIsBlacklistedOrBackingOff = func(s spec.ServerName) (*statistics.ServerStatistics, error) {
	return &statistics.ServerStatistics{}, nil
}

func TestGetPutDevices(t *testing.T) {
	alice := test.NewUser(t)
	bob := test.NewUser(t)

	test.WithAllDatabases(t, func(t *testing.T, testOpts test.DependancyOption) {
		testCases := []struct {
			name           string
			requestUser    *test.User
			deviceUser     *test.User
			request        *http.Request
			wantStatusCode int
			validateFunc   func(t *testing.T, device userDevice, routers httputil.Routers)
		}{
			{
				name:           "can get all devices",
				requestUser:    alice,
				request:        httptest.NewRequest(http.MethodGet, "/_matrix/client/v3/devices", strings.NewReader("")),
				wantStatusCode: http.StatusOK,
			},
			{
				name:           "can get specific own device",
				requestUser:    alice,
				deviceUser:     alice,
				request:        httptest.NewRequest(http.MethodGet, "/_matrix/client/v3/devices/", strings.NewReader("")),
				wantStatusCode: http.StatusOK,
			},
			{
				name:           "can not get device for different user",
				requestUser:    alice,
				deviceUser:     bob,
				request:        httptest.NewRequest(http.MethodGet, "/_matrix/client/v3/devices/", strings.NewReader("")),
				wantStatusCode: http.StatusNotFound,
			},
			{
				name:           "can update own device",
				requestUser:    alice,
				deviceUser:     alice,
				request:        httptest.NewRequest(http.MethodPut, "/_matrix/client/v3/devices/", strings.NewReader(`{"display_name":"my new displayname"}`)),
				wantStatusCode: http.StatusOK,
				validateFunc: func(t *testing.T, device userDevice, routers httputil.Routers) {
					req := httptest.NewRequest(http.MethodGet, "/_matrix/client/v3/devices/"+device.deviceID, strings.NewReader(""))
					req.Header.Set("Authorization", "Bearer "+device.accessToken)
					rec := httptest.NewRecorder()
					routers.Client.ServeHTTP(rec, req)
					if rec.Code != http.StatusOK {
						t.Fatalf("expected HTTP 200, got %d: %s", rec.Code, rec.Body.String())
					}
					gotDisplayName := gjson.GetBytes(rec.Body.Bytes(), "display_name").Str
					if gotDisplayName != "my new displayname" {
						t.Fatalf("expected displayname '%s', got '%s'", "my new displayname", gotDisplayName)
					}
				},
			},
			{
				// this should return "device does not exist"
				name:           "can not update device for different user",
				requestUser:    alice,
				deviceUser:     bob,
				request:        httptest.NewRequest(http.MethodPut, "/_matrix/client/v3/devices/", strings.NewReader(`{"display_name":"my new displayname"}`)),
				wantStatusCode: http.StatusNotFound,
			},
		}

		cfg, processCtx, closeRig := testrig.CreateConfig(t, testOpts)
		defer closeRig()

		caches, err := caching.NewCache(&cfg.Global.Cache)
		if err != nil {
			t.Fatalf("failed to create a cache: %v", err)
		}
		natsInstance := jetstream.NATSInstance{}

		routers := httputil.NewRouters()
		cm := sqlutil.NewConnectionManager(processCtx, cfg.Global.DatabaseOptions)
		rsAPI := roomserver.NewInternalAPI(processCtx, cfg, cm, &natsInstance, caches, caching.DisableMetrics)
		rsAPI.SetFederationAPI(nil, nil)
		userAPI := userapi.NewInternalAPI(processCtx, cfg, cm, &natsInstance, rsAPI, nil, caching.DisableMetrics, testIsBlacklistedOrBackingOff)

		// We mostly need the rsAPI for this test, so nil for other APIs/caches etc.
		AddPublicRoutes(processCtx, routers, cfg, &natsInstance, nil, rsAPI, nil, nil, nil, userAPI, nil, nil, caching.DisableMetrics)

		accessTokens := map[*test.User]userDevice{
			alice: {},
			bob:   {},
		}
		createAccessTokens(t, accessTokens, userAPI, processCtx.Context(), routers)

		for _, tc := range testCases {
			t.Run(tc.name, func(t *testing.T) {
				dev := accessTokens[tc.requestUser]
				if tc.deviceUser != nil {
					tc.request = httptest.NewRequest(tc.request.Method, tc.request.RequestURI+accessTokens[tc.deviceUser].deviceID, tc.request.Body)
				}
				tc.request.Header.Set("Authorization", "Bearer "+dev.accessToken)
				rec := httptest.NewRecorder()
				routers.Client.ServeHTTP(rec, tc.request)
				if rec.Code != tc.wantStatusCode {
					t.Fatalf("expected HTTP 200, got %d: %s", rec.Code, rec.Body.String())
				}
				if tc.wantStatusCode != http.StatusOK && rec.Code != http.StatusOK {
					return
				}
				if tc.validateFunc != nil {
					tc.validateFunc(t, dev, routers)
				}
			})
		}
	})
}

// Deleting devices requires the UIA dance, so do this in a different test
func TestDeleteDevice(t *testing.T) {
	alice := test.NewUser(t)
	localpart, serverName, _ := gomatrixserverlib.SplitID('@', alice.ID)

	test.WithAllDatabases(t, func(t *testing.T, testOpts test.DependancyOption) {
		cfg, processCtx, closeDB := testrig.CreateConfig(t, testOpts)
		defer closeDB()

		natsInstance := jetstream.NATSInstance{}
		routers := httputil.NewRouters()
		cm := sqlutil.NewConnectionManager(processCtx, cfg.Global.DatabaseOptions)
		caches, err := caching.NewCache(&cfg.Global.Cache)
		if err != nil {
			t.Fatalf("failed to create a cache: %v", err)
		}
		rsAPI := roomserver.NewInternalAPI(processCtx, cfg, cm, &natsInstance, caches, caching.DisableMetrics)
		rsAPI.SetFederationAPI(nil, nil)
		userAPI := userapi.NewInternalAPI(processCtx, cfg, cm, &natsInstance, rsAPI, nil, caching.DisableMetrics, testIsBlacklistedOrBackingOff)

		// We mostly need the rsAPI/ for this test, so nil for other APIs/caches etc.
		AddPublicRoutes(processCtx, routers, cfg, &natsInstance, nil, rsAPI, nil, nil, nil, userAPI, nil, nil, caching.DisableMetrics)

		accessTokens := map[*test.User]userDevice{
			alice: {},
		}

		// create the account and an initial device
		createAccessTokens(t, accessTokens, userAPI, processCtx.Context(), routers)

		// create some more devices
		accessToken := util.RandomString(8)
		devRes := &uapi.PerformDeviceCreationResponse{}
		if err := userAPI.PerformDeviceCreation(processCtx.Context(), &uapi.PerformDeviceCreationRequest{
			Localpart:          localpart,
			ServerName:         serverName,
			AccessToken:        accessToken,
			NoDeviceListUpdate: true,
		}, devRes); err != nil {
			t.Fatal(err)
		}
		if !devRes.DeviceCreated {
			t.Fatalf("failed to create device")
		}
		secondDeviceID := devRes.Device.ID

		// initiate UIA for the second device
		rec := httptest.NewRecorder()
		req := httptest.NewRequest(http.MethodDelete, "/_matrix/client/v3/devices/"+secondDeviceID, strings.NewReader(""))
		req.Header.Set("Authorization", "Bearer "+accessTokens[alice].accessToken)
		routers.Client.ServeHTTP(rec, req)
		if rec.Code != http.StatusUnauthorized {
			t.Fatalf("expected HTTP 401, got %d: %s", rec.Code, rec.Body.String())
		}
		// get the session ID
		sessionID := gjson.GetBytes(rec.Body.Bytes(), "session").Str

		// prepare UIA request body
		reqBody := bytes.Buffer{}
		if err := json.NewEncoder(&reqBody).Encode(map[string]interface{}{
			"auth": map[string]string{
				"session":  sessionID,
				"type":     authtypes.LoginTypePassword,
				"user":     alice.ID,
				"password": accessTokens[alice].password,
			},
		}); err != nil {
			t.Fatal(err)
		}

		// copy the request body, so we can use it again for the successful delete
		reqBody2 := reqBody

		// do the same request again, this time with our UIA, but for a different device ID, this should fail
		rec = httptest.NewRecorder()

		req = httptest.NewRequest(http.MethodDelete, "/_matrix/client/v3/devices/"+accessTokens[alice].deviceID, &reqBody)
		req.Header.Set("Authorization", "Bearer "+accessTokens[alice].accessToken)
		routers.Client.ServeHTTP(rec, req)
		if rec.Code != http.StatusForbidden {
			t.Fatalf("expected HTTP 403, got %d: %s", rec.Code, rec.Body.String())
		}

		// do the same request again, this time with our UIA, but for the correct device ID, this should be fine
		rec = httptest.NewRecorder()
		req = httptest.NewRequest(http.MethodDelete, "/_matrix/client/v3/devices/"+secondDeviceID, &reqBody2)
		req.Header.Set("Authorization", "Bearer "+accessTokens[alice].accessToken)
		routers.Client.ServeHTTP(rec, req)
		if rec.Code != http.StatusOK {
			t.Fatalf("expected HTTP 200, got %d: %s", rec.Code, rec.Body.String())
		}

		// verify devices are deleted
		rec = httptest.NewRecorder()
		req = httptest.NewRequest(http.MethodGet, "/_matrix/client/v3/devices", strings.NewReader(""))
		req.Header.Set("Authorization", "Bearer "+accessTokens[alice].accessToken)
		routers.Client.ServeHTTP(rec, req)
		if rec.Code != http.StatusOK {
			t.Fatalf("expected HTTP 200, got %d: %s", rec.Code, rec.Body.String())
		}
		for _, device := range gjson.GetBytes(rec.Body.Bytes(), "devices.#.device_id").Array() {
			if device.Str == secondDeviceID {
				t.Fatalf("expected device %s to be deleted, but wasn't", secondDeviceID)
			}
		}
	})
}

// Deleting devices requires the UIA dance, so do this in a different test
func TestDeleteDevices(t *testing.T) {
	alice := test.NewUser(t)
	localpart, serverName, _ := gomatrixserverlib.SplitID('@', alice.ID)

	test.WithAllDatabases(t, func(t *testing.T, testOpts test.DependancyOption) {
		cfg, processCtx, closeDB := testrig.CreateConfig(t, testOpts)
		defer closeDB()

		natsInstance := jetstream.NATSInstance{}
		routers := httputil.NewRouters()
		cm := sqlutil.NewConnectionManager(processCtx, cfg.Global.DatabaseOptions)
		caches, err := caching.NewCache(&cfg.Global.Cache)
		if err != nil {
			t.Fatalf("failed to create a cache: %v", err)
		}
		rsAPI := roomserver.NewInternalAPI(processCtx, cfg, cm, &natsInstance, caches, caching.DisableMetrics)
		rsAPI.SetFederationAPI(nil, nil)
		userAPI := userapi.NewInternalAPI(processCtx, cfg, cm, &natsInstance, rsAPI, nil, caching.DisableMetrics, testIsBlacklistedOrBackingOff)

		// We mostly need the rsAPI/ for this test, so nil for other APIs/caches etc.
		AddPublicRoutes(processCtx, routers, cfg, &natsInstance, nil, rsAPI, nil, nil, nil, userAPI, nil, nil, caching.DisableMetrics)

		accessTokens := map[*test.User]userDevice{
			alice: {},
		}

		// create the account and an initial device
		createAccessTokens(t, accessTokens, userAPI, processCtx.Context(), routers)

		// create some more devices
		var devices []string
		for i := 0; i < 10; i++ {
			accessToken := util.RandomString(8)
			devRes := &uapi.PerformDeviceCreationResponse{}
			if err := userAPI.PerformDeviceCreation(processCtx.Context(), &uapi.PerformDeviceCreationRequest{
				Localpart:          localpart,
				ServerName:         serverName,
				AccessToken:        accessToken,
				NoDeviceListUpdate: true,
			}, devRes); err != nil {
				t.Fatal(err)
			}
			if !devRes.DeviceCreated {
				t.Fatalf("failed to create device")
			}
			devices = append(devices, devRes.Device.ID)
		}

		// initiate UIA
		rec := httptest.NewRecorder()
		req := httptest.NewRequest(http.MethodPost, "/_matrix/client/v3/delete_devices", strings.NewReader(""))
		req.Header.Set("Authorization", "Bearer "+accessTokens[alice].accessToken)
		routers.Client.ServeHTTP(rec, req)
		if rec.Code != http.StatusUnauthorized {
			t.Fatalf("expected HTTP 401, got %d: %s", rec.Code, rec.Body.String())
		}
		// get the session ID
		sessionID := gjson.GetBytes(rec.Body.Bytes(), "session").Str

		// prepare UIA request body
		reqBody := bytes.Buffer{}
		if err := json.NewEncoder(&reqBody).Encode(map[string]interface{}{
			"auth": map[string]string{
				"session":  sessionID,
				"type":     authtypes.LoginTypePassword,
				"user":     alice.ID,
				"password": accessTokens[alice].password,
			},
			"devices": devices[5:],
		}); err != nil {
			t.Fatal(err)
		}

		// do the same request again, this time with our UIA,
		rec = httptest.NewRecorder()
		req = httptest.NewRequest(http.MethodPost, "/_matrix/client/v3/delete_devices", &reqBody)
		req.Header.Set("Authorization", "Bearer "+accessTokens[alice].accessToken)
		routers.Client.ServeHTTP(rec, req)
		if rec.Code != http.StatusOK {
			t.Fatalf("expected HTTP 200, got %d: %s", rec.Code, rec.Body.String())
		}

		// verify devices are deleted
		rec = httptest.NewRecorder()
		req = httptest.NewRequest(http.MethodGet, "/_matrix/client/v3/devices", strings.NewReader(""))
		req.Header.Set("Authorization", "Bearer "+accessTokens[alice].accessToken)
		routers.Client.ServeHTTP(rec, req)
		if rec.Code != http.StatusOK {
			t.Fatalf("expected HTTP 200, got %d: %s", rec.Code, rec.Body.String())
		}
		for _, device := range gjson.GetBytes(rec.Body.Bytes(), "devices.#.device_id").Array() {
			for _, deletedDevice := range devices[5:] {
				if device.Str == deletedDevice {
					t.Fatalf("expected device %s to be deleted, but wasn't", deletedDevice)
				}
			}
		}
	})
}

func createAccessTokens(t *testing.T, accessTokens map[*test.User]userDevice, userAPI uapi.UserInternalAPI, ctx context.Context, routers httputil.Routers) {
	t.Helper()
	for u := range accessTokens {
		localpart, serverName, _ := gomatrixserverlib.SplitID('@', u.ID)
		userRes := &uapi.PerformAccountCreationResponse{}
		password := util.RandomString(8)
		if err := userAPI.PerformAccountCreation(ctx, &uapi.PerformAccountCreationRequest{
			AccountType: u.AccountType,
			Localpart:   localpart,
			ServerName:  serverName,
			Password:    password,
		}, userRes); err != nil {
			t.Error("failed to create account: %s", err)
		}
		req := test.NewRequest(t, http.MethodPost, "/_matrix/client/v3/login", test.WithJSONBody(t, map[string]interface{}{
			"type": authtypes.LoginTypePassword,
			"identifier": map[string]interface{}{
				"type": "m.id.user",
				"user": u.ID,
			},
			"password": password,
		}))
		rec := httptest.NewRecorder()
		routers.Client.ServeHTTP(rec, req)
		if rec.Code != http.StatusOK {
			t.Fatalf("failed to login: %s", rec.Body.String())
		}
		accessTokens[u] = userDevice{
			accessToken: gjson.GetBytes(rec.Body.Bytes(), "access_token").String(),
			deviceID:    gjson.GetBytes(rec.Body.Bytes(), "device_id").String(),
			password:    password,
		}
	}
}

func TestSetDisplayname(t *testing.T) {
	alice := test.NewUser(t)
	bob := test.NewUser(t)
	notLocalUser := &test.User{ID: "@charlie:localhost", Localpart: "charlie"}
	changeDisplayName := "my new display name"

	testCases := []struct {
		name            string
		user            *test.User
		wantOK          bool
		changeReq       io.Reader
		wantDisplayName string
	}{
		{
			name: "invalid user",
			user: &test.User{ID: "!notauser"},
		},
		{
			name: "non-existent user",
			user: &test.User{ID: "@doesnotexist:test"},
		},
		{
			name: "non-local user is not allowed",
			user: notLocalUser,
		},
		{
			name:            "existing user is allowed to change own name",
			user:            alice,
			wantOK:          true,
			wantDisplayName: changeDisplayName,
		},
		{
			name:            "existing user is not allowed to change own name if name is empty",
			user:            bob,
			wantOK:          false,
			wantDisplayName: "",
		},
	}

	test.WithAllDatabases(t, func(t *testing.T, testOpts test.DependancyOption) {
		cfg, processCtx, closeDB := testrig.CreateConfig(t, testOpts)
		defer closeDB()
		caches, err := caching.NewCache(&cfg.Global.Cache)
		if err != nil {
			t.Fatalf("failed to create a cache: %v", err)
		}
		routers := httputil.NewRouters()
		cm := sqlutil.NewConnectionManager(processCtx, cfg.Global.DatabaseOptions)
		natsInstance := &jetstream.NATSInstance{}

		rsAPI := roomserver.NewInternalAPI(processCtx, cfg, cm, natsInstance, caches, caching.DisableMetrics)
		rsAPI.SetFederationAPI(nil, nil)
		userAPI := userapi.NewInternalAPI(processCtx, cfg, cm, natsInstance, rsAPI, nil, caching.DisableMetrics, testIsBlacklistedOrBackingOff)
		asPI := appservice.NewInternalAPI(processCtx, cfg, natsInstance, userAPI, rsAPI)

		AddPublicRoutes(processCtx, routers, cfg, natsInstance, base.CreateFederationClient(cfg, nil), rsAPI, asPI, nil, nil, userAPI, nil, nil, caching.DisableMetrics)

		accessTokens := map[*test.User]userDevice{
			alice: {},
			bob:   {},
		}

		createAccessTokens(t, accessTokens, userAPI, processCtx.Context(), routers)

		for _, tc := range testCases {
			t.Run(tc.name, func(t *testing.T) {
				wantDisplayName := tc.user.Localpart
				if tc.changeReq == nil {
					tc.changeReq = strings.NewReader("")
				}

				// check profile after initial account creation
				rec := httptest.NewRecorder()
				req := httptest.NewRequest(http.MethodGet, "/_matrix/client/v3/profile/"+tc.user.ID, strings.NewReader(""))
				t.Logf("%s", req.URL.String())
				routers.Client.ServeHTTP(rec, req)

				if tc.wantOK && rec.Code != http.StatusOK {
					t.Fatalf("expected HTTP 200, got %d", rec.Code)
				}

				if gotDisplayName := gjson.GetBytes(rec.Body.Bytes(), "displayname").Str; tc.wantOK && gotDisplayName != wantDisplayName {
					t.Fatalf("expected displayname to be '%s', but got '%s'", wantDisplayName, gotDisplayName)
				}

				// now set the new display name
				wantDisplayName = tc.wantDisplayName
				tc.changeReq = strings.NewReader(fmt.Sprintf(`{"displayname":"%s"}`, tc.wantDisplayName))

				rec = httptest.NewRecorder()
				req = httptest.NewRequest(http.MethodPut, "/_matrix/client/v3/profile/"+tc.user.ID+"/displayname", tc.changeReq)
				req.Header.Set("Authorization", "Bearer "+accessTokens[tc.user].accessToken)

				routers.Client.ServeHTTP(rec, req)
				if tc.wantOK && rec.Code != http.StatusOK {
					t.Fatalf("expected HTTP 200, got %d: %s", rec.Code, rec.Body.String())
				}

				// now only get the display name
				rec = httptest.NewRecorder()
				req = httptest.NewRequest(http.MethodGet, "/_matrix/client/v3/profile/"+tc.user.ID+"/displayname", strings.NewReader(""))

				routers.Client.ServeHTTP(rec, req)
				if tc.wantOK && rec.Code != http.StatusOK {
					t.Fatalf("expected HTTP 200, got %d: %s", rec.Code, rec.Body.String())
				}

				if gotDisplayName := gjson.GetBytes(rec.Body.Bytes(), "displayname").Str; tc.wantOK && gotDisplayName != wantDisplayName {
					t.Fatalf("expected displayname to be '%s', but got '%s'", wantDisplayName, gotDisplayName)
				}
			})
		}
	})
}

func TestSetAvatarURL(t *testing.T) {
	alice := test.NewUser(t)
	bob := test.NewUser(t)
	notLocalUser := &test.User{ID: "@charlie:localhost", Localpart: "charlie"}
	changeDisplayName := "mxc://newMXID"

	testCases := []struct {
		name       string
		user       *test.User
		wantOK     bool
		changeReq  io.Reader
		avatar_url string
	}{
		{
			name: "invalid user",
			user: &test.User{ID: "!notauser"},
		},
		{
			name: "non-existent user",
			user: &test.User{ID: "@doesnotexist:test"},
		},
		{
			name: "non-local user is not allowed",
			user: notLocalUser,
		},
		{
			name:       "existing user is allowed to change own avatar",
			user:       alice,
			wantOK:     true,
			avatar_url: changeDisplayName,
		},
		{
			name:       "existing user is not allowed to change own avatar if avatar is empty",
			user:       bob,
			wantOK:     false,
			avatar_url: "",
		},
	}

	test.WithAllDatabases(t, func(t *testing.T, testOpts test.DependancyOption) {
		cfg, processCtx, closeDB := testrig.CreateConfig(t, testOpts)
		defer closeDB()
		caches, err := caching.NewCache(&cfg.Global.Cache)
		if err != nil {
			t.Fatalf("failed to create a cache: %v", err)
		}
		routers := httputil.NewRouters()
		cm := sqlutil.NewConnectionManager(processCtx, cfg.Global.DatabaseOptions)
		natsInstance := &jetstream.NATSInstance{}

		rsAPI := roomserver.NewInternalAPI(processCtx, cfg, cm, natsInstance, caches, caching.DisableMetrics)
		rsAPI.SetFederationAPI(nil, nil)
		userAPI := userapi.NewInternalAPI(processCtx, cfg, cm, natsInstance, rsAPI, nil, caching.DisableMetrics, testIsBlacklistedOrBackingOff)
		asPI := appservice.NewInternalAPI(processCtx, cfg, natsInstance, userAPI, rsAPI)

		AddPublicRoutes(processCtx, routers, cfg, natsInstance, base.CreateFederationClient(cfg, nil), rsAPI, asPI, nil, nil, userAPI, nil, nil, caching.DisableMetrics)

		accessTokens := map[*test.User]userDevice{
			alice: {},
			bob:   {},
		}

		createAccessTokens(t, accessTokens, userAPI, processCtx.Context(), routers)

		for _, tc := range testCases {
			t.Run(tc.name, func(t *testing.T) {
				wantAvatarURL := ""
				if tc.changeReq == nil {
					tc.changeReq = strings.NewReader("")
				}

				// check profile after initial account creation
				rec := httptest.NewRecorder()
				req := httptest.NewRequest(http.MethodGet, "/_matrix/client/v3/profile/"+tc.user.ID, strings.NewReader(""))
				t.Logf("%s", req.URL.String())
				routers.Client.ServeHTTP(rec, req)

				if tc.wantOK && rec.Code != http.StatusOK {
					t.Fatalf("expected HTTP 200, got %d", rec.Code)
				}

				if gotDisplayName := gjson.GetBytes(rec.Body.Bytes(), "avatar_url").Str; tc.wantOK && gotDisplayName != wantAvatarURL {
					t.Fatalf("expected displayname to be '%s', but got '%s'", wantAvatarURL, gotDisplayName)
				}

				// now set the new display name
				wantAvatarURL = tc.avatar_url
				tc.changeReq = strings.NewReader(fmt.Sprintf(`{"avatar_url":"%s"}`, tc.avatar_url))

				rec = httptest.NewRecorder()
				req = httptest.NewRequest(http.MethodPut, "/_matrix/client/v3/profile/"+tc.user.ID+"/avatar_url", tc.changeReq)
				req.Header.Set("Authorization", "Bearer "+accessTokens[tc.user].accessToken)

				routers.Client.ServeHTTP(rec, req)
				if tc.wantOK && rec.Code != http.StatusOK {
					t.Fatalf("expected HTTP 200, got %d: %s", rec.Code, rec.Body.String())
				}

				// now only get the display name
				rec = httptest.NewRecorder()
				req = httptest.NewRequest(http.MethodGet, "/_matrix/client/v3/profile/"+tc.user.ID+"/avatar_url", strings.NewReader(""))

				routers.Client.ServeHTTP(rec, req)
				if tc.wantOK && rec.Code != http.StatusOK {
					t.Fatalf("expected HTTP 200, got %d: %s", rec.Code, rec.Body.String())
				}

				if gotDisplayName := gjson.GetBytes(rec.Body.Bytes(), "avatar_url").Str; tc.wantOK && gotDisplayName != wantAvatarURL {
					t.Fatalf("expected displayname to be '%s', but got '%s'", wantAvatarURL, gotDisplayName)
				}
			})
		}
	})
}

func TestTyping(t *testing.T) {
	alice := test.NewUser(t)
	room := test.NewRoom(t, alice)
	ctx := context.Background()
	test.WithAllDatabases(t, func(t *testing.T, testOpts test.DependancyOption) {
		cfg, processCtx, closeRig := testrig.CreateConfig(t, testOpts)
		defer closeRig()
		natsInstance := jetstream.NATSInstance{}

		routers := httputil.NewRouters()
		cm := sqlutil.NewConnectionManager(processCtx, cfg.Global.DatabaseOptions)
		caches, err := caching.NewCache(&cfg.Global.Cache)
		if err != nil {
			t.Fatalf("failed to create a cache: %v", err)
		}
		rsAPI := roomserver.NewInternalAPI(processCtx, cfg, cm, &natsInstance, caches, caching.DisableMetrics)
		rsAPI.SetFederationAPI(nil, nil)
		// Needed to create accounts
		userAPI := userapi.NewInternalAPI(processCtx, cfg, cm, &natsInstance, rsAPI, nil, caching.DisableMetrics, testIsBlacklistedOrBackingOff)
		// We mostly need the rsAPI/userAPI for this test, so nil for other APIs etc.
		AddPublicRoutes(processCtx, routers, cfg, &natsInstance, nil, rsAPI, nil, nil, nil, userAPI, nil, nil, caching.DisableMetrics)

		// Create the users in the userapi and login
		accessTokens := map[*test.User]userDevice{
			alice: {},
		}
		createAccessTokens(t, accessTokens, userAPI, ctx, routers)

		// Create the room
		if err := api.SendEvents(ctx, rsAPI, api.KindNew, room.Events(), "test", "test", "test", nil, false); err != nil {
			t.Fatal(err)
		}

		testCases := []struct {
			name          string
			typingForUser string
			roomID        string
			requestBody   io.Reader
			wantOK        bool
		}{
			{
				name:          "can not set typing for different user",
				typingForUser: "@notourself:test",
				roomID:        room.ID,
				requestBody:   strings.NewReader(""),
			},
			{
				name:          "invalid request body",
				typingForUser: alice.ID,
				roomID:        room.ID,
				requestBody:   strings.NewReader(""),
			},
			{
				name:          "non-existent room",
				typingForUser: alice.ID,
				roomID:        "!doesnotexist:test",
			},
			{
				name:          "invalid room ID",
				typingForUser: alice.ID,
				roomID:        "@notaroomid:test",
			},
			{
				name:          "allowed to set own typing status",
				typingForUser: alice.ID,
				roomID:        room.ID,
				requestBody:   strings.NewReader(`{"typing":true}`),
				wantOK:        true,
			},
		}

		for _, tc := range testCases {
			t.Run(tc.name, func(t *testing.T) {
				rec := httptest.NewRecorder()
				req := httptest.NewRequest(http.MethodPut, "/_matrix/client/v3/rooms/"+tc.roomID+"/typing/"+tc.typingForUser, tc.requestBody)
				req.Header.Set("Authorization", "Bearer "+accessTokens[alice].accessToken)
				routers.Client.ServeHTTP(rec, req)
				if tc.wantOK && rec.Code != http.StatusOK {
					t.Fatalf("expected HTTP 200, got %d: %s", rec.Code, rec.Body.String())
				}
			})
		}
	})
}

func TestMembership(t *testing.T) {
	alice := test.NewUser(t)
	bob := test.NewUser(t)
	room := test.NewRoom(t, alice)
	ctx := context.Background()
	test.WithAllDatabases(t, func(t *testing.T, testOpts test.DependancyOption) {
		cfg, processCtx, closeRig := testrig.CreateConfig(t, testOpts)
		defer closeRig()

		cfg.ClientAPI.RateLimiting.Enabled = false
		natsInstance := jetstream.NATSInstance{}

		routers := httputil.NewRouters()
		cm := sqlutil.NewConnectionManager(processCtx, cfg.Global.DatabaseOptions)
		caches, err := caching.NewCache(&cfg.Global.Cache)
		if err != nil {
			t.Fatalf("failed to create a cache: %v", err)
		}
		rsAPI := roomserver.NewInternalAPI(processCtx, cfg, cm, &natsInstance, caches, caching.DisableMetrics)
		rsAPI.SetFederationAPI(nil, nil)
		// Needed to create accounts
		userAPI := userapi.NewInternalAPI(processCtx, cfg, cm, &natsInstance, rsAPI, nil, caching.DisableMetrics, testIsBlacklistedOrBackingOff)
		rsAPI.SetUserAPI(userAPI)
		// We mostly need the rsAPI/userAPI for this test, so nil for other APIs etc.
		AddPublicRoutes(processCtx, routers, cfg, &natsInstance, nil, rsAPI, nil, nil, nil, userAPI, nil, nil, caching.DisableMetrics)

		// Create the users in the userapi and login
		accessTokens := map[*test.User]userDevice{
			alice: {},
			bob:   {},
		}
		createAccessTokens(t, accessTokens, userAPI, ctx, routers)

		// Create the room
		if err := api.SendEvents(ctx, rsAPI, api.KindNew, room.Events(), "test", "test", "test", nil, false); err != nil {
			t.Fatal(err)
		}

		invalidBodyRequest := func(roomID, membershipType string) *http.Request {
			return httptest.NewRequest(http.MethodPost, fmt.Sprintf("/_matrix/client/v3/rooms/%s/%s", roomID, membershipType), strings.NewReader(""))
		}

		missingUserIDRequest := func(roomID, membershipType string) *http.Request {
			return httptest.NewRequest(http.MethodPost, fmt.Sprintf("/_matrix/client/v3/rooms/%s/%s", roomID, membershipType), strings.NewReader("{}"))
		}

		testCases := []struct {
			name    string
			roomID  string
			request *http.Request
			wantOK  bool
			asUser  *test.User
		}{
			{
				name:    "ban - invalid request body",
				request: invalidBodyRequest(room.ID, "ban"),
			},
			{
				name:    "kick - invalid request body",
				request: invalidBodyRequest(room.ID, "kick"),
			},
			{
				name:    "unban - invalid request body",
				request: invalidBodyRequest(room.ID, "unban"),
			},
			{
				name:    "invite - invalid request body",
				request: invalidBodyRequest(room.ID, "invite"),
			},
			{
				name:    "ban - missing user_id body",
				request: missingUserIDRequest(room.ID, "ban"),
			},
			{
				name:    "kick - missing user_id body",
				request: missingUserIDRequest(room.ID, "kick"),
			},
			{
				name:    "unban - missing user_id body",
				request: missingUserIDRequest(room.ID, "unban"),
			},
			{
				name:    "invite - missing user_id body",
				request: missingUserIDRequest(room.ID, "invite"),
			},
			{
				name:    "Bob forgets invalid room",
				request: httptest.NewRequest(http.MethodPost, fmt.Sprintf("/_matrix/client/v3/rooms/%s/%s", "!doesnotexist", "forget"), strings.NewReader("")),
				asUser:  bob,
			},
			{
				name:    "Alice can not ban Bob in non-existent room", // fails because "not joined"
				request: httptest.NewRequest(http.MethodPost, fmt.Sprintf("/_matrix/client/v3/rooms/%s/%s", "!doesnotexist:test", "ban"), strings.NewReader(fmt.Sprintf(`{"user_id":"%s"}`, bob.ID))),
			},
			{
				name:    "Alice can not kick Bob in non-existent room", // fails because "not joined"
				request: httptest.NewRequest(http.MethodPost, fmt.Sprintf("/_matrix/client/v3/rooms/%s/%s", "!doesnotexist:test", "kick"), strings.NewReader(fmt.Sprintf(`{"user_id":"%s"}`, bob.ID))),
			},
			// the following must run in sequence, as they build up on each other
			{
				name:    "Alice invites Bob",
				request: httptest.NewRequest(http.MethodPost, fmt.Sprintf("/_matrix/client/v3/rooms/%s/%s", room.ID, "invite"), strings.NewReader(fmt.Sprintf(`{"user_id":"%s"}`, bob.ID))),
				wantOK:  true,
			},
			{
				name:    "Bob accepts invite",
				request: httptest.NewRequest(http.MethodPost, fmt.Sprintf("/_matrix/client/v3/rooms/%s/%s", room.ID, "join"), strings.NewReader("")),
				wantOK:  true,
				asUser:  bob,
			},
			{
				name:    "Alice verifies that Bob is joined", // returns an error if no membership event can be found
				request: httptest.NewRequest(http.MethodGet, fmt.Sprintf("/_matrix/client/v3/rooms/%s/%s/m.room.member/%s", room.ID, "state", bob.ID), strings.NewReader("")),
				wantOK:  true,
			},
			{
				name:    "Bob forgets the room but is still a member",
				request: httptest.NewRequest(http.MethodPost, fmt.Sprintf("/_matrix/client/v3/rooms/%s/%s", room.ID, "forget"), strings.NewReader("")),
				wantOK:  false, // user is still in the room
				asUser:  bob,
			},
			{
				name:    "Bob can not kick Alice",
				request: httptest.NewRequest(http.MethodPost, fmt.Sprintf("/_matrix/client/v3/rooms/%s/%s", room.ID, "kick"), strings.NewReader(fmt.Sprintf(`{"user_id":"%s"}`, alice.ID))),
				wantOK:  false, // powerlevel too low
				asUser:  bob,
			},
			{
				name:    "Bob can not ban Alice",
				request: httptest.NewRequest(http.MethodPost, fmt.Sprintf("/_matrix/client/v3/rooms/%s/%s", room.ID, "ban"), strings.NewReader(fmt.Sprintf(`{"user_id":"%s"}`, alice.ID))),
				wantOK:  false, // powerlevel too low
				asUser:  bob,
			},
			{
				name:    "Alice can kick Bob",
				request: httptest.NewRequest(http.MethodPost, fmt.Sprintf("/_matrix/client/v3/rooms/%s/%s", room.ID, "kick"), strings.NewReader(fmt.Sprintf(`{"user_id":"%s"}`, bob.ID))),
				wantOK:  true,
			},
			{
				name:    "Alice can ban Bob",
				request: httptest.NewRequest(http.MethodPost, fmt.Sprintf("/_matrix/client/v3/rooms/%s/%s", room.ID, "ban"), strings.NewReader(fmt.Sprintf(`{"user_id":"%s"}`, bob.ID))),
				wantOK:  true,
			},
			{
				name:    "Alice can not kick Bob again",
				request: httptest.NewRequest(http.MethodPost, fmt.Sprintf("/_matrix/client/v3/rooms/%s/%s", room.ID, "kick"), strings.NewReader(fmt.Sprintf(`{"user_id":"%s"}`, bob.ID))),
				wantOK:  false, // can not kick banned/left user
			},
			{
				name:    "Bob can not unban himself", // mostly because of not being a member of the room
				request: httptest.NewRequest(http.MethodPost, fmt.Sprintf("/_matrix/client/v3/rooms/%s/%s", room.ID, "unban"), strings.NewReader(fmt.Sprintf(`{"user_id":"%s"}`, bob.ID))),
				asUser:  bob,
			},
			{
				name:    "Alice can not invite Bob again",
				request: httptest.NewRequest(http.MethodPost, fmt.Sprintf("/_matrix/client/v3/rooms/%s/%s", room.ID, "invite"), strings.NewReader(fmt.Sprintf(`{"user_id":"%s"}`, bob.ID))),
				wantOK:  false, // user still banned
			},
			{
				name:    "Alice can unban Bob",
				request: httptest.NewRequest(http.MethodPost, fmt.Sprintf("/_matrix/client/v3/rooms/%s/%s", room.ID, "unban"), strings.NewReader(fmt.Sprintf(`{"user_id":"%s"}`, bob.ID))),
				wantOK:  true,
			},
			{
				name:    "Alice can not unban Bob again",
				request: httptest.NewRequest(http.MethodPost, fmt.Sprintf("/_matrix/client/v3/rooms/%s/%s", room.ID, "unban"), strings.NewReader(fmt.Sprintf(`{"user_id":"%s"}`, bob.ID))),
				wantOK:  false,
			},
			{
				name:    "Alice can invite Bob again",
				request: httptest.NewRequest(http.MethodPost, fmt.Sprintf("/_matrix/client/v3/rooms/%s/%s", room.ID, "invite"), strings.NewReader(fmt.Sprintf(`{"user_id":"%s"}`, bob.ID))),
				wantOK:  true,
			},
			{
				name:    "Bob can reject the invite by leaving",
				request: httptest.NewRequest(http.MethodPost, fmt.Sprintf("/_matrix/client/v3/rooms/%s/%s", room.ID, "leave"), strings.NewReader("")),
				wantOK:  true,
				asUser:  bob,
			},
			{
				name:    "Bob can forget the room",
				request: httptest.NewRequest(http.MethodPost, fmt.Sprintf("/_matrix/client/v3/rooms/%s/%s", room.ID, "forget"), strings.NewReader("")),
				wantOK:  true,
				asUser:  bob,
			},
			{
				name:    "Bob can forget the room again",
				request: httptest.NewRequest(http.MethodPost, fmt.Sprintf("/_matrix/client/v3/rooms/%s/%s", room.ID, "forget"), strings.NewReader("")),
				wantOK:  true,
				asUser:  bob,
			},
			// END must run in sequence
		}

		for _, tc := range testCases {
			t.Run(tc.name, func(t *testing.T) {
				if tc.asUser == nil {
					tc.asUser = alice
				}
				rec := httptest.NewRecorder()
				tc.request.Header.Set("Authorization", "Bearer "+accessTokens[tc.asUser].accessToken)
				routers.Client.ServeHTTP(rec, tc.request)
				if tc.wantOK && rec.Code != http.StatusOK {
					t.Fatalf("expected HTTP 200, got %d: %s", rec.Code, rec.Body.String())
				}
				if !tc.wantOK && rec.Code == http.StatusOK {
					t.Fatalf("expected request to fail, but didn't: %s", rec.Body.String())
				}
				t.Logf("%s", rec.Body.String())
			})
		}
	})
}

func TestCapabilities(t *testing.T) {
	alice := test.NewUser(t)
	ctx := context.Background()

	// construct the expected result
	versionsMap := map[gomatrixserverlib.RoomVersion]string{}
	for v, desc := range version.SupportedRoomVersions() {
		if desc.Stable() {
			versionsMap[v] = "stable"
		} else {
			versionsMap[v] = "unstable"
		}
	}

	var tempRoomServerCfg config.RoomServer
	tempRoomServerCfg.Defaults(config.DefaultOpts{})
	defaultRoomVersion := tempRoomServerCfg.DefaultRoomVersion

	expectedMap := map[string]interface{}{
		"capabilities": map[string]interface{}{
			"m.change_password": map[string]bool{
				"enabled": true,
			},
			"m.room_versions": map[string]interface{}{
				"default":   defaultRoomVersion,
				"available": versionsMap,
			},
		},
	}

	expectedBuf := &bytes.Buffer{}
	err := json.NewEncoder(expectedBuf).Encode(expectedMap)
	assert.NoError(t, err)

	test.WithAllDatabases(t, func(t *testing.T, testOpts test.DependancyOption) {
		cfg, processCtx, closeRig := testrig.CreateConfig(t, testOpts)
		defer closeRig()

		cfg.ClientAPI.RateLimiting.Enabled = false
		natsInstance := jetstream.NATSInstance{}

		routers := httputil.NewRouters()
		cm := sqlutil.NewConnectionManager(processCtx, cfg.Global.DatabaseOptions)

		// Needed to create accounts
		caches, err := caching.NewCache(&cfg.Global.Cache)
		if err != nil {
			t.Fatalf("failed to create a cache: %v", err)
		}
		rsAPI := roomserver.NewInternalAPI(processCtx, cfg, cm, &natsInstance, caches, caching.DisableMetrics)
		rsAPI.SetFederationAPI(nil, nil)
		userAPI := userapi.NewInternalAPI(processCtx, cfg, cm, &natsInstance, rsAPI, nil, caching.DisableMetrics, testIsBlacklistedOrBackingOff)
		// We mostly need the rsAPI/userAPI for this test, so nil for other APIs etc.
		AddPublicRoutes(processCtx, routers, cfg, &natsInstance, nil, rsAPI, nil, nil, nil, userAPI, nil, nil, caching.DisableMetrics)

		// Create the users in the userapi and login
		accessTokens := map[*test.User]userDevice{
			alice: {},
		}
		createAccessTokens(t, accessTokens, userAPI, ctx, routers)

		testCases := []struct {
			name    string
			request *http.Request
		}{
			{
				name:    "can get capabilities",
				request: httptest.NewRequest(http.MethodGet, "/_matrix/client/v3/capabilities", strings.NewReader("")),
			},
		}

		for _, tc := range testCases {
			t.Run(tc.name, func(t *testing.T) {
				rec := httptest.NewRecorder()
				tc.request.Header.Set("Authorization", "Bearer "+accessTokens[alice].accessToken)
				routers.Client.ServeHTTP(rec, tc.request)
				assert.Equal(t, http.StatusOK, rec.Code)
				assert.ObjectsAreEqual(expectedBuf.Bytes(), rec.Body.Bytes())
			})
		}
	})
}

func TestTurnserver(t *testing.T) {
	alice := test.NewUser(t)
	ctx := context.Background()

	cfg, processCtx, closeFn := testrig.CreateConfig(t, test.DependancyOption{})
	cfg.ClientAPI.RateLimiting.Enabled = false
	defer closeFn()
	natsInstance := jetstream.NATSInstance{}

	routers := httputil.NewRouters()
	cm := sqlutil.NewConnectionManager(processCtx, cfg.Global.DatabaseOptions)

	// Needed to create accounts
	caches, err := caching.NewCache(&cfg.Global.Cache)
	if err != nil {
		t.Fatalf("failed to create a cache: %v", err)
	}
	rsAPI := roomserver.NewInternalAPI(processCtx, cfg, cm, &natsInstance, caches, caching.DisableMetrics)
	rsAPI.SetFederationAPI(nil, nil)
	userAPI := userapi.NewInternalAPI(processCtx, cfg, cm, &natsInstance, rsAPI, nil, caching.DisableMetrics, testIsBlacklistedOrBackingOff)
	//rsAPI.SetUserAPI(userAPI)
	// We mostly need the rsAPI/userAPI for this test, so nil for other APIs etc.
	AddPublicRoutes(processCtx, routers, cfg, &natsInstance, nil, rsAPI, nil, nil, nil, userAPI, nil, nil, caching.DisableMetrics)

	// Create the users in the userapi and login
	accessTokens := map[*test.User]userDevice{
		alice: {},
	}
	createAccessTokens(t, accessTokens, userAPI, ctx, routers)

	testCases := []struct {
		name              string
		turnConfig        config.TURN
		wantEmptyResponse bool
	}{
		{
			name:              "no turn server configured",
			wantEmptyResponse: true,
		},
		{
			name:              "servers configured but not userLifeTime",
			wantEmptyResponse: true,
			turnConfig:        config.TURN{URIs: []string{""}},
		},
		{
			name:              "missing sharedSecret/username/password",
			wantEmptyResponse: true,
			turnConfig:        config.TURN{URIs: []string{""}, UserLifetime: "1m"},
		},
		{
			name:       "with shared secret",
			turnConfig: config.TURN{URIs: []string{""}, UserLifetime: "1m", SharedSecret: "iAmSecret"},
		},
		{
			name:       "with username/password secret",
			turnConfig: config.TURN{URIs: []string{""}, UserLifetime: "1m", Username: "username", Password: "iAmSecret"},
		},
		{
			name:              "only username set",
			turnConfig:        config.TURN{URIs: []string{""}, UserLifetime: "1m", Username: "username"},
			wantEmptyResponse: true,
		},
		{
			name:              "only password set",
			turnConfig:        config.TURN{URIs: []string{""}, UserLifetime: "1m", Username: "username"},
			wantEmptyResponse: true,
		},
	}

	for _, tc := range testCases {
		t.Run(tc.name, func(t *testing.T) {
			rec := httptest.NewRecorder()
			req := httptest.NewRequest(http.MethodGet, "/_matrix/client/v3/voip/turnServer", strings.NewReader(""))
			req.Header.Set("Authorization", "Bearer "+accessTokens[alice].accessToken)
			cfg.ClientAPI.TURN = tc.turnConfig
			routers.Client.ServeHTTP(rec, req)
			assert.Equal(t, http.StatusOK, rec.Code)

			if tc.wantEmptyResponse && rec.Body.String() != "{}" {
				t.Fatalf("expected an empty response, but got %s", rec.Body.String())
			}
			if !tc.wantEmptyResponse {
				assert.NotEqual(t, "{}", rec.Body.String())

				resp := gomatrix.RespTurnServer{}
				err := json.NewDecoder(rec.Body).Decode(&resp)
				assert.NoError(t, err)

				duration, _ := time.ParseDuration(tc.turnConfig.UserLifetime)
				assert.Equal(t, tc.turnConfig.URIs, resp.URIs)
				assert.Equal(t, int(duration.Seconds()), resp.TTL)
				if tc.turnConfig.Username != "" && tc.turnConfig.Password != "" {
					assert.Equal(t, tc.turnConfig.Username, resp.Username)
					assert.Equal(t, tc.turnConfig.Password, resp.Password)
				}
			}
		})
	}
}

func Test3PID(t *testing.T) {
	alice := test.NewUser(t)
	ctx := context.Background()

	test.WithAllDatabases(t, func(t *testing.T, testOpts test.DependancyOption) {
		cfg, processCtx, closeRig := testrig.CreateConfig(t, testOpts)
		defer closeRig()

		cfg.ClientAPI.RateLimiting.Enabled = false
		cfg.FederationAPI.DisableTLSValidation = true // needed to be able to connect to our identityServer below
		natsInstance := jetstream.NATSInstance{}

		routers := httputil.NewRouters()
		cm := sqlutil.NewConnectionManager(processCtx, cfg.Global.DatabaseOptions)

		// Needed to create accounts
		caches, err := caching.NewCache(&cfg.Global.Cache)
		if err != nil {
			t.Fatalf("failed to create a cache: %v", err)
		}
		rsAPI := roomserver.NewInternalAPI(processCtx, cfg, cm, &natsInstance, caches, caching.DisableMetrics)
		rsAPI.SetFederationAPI(nil, nil)
		userAPI := userapi.NewInternalAPI(processCtx, cfg, cm, &natsInstance, rsAPI, nil, caching.DisableMetrics, testIsBlacklistedOrBackingOff)
		// We mostly need the rsAPI/userAPI for this test, so nil for other APIs etc.
		AddPublicRoutes(processCtx, routers, cfg, &natsInstance, nil, rsAPI, nil, nil, nil, userAPI, nil, nil, caching.DisableMetrics)

		// Create the users in the userapi and login
		accessTokens := map[*test.User]userDevice{
			alice: {},
		}
		createAccessTokens(t, accessTokens, userAPI, ctx, routers)

		identityServer := httptest.NewTLSServer(http.HandlerFunc(func(w http.ResponseWriter, r *http.Request) {
			switch {
			case strings.Contains(r.URL.String(), "getValidated3pid"):
				resp := threepid.GetValidatedResponse{}
				switch r.URL.Query().Get("client_secret") {
				case "fail":
					resp.ErrCode = string(spec.ErrorSessionNotValidated)
				case "fail2":
					resp.ErrCode = "some other error"
				case "fail3":
					_, _ = w.Write([]byte("{invalidJson"))
					return
				case "success":
					resp.Medium = "email"
				case "success2":
					resp.Medium = "email"
					resp.Address = "somerandom@address.com"
				}
				_ = json.NewEncoder(w).Encode(resp)
			case strings.Contains(r.URL.String(), "requestToken"):
				resp := threepid.SID{SID: "randomSID"}
				_ = json.NewEncoder(w).Encode(resp)
			}
		}))
		defer identityServer.Close()

		identityServerBase := strings.TrimPrefix(identityServer.URL, "https://")

		testCases := []struct {
			name             string
			request          *http.Request
			wantOK           bool
			setTrustedServer bool
			wantLen3PIDs     int
		}{
			{
				name:    "can get associated threepid info",
				request: httptest.NewRequest(http.MethodGet, "/_matrix/client/v3/account/3pid", strings.NewReader("")),
				wantOK:  true,
			},
			{
				name:    "can not set threepid info with invalid JSON",
				request: httptest.NewRequest(http.MethodPost, "/_matrix/client/v3/account/3pid", strings.NewReader("")),
			},
			{
				name:    "can not set threepid info with untrusted server",
				request: httptest.NewRequest(http.MethodPost, "/_matrix/client/v3/account/3pid", strings.NewReader("{}")),
			},
			{
				name:             "can check threepid info with trusted server, but unverified",
				request:          httptest.NewRequest(http.MethodPost, "/_matrix/client/v3/account/3pid", strings.NewReader(fmt.Sprintf(`{"three_pid_creds":{"id_server":"%s","client_secret":"fail"}}`, identityServerBase))),
				setTrustedServer: true,
				wantOK:           false,
			},
			{
				name:             "can check threepid info with trusted server, but fails for some other reason",
				request:          httptest.NewRequest(http.MethodPost, "/_matrix/client/v3/account/3pid", strings.NewReader(fmt.Sprintf(`{"three_pid_creds":{"id_server":"%s","client_secret":"fail2"}}`, identityServerBase))),
				setTrustedServer: true,
				wantOK:           false,
			},
			{
				name:             "can check threepid info with trusted server, but fails because of invalid json",
				request:          httptest.NewRequest(http.MethodPost, "/_matrix/client/v3/account/3pid", strings.NewReader(fmt.Sprintf(`{"three_pid_creds":{"id_server":"%s","client_secret":"fail3"}}`, identityServerBase))),
				setTrustedServer: true,
				wantOK:           false,
			},
			{
				name:             "can save threepid info with trusted server",
				request:          httptest.NewRequest(http.MethodPost, "/_matrix/client/v3/account/3pid", strings.NewReader(fmt.Sprintf(`{"three_pid_creds":{"id_server":"%s","client_secret":"success"}}`, identityServerBase))),
				setTrustedServer: true,
				wantOK:           true,
			},
			{
				name:             "can save threepid info with trusted server using bind=true",
				request:          httptest.NewRequest(http.MethodPost, "/_matrix/client/v3/account/3pid", strings.NewReader(fmt.Sprintf(`{"three_pid_creds":{"id_server":"%s","client_secret":"success2"},"bind":true}`, identityServerBase))),
				setTrustedServer: true,
				wantOK:           true,
			},
			{
				name:         "can get associated threepid info again",
				request:      httptest.NewRequest(http.MethodGet, "/_matrix/client/v3/account/3pid", strings.NewReader("")),
				wantOK:       true,
				wantLen3PIDs: 2,
			},
			{
				name:    "can delete associated threepid info",
				request: httptest.NewRequest(http.MethodPost, "/_matrix/client/v3/account/3pid/delete", strings.NewReader(`{"medium":"email","address":"somerandom@address.com"}`)),
				wantOK:  true,
			},
			{
				name:         "can get associated threepid after deleting association",
				request:      httptest.NewRequest(http.MethodGet, "/_matrix/client/v3/account/3pid", strings.NewReader("")),
				wantOK:       true,
				wantLen3PIDs: 1,
			},
			{
				name:    "can not request emailToken with invalid request body",
				request: httptest.NewRequest(http.MethodPost, "/_matrix/client/v3/account/3pid/email/requestToken", strings.NewReader("")),
			},
			{
				name:    "can not request emailToken for in use address",
				request: httptest.NewRequest(http.MethodPost, "/_matrix/client/v3/account/3pid/email/requestToken", strings.NewReader(fmt.Sprintf(`{"client_secret":"somesecret","email":"","send_attempt":1,"id_server":"%s"}`, identityServerBase))),
			},
			{
				name:    "can request emailToken",
				request: httptest.NewRequest(http.MethodPost, "/_matrix/client/v3/account/3pid/email/requestToken", strings.NewReader(fmt.Sprintf(`{"client_secret":"somesecret","email":"somerandom@address.com","send_attempt":1,"id_server":"%s"}`, identityServerBase))),
				wantOK:  true,
			},
		}

		for _, tc := range testCases {
			t.Run(tc.name, func(t *testing.T) {

				if tc.setTrustedServer {
					cfg.Global.TrustedIDServers = []string{identityServerBase}
				}

				rec := httptest.NewRecorder()
				tc.request.Header.Set("Authorization", "Bearer "+accessTokens[alice].accessToken)

				routers.Client.ServeHTTP(rec, tc.request)
				t.Logf("Response: %s", rec.Body.String())
				if tc.wantOK && rec.Code != http.StatusOK {
					t.Fatalf("expected HTTP 200, got %d: %s", rec.Code, rec.Body.String())
				}
				if !tc.wantOK && rec.Code == http.StatusOK {
					t.Fatalf("expected request to fail, but didn't: %s", rec.Body.String())
				}
				if tc.wantLen3PIDs > 0 {
					var resp routing.ThreePIDsResponse
					if err := json.NewDecoder(rec.Body).Decode(&resp); err != nil {
						t.Fatal(err)
					}
					if len(resp.ThreePIDs) != tc.wantLen3PIDs {
						t.Fatalf("expected %d threepids, got %d", tc.wantLen3PIDs, len(resp.ThreePIDs))
					}
				}
			})
		}
	})
}

func TestPushRules(t *testing.T) {
	alice := test.NewUser(t)

	// create the default push rules, used when validating responses
	localpart, serverName, _ := gomatrixserverlib.SplitID('@', alice.ID)
	pushRuleSets := pushrules.DefaultAccountRuleSets(localpart, serverName)
	defaultRules, err := json.Marshal(pushRuleSets)
	assert.NoError(t, err)

	ruleID1 := "myrule"
	ruleID2 := "myrule2"
	ruleID3 := "myrule3"

	test.WithAllDatabases(t, func(t *testing.T, testOpts test.DependancyOption) {
		cfg, processCtx, closeRig := testrig.CreateConfig(t, testOpts)
		defer closeRig()

		cfg.ClientAPI.RateLimiting.Enabled = false
		caches, err := caching.NewCache(&cfg.Global.Cache)
		if err != nil {
			t.Fatalf("failed to create a cache: %v", err)
		}
		natsInstance := jetstream.NATSInstance{}

		routers := httputil.NewRouters()
		cm := sqlutil.NewConnectionManager(processCtx, cfg.Global.DatabaseOptions)
		rsAPI := roomserver.NewInternalAPI(processCtx, cfg, cm, &natsInstance, caches, caching.DisableMetrics)
		rsAPI.SetFederationAPI(nil, nil)
		userAPI := userapi.NewInternalAPI(processCtx, cfg, cm, &natsInstance, rsAPI, nil, caching.DisableMetrics, testIsBlacklistedOrBackingOff)

		// We mostly need the rsAPI for this test, so nil for other APIs/caches etc.
		AddPublicRoutes(processCtx, routers, cfg, &natsInstance, nil, rsAPI, nil, nil, nil, userAPI, nil, nil, caching.DisableMetrics)

		accessTokens := map[*test.User]userDevice{
			alice: {},
		}
		createAccessTokens(t, accessTokens, userAPI, processCtx.Context(), routers)

		testCases := []struct {
			name           string
			request        *http.Request
			wantStatusCode int
			validateFunc   func(t *testing.T, respBody *bytes.Buffer) // used when updating rules, otherwise wantStatusCode should be enough
			queryAttr      map[string]string
		}{
			{
				name:           "can not get rules without trailing slash",
				request:        httptest.NewRequest(http.MethodGet, "/_matrix/client/v3/pushrules", strings.NewReader("")),
				wantStatusCode: http.StatusBadRequest,
			},
			{
				name:           "can get default rules",
				request:        httptest.NewRequest(http.MethodGet, "/_matrix/client/v3/pushrules/", strings.NewReader("")),
				wantStatusCode: http.StatusOK,
				validateFunc: func(t *testing.T, respBody *bytes.Buffer) {
					assert.Equal(t, defaultRules, respBody.Bytes())
				},
			},
			{
				name:           "can get rules by scope",
				request:        httptest.NewRequest(http.MethodGet, "/_matrix/client/v3/pushrules/global/", strings.NewReader("")),
				wantStatusCode: http.StatusOK,
				validateFunc: func(t *testing.T, respBody *bytes.Buffer) {
					assert.Equal(t, gjson.GetBytes(defaultRules, "global").Raw, respBody.String())
				},
			},
			{
				name:           "can not get invalid rules by scope",
				request:        httptest.NewRequest(http.MethodGet, "/_matrix/client/v3/pushrules/doesnotexist/", strings.NewReader("")),
				wantStatusCode: http.StatusBadRequest,
			},
			{
				name:           "can not get rules for invalid scope and kind",
				request:        httptest.NewRequest(http.MethodGet, "/_matrix/client/v3/pushrules/doesnotexist/invalid/", strings.NewReader("")),
				wantStatusCode: http.StatusBadRequest,
			},
			{
				name:           "can not get rules for invalid kind",
				request:        httptest.NewRequest(http.MethodGet, "/_matrix/client/v3/pushrules/global/invalid/", strings.NewReader("")),
				wantStatusCode: http.StatusBadRequest,
			},
			{
				name:           "can get rules by scope and kind",
				request:        httptest.NewRequest(http.MethodGet, "/_matrix/client/v3/pushrules/global/override/", strings.NewReader("")),
				wantStatusCode: http.StatusOK,
				validateFunc: func(t *testing.T, respBody *bytes.Buffer) {
					assert.Equal(t, gjson.GetBytes(defaultRules, "global.override").Raw, respBody.String())
				},
			},
			{
				name:           "can get rules by scope and content kind",
				request:        httptest.NewRequest(http.MethodGet, "/_matrix/client/v3/pushrules/global/content/", strings.NewReader("")),
				wantStatusCode: http.StatusOK,
				validateFunc: func(t *testing.T, respBody *bytes.Buffer) {
					assert.Equal(t, gjson.GetBytes(defaultRules, "global.content").Raw, respBody.String())
				},
			},
			{
				name:           "can not get rules by scope and room kind",
				request:        httptest.NewRequest(http.MethodGet, "/_matrix/client/v3/pushrules/global/room/", strings.NewReader("")),
				wantStatusCode: http.StatusBadRequest,
			},
			{
				name:           "can not get rules by scope and sender kind",
				request:        httptest.NewRequest(http.MethodGet, "/_matrix/client/v3/pushrules/global/sender/", strings.NewReader("")),
				wantStatusCode: http.StatusBadRequest,
			},
			{
				name:           "can get rules by scope and underride kind",
				request:        httptest.NewRequest(http.MethodGet, "/_matrix/client/v3/pushrules/global/underride/", strings.NewReader("")),
				wantStatusCode: http.StatusOK,
				validateFunc: func(t *testing.T, respBody *bytes.Buffer) {
					assert.Equal(t, gjson.GetBytes(defaultRules, "global.underride").Raw, respBody.String())
				},
			},
			{
				name:           "can not get rules by scope, kind and ID for invalid scope",
				request:        httptest.NewRequest(http.MethodGet, "/_matrix/client/v3/pushrules/doesnotexist/doesnotexist/.m.rule.master", strings.NewReader("")),
				wantStatusCode: http.StatusBadRequest,
			},
			{
				name:           "can not get rules by scope, kind and ID for invalid kind",
				request:        httptest.NewRequest(http.MethodGet, "/_matrix/client/v3/pushrules/global/doesnotexist/.m.rule.master", strings.NewReader("")),
				wantStatusCode: http.StatusBadRequest,
			},
			{
				name:           "can get rules by scope, kind and ID",
				request:        httptest.NewRequest(http.MethodGet, "/_matrix/client/v3/pushrules/global/override/.m.rule.master", strings.NewReader("")),
				wantStatusCode: http.StatusOK,
			},
			{
				name:           "can not get rules by scope, kind and ID for invalid ID",
				request:        httptest.NewRequest(http.MethodGet, "/_matrix/client/v3/pushrules/global/override/.m.rule.doesnotexist", strings.NewReader("")),
				wantStatusCode: http.StatusNotFound,
			},
			{
				name:           "can not get status for invalid attribute",
				request:        httptest.NewRequest(http.MethodGet, "/_matrix/client/v3/pushrules/global/override/.m.rule.master/invalid", strings.NewReader("")),
				wantStatusCode: http.StatusBadRequest,
			},
			{
				name:           "can not get status for invalid kind",
				request:        httptest.NewRequest(http.MethodGet, "/_matrix/client/v3/pushrules/global/invalid/.m.rule.master/enabled", strings.NewReader("")),
				wantStatusCode: http.StatusBadRequest,
			},
			{
				name:           "can not get enabled status for invalid scope",
				request:        httptest.NewRequest(http.MethodGet, "/_matrix/client/v3/pushrules/invalid/override/.m.rule.master/enabled", strings.NewReader("")),
				wantStatusCode: http.StatusBadRequest,
			},
			{
				name:           "can not get enabled status for invalid rule",
				request:        httptest.NewRequest(http.MethodGet, "/_matrix/client/v3/pushrules/global/override/doesnotexist/enabled", strings.NewReader("")),
				wantStatusCode: http.StatusNotFound,
			},
			{
				name:           "can get enabled rules by scope, kind and ID",
				request:        httptest.NewRequest(http.MethodGet, "/_matrix/client/v3/pushrules/global/override/.m.rule.master/enabled", strings.NewReader("")),
				wantStatusCode: http.StatusOK,
				validateFunc: func(t *testing.T, respBody *bytes.Buffer) {
					assert.False(t, gjson.GetBytes(respBody.Bytes(), "enabled").Bool(), "expected master rule to be disabled")
				},
			},
			{
				name:           "can get actions scope, kind and ID",
				request:        httptest.NewRequest(http.MethodGet, "/_matrix/client/v3/pushrules/global/override/.m.rule.master/actions", strings.NewReader("")),
				wantStatusCode: http.StatusOK,
				validateFunc: func(t *testing.T, respBody *bytes.Buffer) {
					actions := gjson.GetBytes(respBody.Bytes(), "actions").Array()
					// only a basic check
					assert.Equal(t, 0, len(actions))
				},
			},
			{
				name:           "can not set enabled status with invalid JSON",
				request:        httptest.NewRequest(http.MethodPut, "/_matrix/client/v3/pushrules/global/override/.m.rule.master/enabled", strings.NewReader("")),
				wantStatusCode: http.StatusBadRequest,
			},
			{
				name:           "can not set attribute for invalid attribute",
				request:        httptest.NewRequest(http.MethodPut, "/_matrix/client/v3/pushrules/global/override/.m.rule.master/doesnotexist", strings.NewReader("{}")),
				wantStatusCode: http.StatusBadRequest,
			},
			{
				name:           "can not set attribute for invalid scope",
				request:        httptest.NewRequest(http.MethodPut, "/_matrix/client/v3/pushrules/invalid/override/.m.rule.master/enabled", strings.NewReader("{}")),
				wantStatusCode: http.StatusBadRequest,
			},
			{
				name:           "can not set attribute for invalid kind",
				request:        httptest.NewRequest(http.MethodPut, "/_matrix/client/v3/pushrules/global/invalid/.m.rule.master/enabled", strings.NewReader("{}")),
				wantStatusCode: http.StatusBadRequest,
			},
			{
				name:           "can not set attribute for invalid rule",
				request:        httptest.NewRequest(http.MethodPut, "/_matrix/client/v3/pushrules/global/override/invalid/enabled", strings.NewReader("{}")),
				wantStatusCode: http.StatusNotFound,
			},
			{
				name:           "can set enabled status with valid JSON",
				request:        httptest.NewRequest(http.MethodPut, "/_matrix/client/v3/pushrules/global/override/.m.rule.master/enabled", strings.NewReader(`{"enabled":true}`)),
				wantStatusCode: http.StatusOK,
				validateFunc: func(t *testing.T, respBody *bytes.Buffer) {
					rec := httptest.NewRecorder()
					req := httptest.NewRequest(http.MethodGet, "/_matrix/client/v3/pushrules/global/override/.m.rule.master/enabled", strings.NewReader(""))
					req.Header.Set("Authorization", "Bearer "+accessTokens[alice].accessToken)
					routers.Client.ServeHTTP(rec, req)
					assert.Equal(t, http.StatusOK, rec.Code, rec.Body.String())
					assert.True(t, gjson.GetBytes(rec.Body.Bytes(), "enabled").Bool(), "expected master rule to be enabled: %s", rec.Body.String())
				},
			},
			{
				name:           "can set actions with valid JSON",
				request:        httptest.NewRequest(http.MethodPut, "/_matrix/client/v3/pushrules/global/override/.m.rule.master/actions", strings.NewReader(`{"actions":["dont_notify","notify"]}`)),
				wantStatusCode: http.StatusOK,
				validateFunc: func(t *testing.T, respBody *bytes.Buffer) {
					rec := httptest.NewRecorder()
					req := httptest.NewRequest(http.MethodGet, "/_matrix/client/v3/pushrules/global/override/.m.rule.master/actions", strings.NewReader(""))
					req.Header.Set("Authorization", "Bearer "+accessTokens[alice].accessToken)
					routers.Client.ServeHTTP(rec, req)
					assert.Equal(t, http.StatusOK, rec.Code, rec.Body.String())
					assert.Equal(t, 2, len(gjson.GetBytes(rec.Body.Bytes(), "actions").Array()), "expected 2 actions %s", rec.Body.String())
				},
			},
			{
				name:           "can not create new push rule with invalid JSON",
				request:        httptest.NewRequest(http.MethodPut, "/_matrix/client/v3/pushrules/global/content/myrule", strings.NewReader("")),
				wantStatusCode: http.StatusBadRequest,
			},
			{
				name:           "can not create new push rule with invalid rule content",
				request:        httptest.NewRequest(http.MethodPut, "/_matrix/client/v3/pushrules/global/content/myrule", strings.NewReader("{}")),
				wantStatusCode: http.StatusBadRequest,
			},
			{
				name:           "can not create new push rule with invalid scope",
				request:        httptest.NewRequest(http.MethodPut, "/_matrix/client/v3/pushrules/invalid/content/myrule", strings.NewReader(`{"actions":["notify"],"pattern":"world"}`)),
				wantStatusCode: http.StatusBadRequest,
			},
			{
				name:           "can create new push rule with valid rule content",
				request:        httptest.NewRequest(http.MethodPut, "/_matrix/client/v3/pushrules/global/content/myrule", strings.NewReader(`{"actions":["notify"],"pattern":"world"}`)),
				wantStatusCode: http.StatusOK,
				validateFunc: func(t *testing.T, respBody *bytes.Buffer) {
					rec := httptest.NewRecorder()
					req := httptest.NewRequest(http.MethodGet, "/_matrix/client/v3/pushrules/global/content/myrule/actions", strings.NewReader(""))
					req.Header.Set("Authorization", "Bearer "+accessTokens[alice].accessToken)
					routers.Client.ServeHTTP(rec, req)
					assert.Equal(t, http.StatusOK, rec.Code, rec.Body.String())
					assert.Equal(t, 1, len(gjson.GetBytes(rec.Body.Bytes(), "actions").Array()), "expected 1 action %s", rec.Body.String())
				},
			},
			{
				name:           "can not create new push starting with a dot",
				request:        httptest.NewRequest(http.MethodPut, "/_matrix/client/v3/pushrules/global/content/.myrule", strings.NewReader(`{"actions":["notify"],"pattern":"world"}`)),
				wantStatusCode: http.StatusBadRequest,
			},
			{
				name:    "can create new push rule after existing",
				request: httptest.NewRequest(http.MethodPut, "/_matrix/client/v3/pushrules/global/content/myrule2", strings.NewReader(`{"actions":["notify"],"pattern":"world"}`)),
				queryAttr: map[string]string{
					"after": ruleID1,
				},
				wantStatusCode: http.StatusOK,
				validateFunc: func(t *testing.T, respBody *bytes.Buffer) {
					rec := httptest.NewRecorder()
					req := httptest.NewRequest(http.MethodGet, "/_matrix/client/v3/pushrules/global/content/", strings.NewReader(""))
					req.Header.Set("Authorization", "Bearer "+accessTokens[alice].accessToken)
					routers.Client.ServeHTTP(rec, req)
					assert.Equal(t, http.StatusOK, rec.Code, rec.Body.String())
					rules := gjson.ParseBytes(rec.Body.Bytes())
					for i, rule := range rules.Array() {
						if rule.Get("rule_id").Str == ruleID1 && i != 0 {
							t.Fatalf("expected '%s' to be the first, but wasn't", ruleID1)
						}
						if rule.Get("rule_id").Str == ruleID2 && i != 1 {
							t.Fatalf("expected '%s' to be the second, but wasn't", ruleID2)
						}
					}
				},
			},
			{
				name:    "can create new push rule before existing",
				request: httptest.NewRequest(http.MethodPut, "/_matrix/client/v3/pushrules/global/content/myrule3", strings.NewReader(`{"actions":["notify"],"pattern":"world"}`)),
				queryAttr: map[string]string{
					"before": ruleID1,
				},
				wantStatusCode: http.StatusOK,
				validateFunc: func(t *testing.T, respBody *bytes.Buffer) {
					rec := httptest.NewRecorder()
					req := httptest.NewRequest(http.MethodGet, "/_matrix/client/v3/pushrules/global/content/", strings.NewReader(""))
					req.Header.Set("Authorization", "Bearer "+accessTokens[alice].accessToken)
					routers.Client.ServeHTTP(rec, req)
					assert.Equal(t, http.StatusOK, rec.Code, rec.Body.String())
					rules := gjson.ParseBytes(rec.Body.Bytes())
					for i, rule := range rules.Array() {
						if rule.Get("rule_id").Str == ruleID3 && i != 0 {
							t.Fatalf("expected '%s' to be the first, but wasn't", ruleID3)
						}
						if rule.Get("rule_id").Str == ruleID1 && i != 1 {
							t.Fatalf("expected '%s' to be the second, but wasn't", ruleID1)
						}
						if rule.Get("rule_id").Str == ruleID2 && i != 2 {
							t.Fatalf("expected '%s' to be the third, but wasn't", ruleID1)
						}
					}
				},
			},
			{
				name:           "can modify existing push rule",
				request:        httptest.NewRequest(http.MethodPut, "/_matrix/client/v3/pushrules/global/content/myrule2", strings.NewReader(`{"actions":["dont_notify"],"pattern":"world"}`)),
				wantStatusCode: http.StatusOK,
				validateFunc: func(t *testing.T, respBody *bytes.Buffer) {
					rec := httptest.NewRecorder()
					req := httptest.NewRequest(http.MethodGet, "/_matrix/client/v3/pushrules/global/content/myrule2/actions", strings.NewReader(""))
					req.Header.Set("Authorization", "Bearer "+accessTokens[alice].accessToken)
					routers.Client.ServeHTTP(rec, req)
					assert.Equal(t, http.StatusOK, rec.Code, rec.Body.String())
					actions := gjson.GetBytes(rec.Body.Bytes(), "actions").Array()
					// there should only be one action
					assert.Equal(t, "dont_notify", actions[0].Str)
				},
			},
			{
				name:    "can move existing push rule to the front",
				request: httptest.NewRequest(http.MethodPut, "/_matrix/client/v3/pushrules/global/content/myrule2", strings.NewReader(`{"actions":["dont_notify"],"pattern":"world"}`)),
				queryAttr: map[string]string{
					"before": ruleID3,
				},
				wantStatusCode: http.StatusOK,
				validateFunc: func(t *testing.T, respBody *bytes.Buffer) {
					rec := httptest.NewRecorder()
					req := httptest.NewRequest(http.MethodGet, "/_matrix/client/v3/pushrules/global/content/", strings.NewReader(""))
					req.Header.Set("Authorization", "Bearer "+accessTokens[alice].accessToken)
					routers.Client.ServeHTTP(rec, req)
					assert.Equal(t, http.StatusOK, rec.Code, rec.Body.String())
					rules := gjson.ParseBytes(rec.Body.Bytes())
					for i, rule := range rules.Array() {
						if rule.Get("rule_id").Str == ruleID2 && i != 0 {
							t.Fatalf("expected '%s' to be the first, but wasn't", ruleID2)
						}
						if rule.Get("rule_id").Str == ruleID3 && i != 1 {
							t.Fatalf("expected '%s' to be the second, but wasn't", ruleID3)
						}
						if rule.Get("rule_id").Str == ruleID1 && i != 2 {
							t.Fatalf("expected '%s' to be the third, but wasn't", ruleID1)
						}
					}
				},
			},
			{
				name:           "can not delete push rule with invalid scope",
				request:        httptest.NewRequest(http.MethodDelete, "/_matrix/client/v3/pushrules/invalid/content/myrule2", strings.NewReader("")),
				wantStatusCode: http.StatusBadRequest,
			},
			{
				name:           "can not delete push rule with invalid kind",
				request:        httptest.NewRequest(http.MethodDelete, "/_matrix/client/v3/pushrules/global/invalid/myrule2", strings.NewReader("")),
				wantStatusCode: http.StatusBadRequest,
			},
			{
				name:           "can not delete push rule with non-existent rule",
				request:        httptest.NewRequest(http.MethodDelete, "/_matrix/client/v3/pushrules/global/content/doesnotexist", strings.NewReader("")),
				wantStatusCode: http.StatusNotFound,
			},
			{
				name:           "can delete existing push rule",
				request:        httptest.NewRequest(http.MethodDelete, "/_matrix/client/v3/pushrules/global/content/myrule2", strings.NewReader("")),
				wantStatusCode: http.StatusOK,
			},
		}

		for _, tc := range testCases {
			t.Run(tc.name, func(t *testing.T) {
				rec := httptest.NewRecorder()

				if tc.queryAttr != nil {
					params := url.Values{}
					for k, v := range tc.queryAttr {
						params.Set(k, v)
					}

					tc.request = httptest.NewRequest(tc.request.Method, tc.request.URL.String()+"?"+params.Encode(), tc.request.Body)
				}

				tc.request.Header.Set("Authorization", "Bearer "+accessTokens[alice].accessToken)

				routers.Client.ServeHTTP(rec, tc.request)
				assert.Equal(t, tc.wantStatusCode, rec.Code, rec.Body.String())
				if tc.validateFunc != nil {
					tc.validateFunc(t, rec.Body)
				}
				t.Logf("%s", rec.Body.String())
			})
		}
	})
}

// Tests the `/keys` endpoints.
// Note that this only tests the happy path.
func TestKeys(t *testing.T) {
	alice := test.NewUser(t)

	ctx := context.Background()
	test.WithAllDatabases(t, func(t *testing.T, testOpts test.DependancyOption) {
		cfg, processCtx, closeRig := testrig.CreateConfig(t, testOpts)
		defer closeRig()

		cfg.ClientAPI.RateLimiting.Enabled = false
		caches, err := caching.NewCache(&cfg.Global.Cache)
		if err != nil {
			t.Fatalf("failed to create a cache: %v", err)
		}
		natsInstance := jetstream.NATSInstance{}

		routers := httputil.NewRouters()
		cm := sqlutil.NewConnectionManager(processCtx, cfg.Global.DatabaseOptions)
		rsAPI := roomserver.NewInternalAPI(processCtx, cfg, cm, &natsInstance, caches, caching.DisableMetrics)
		rsAPI.SetFederationAPI(nil, nil)
		userAPI := userapi.NewInternalAPI(processCtx, cfg, cm, &natsInstance, rsAPI, nil, caching.DisableMetrics, testIsBlacklistedOrBackingOff)

		// We mostly need the rsAPI for this test, so nil for other APIs/caches etc.
		AddPublicRoutes(processCtx, routers, cfg, &natsInstance, nil, rsAPI, nil, nil, nil, userAPI, nil, nil, caching.DisableMetrics)

		accessTokens := map[*test.User]userDevice{
			alice: {},
		}
		createAccessTokens(t, accessTokens, userAPI, processCtx.Context(), routers)

		// Start a TLSServer with our client mux
		srv := httptest.NewTLSServer(routers.Client)
		defer srv.Close()

		cl, err := mautrix.NewClient(srv.URL, id.UserID(alice.ID), accessTokens[alice].accessToken)
		if err != nil {
			t.Fatal(err)
		}
		// Set the client so the self-signed certificate is trusted
		cl.Client = srv.Client()
		cl.DeviceID = id.DeviceID(accessTokens[alice].deviceID)

		cs := crypto.NewMemoryStore(nil)
		oc := crypto.NewOlmMachine(cl, nil, cs, dummyStore{})
		if err = oc.Load(ctx); err != nil {
			t.Fatal(err)
		}

		// tests `/keys/upload`
		if err = oc.ShareKeys(ctx, 0); err != nil {
			t.Fatal(err)
		}

		callback := func(uiResp *mautrix.RespUserInteractive) any {
			return &mautrix.ReqUIAuthLogin{
				BaseAuthData: mautrix.BaseAuthData{
					Type:    mautrix.AuthTypePassword,
					Session: uiResp.Session,
				},
				User:     oc.Client.UserID.String(),
				Password: accessTokens[alice].password,
			}
		}

		// tests `/keys/device_signing/upload`
		_, _, err = oc.GenerateAndUploadCrossSigningKeys(ctx, callback, "passphrase")
		if err != nil {
			t.Fatal(err)
		}

		// tests `/keys/query`
		dev, err := oc.GetOrFetchDevice(ctx, id.UserID(alice.ID), id.DeviceID(accessTokens[alice].deviceID))
		if err != nil {
			t.Fatal(err)
		}

		// Validate that the keys returned from the server are what the client has stored
		oi := oc.OwnIdentity()
		if oi.SigningKey != dev.SigningKey {
			t.Fatalf("expected signing key '%s', got '%s'", oi.SigningKey, dev.SigningKey)
		}
		if oi.IdentityKey != dev.IdentityKey {
			t.Fatalf("expected identity '%s', got '%s'", oi.IdentityKey, dev.IdentityKey)
		}

		// tests `/keys/signatures/upload`
		if err = oc.SignOwnMasterKey(ctx); err != nil {
			t.Fatal(err)
		}

		// tests `/keys/claim`
		otks := make(map[string]map[string]string)
		otks[alice.ID] = map[string]string{
			accessTokens[alice].deviceID: string(id.KeyAlgorithmSignedCurve25519),
		}

		data, err := json.Marshal(claimKeysRequest{OneTimeKeys: otks})
		if err != nil {
			t.Fatal(err)
		}
		req, err := http.NewRequest(http.MethodPost, srv.URL+"/_matrix/client/v3/keys/claim", bytes.NewBuffer(data))
		if err != nil {
			t.Fatal(err)
		}
		req.Header.Set("Authorization", "Bearer "+accessTokens[alice].accessToken)
		resp, err := srv.Client().Do(req)
		if err != nil {
			t.Fatal(err)
		}

		respBody, err := io.ReadAll(resp.Body)
		if err != nil {
			t.Fatal(err)
		}

		if !gjson.GetBytes(respBody, "one_time_keys."+alice.ID+"."+string(dev.DeviceID)).Exists() {
			t.Fatalf("expected one time keys for alice, but didn't find any: %s", string(respBody))
		}
	})
}

type claimKeysRequest struct {
	//  The keys to be claimed. A map from user ID, to a map from device ID to algorithm name.
	OneTimeKeys map[string]map[string]string `json:"one_time_keys"`
}

type dummyStore struct{}

func (d dummyStore) IsEncrypted(ctx context.Context, roomID id.RoomID) (bool, error) {
	return true, nil
}

func (d dummyStore) GetEncryptionEvent(ctx context.Context, roomID id.RoomID) (*event.EncryptionEventContent, error) {
	return &event.EncryptionEventContent{}, nil
}

func (d dummyStore) FindSharedRooms(ctx context.Context, userID id.UserID) ([]id.RoomID, error) {
	return []id.RoomID{}, nil
}

func TestKeyBackup(t *testing.T) {
	alice := test.NewUser(t)

	handleResponseCode := func(t *testing.T, rec *httptest.ResponseRecorder, expectedCode int) {
		t.Helper()
		if rec.Code != expectedCode {
			t.Fatalf("expected HTTP %d, but got %d: %s", expectedCode, rec.Code, rec.Body.String())
		}
	}

	testCases := []struct {
		name     string
		request  func(t *testing.T) *http.Request
		validate func(t *testing.T, rec *httptest.ResponseRecorder)
	}{
		{
			name: "can not create backup with invalid JSON",
			request: func(t *testing.T) *http.Request {
				reqBody := strings.NewReader(`{"algorithm":"m.megolm_backup.v1"`) // missing closing braces
				return httptest.NewRequest(http.MethodPost, "/_matrix/client/v3/room_keys/version", reqBody)
			},
			validate: func(t *testing.T, rec *httptest.ResponseRecorder) {
				handleResponseCode(t, rec, http.StatusBadRequest)
			},
		},
		{
			name: "can not create backup with missing auth_data", // as this would result in MarshalJSON errors when querying again
			request: func(t *testing.T) *http.Request {
				reqBody := strings.NewReader(`{"algorithm":"m.megolm_backup.v1"}`)
				return httptest.NewRequest(http.MethodPost, "/_matrix/client/v3/room_keys/version", reqBody)
			},
			validate: func(t *testing.T, rec *httptest.ResponseRecorder) {
				handleResponseCode(t, rec, http.StatusBadRequest)
			},
		},
		{
			name: "can create backup",
			request: func(t *testing.T) *http.Request {
				reqBody := strings.NewReader(`{"algorithm":"m.megolm_backup.v1","auth_data":{"data":"random"}}`)
				return httptest.NewRequest(http.MethodPost, "/_matrix/client/v3/room_keys/version", reqBody)
			},
			validate: func(t *testing.T, rec *httptest.ResponseRecorder) {
				handleResponseCode(t, rec, http.StatusOK)
				wantVersion := "1"
				if gotVersion := gjson.GetBytes(rec.Body.Bytes(), "version").Str; gotVersion != wantVersion {
					t.Fatalf("expected version '%s', got '%s'", wantVersion, gotVersion)
				}
			},
		},
		{
			name: "can not query backup for invalid version",
			request: func(t *testing.T) *http.Request {
				return httptest.NewRequest(http.MethodGet, "/_matrix/client/v3/room_keys/version/1337", nil)
			},
			validate: func(t *testing.T, rec *httptest.ResponseRecorder) {
				handleResponseCode(t, rec, http.StatusNotFound)
			},
		},
		{
			name: "can not query backup for invalid version string",
			request: func(t *testing.T) *http.Request {
				return httptest.NewRequest(http.MethodGet, "/_matrix/client/v3/room_keys/version/notanumber", nil)
			},
			validate: func(t *testing.T, rec *httptest.ResponseRecorder) {
				handleResponseCode(t, rec, http.StatusNotFound)
			},
		},
		{
			name: "can query backup",
			request: func(t *testing.T) *http.Request {
				return httptest.NewRequest(http.MethodGet, "/_matrix/client/v3/room_keys/version", nil)
			},
			validate: func(t *testing.T, rec *httptest.ResponseRecorder) {
				handleResponseCode(t, rec, http.StatusOK)
				wantVersion := "1"
				if gotVersion := gjson.GetBytes(rec.Body.Bytes(), "version").Str; gotVersion != wantVersion {
					t.Fatalf("expected version '%s', got '%s'", wantVersion, gotVersion)
				}
			},
		},
		{
			name: "can query backup without returning rooms",
			request: func(t *testing.T) *http.Request {
				req := test.NewRequest(t, http.MethodGet, "/_matrix/client/v3/room_keys/keys", test.WithQueryParams(map[string]string{
					"version": "1",
				}))
				return req
			},
			validate: func(t *testing.T, rec *httptest.ResponseRecorder) {
				handleResponseCode(t, rec, http.StatusOK)
				if gotRooms := gjson.GetBytes(rec.Body.Bytes(), "rooms").Map(); len(gotRooms) > 0 {
					t.Fatalf("expected no rooms in version, but got %#v", gotRooms)
				}
			},
		},
		{
			name: "can query backup for invalid room",
			request: func(t *testing.T) *http.Request {
				req := test.NewRequest(t, http.MethodGet, "/_matrix/client/v3/room_keys/keys/!abc:test", test.WithQueryParams(map[string]string{
					"version": "1",
				}))
				return req
			},
			validate: func(t *testing.T, rec *httptest.ResponseRecorder) {
				handleResponseCode(t, rec, http.StatusOK)
				if gotSessions := gjson.GetBytes(rec.Body.Bytes(), "sessions").Map(); len(gotSessions) > 0 {
					t.Fatalf("expected no sessions in version, but got %#v", gotSessions)
				}
			},
		},
		{
			name: "can not query backup for invalid session",
			request: func(t *testing.T) *http.Request {
				req := test.NewRequest(t, http.MethodGet, "/_matrix/client/v3/room_keys/keys/!abc:test/doesnotexist", test.WithQueryParams(map[string]string{
					"version": "1",
				}))
				return req
			},
			validate: func(t *testing.T, rec *httptest.ResponseRecorder) {
				handleResponseCode(t, rec, http.StatusNotFound)
			},
		},
		{
			name: "can not update backup with missing version",
			request: func(t *testing.T) *http.Request {
				return test.NewRequest(t, http.MethodPut, "/_matrix/client/v3/room_keys/keys")
			},
			validate: func(t *testing.T, rec *httptest.ResponseRecorder) {
				handleResponseCode(t, rec, http.StatusBadRequest)
			},
		},
		{
			name: "can not update backup with invalid data",
			request: func(t *testing.T) *http.Request {
				reqBody := test.WithJSONBody(t, "")
				req := test.NewRequest(t, http.MethodPut, "/_matrix/client/v3/room_keys/keys", reqBody, test.WithQueryParams(map[string]string{
					"version": "0",
				}))
				return req
			},
			validate: func(t *testing.T, rec *httptest.ResponseRecorder) {
				handleResponseCode(t, rec, http.StatusBadRequest)
			},
		},
		{
			name: "can not update backup with wrong version",
			request: func(t *testing.T) *http.Request {
				reqBody := test.WithJSONBody(t, map[string]interface{}{
					"rooms": map[string]interface{}{
						"!testroom:test": map[string]interface{}{
							"sessions": map[string]uapi.KeyBackupSession{},
						},
					},
				})
				req := test.NewRequest(t, http.MethodPut, "/_matrix/client/v3/room_keys/keys", reqBody, test.WithQueryParams(map[string]string{
					"version": "5",
				}))
				return req
			},
			validate: func(t *testing.T, rec *httptest.ResponseRecorder) {
				handleResponseCode(t, rec, http.StatusForbidden)
			},
		},
		{
			name: "can update backup with correct version",
			request: func(t *testing.T) *http.Request {
				reqBody := test.WithJSONBody(t, map[string]interface{}{
					"rooms": map[string]interface{}{
						"!testroom:test": map[string]interface{}{
							"sessions": map[string]uapi.KeyBackupSession{
								"dummySession": {
									FirstMessageIndex: 1,
								},
							},
						},
					},
				})
				req := test.NewRequest(t, http.MethodPut, "/_matrix/client/v3/room_keys/keys", reqBody, test.WithQueryParams(map[string]string{
					"version": "1",
				}))
				return req
			},
			validate: func(t *testing.T, rec *httptest.ResponseRecorder) {
				handleResponseCode(t, rec, http.StatusOK)
			},
		},
		{
			name: "can update backup with correct version for specific room",
			request: func(t *testing.T) *http.Request {
				reqBody := test.WithJSONBody(t, map[string]interface{}{
					"sessions": map[string]uapi.KeyBackupSession{
						"dummySession": {
							FirstMessageIndex: 1,
							IsVerified:        true,
							SessionData:       json.RawMessage("{}"),
						},
					},
				})
				req := test.NewRequest(t, http.MethodPut, "/_matrix/client/v3/room_keys/keys/!testroom:test", reqBody, test.WithQueryParams(map[string]string{
					"version": "1",
				}))
				return req
			},
			validate: func(t *testing.T, rec *httptest.ResponseRecorder) {
				handleResponseCode(t, rec, http.StatusOK)
				t.Logf("%#v", rec.Body.String())
			},
		},
		{
			name: "can update backup with correct version for specific room and session",
			request: func(t *testing.T) *http.Request {
				reqBody := test.WithJSONBody(t, uapi.KeyBackupSession{
					FirstMessageIndex: 1,
					SessionData:       json.RawMessage("{}"),
					IsVerified:        true,
					ForwardedCount:    0,
				})
				req := test.NewRequest(t, http.MethodPut, "/_matrix/client/v3/room_keys/keys/!testroom:test/dummySession", reqBody, test.WithQueryParams(map[string]string{
					"version": "1",
				}))
				return req
			},
			validate: func(t *testing.T, rec *httptest.ResponseRecorder) {
				handleResponseCode(t, rec, http.StatusOK)
			},
		},
		{
			name: "can update backup by version",
			request: func(t *testing.T) *http.Request {
				reqBody := test.WithJSONBody(t, uapi.KeyBackupSession{
					FirstMessageIndex: 1,
					SessionData:       json.RawMessage("{}"),
					IsVerified:        true,
					ForwardedCount:    0,
				})
				req := test.NewRequest(t, http.MethodPut, "/_matrix/client/v3/room_keys/version/1", reqBody, test.WithQueryParams(map[string]string{"version": "1"}))
				return req
			},
			validate: func(t *testing.T, rec *httptest.ResponseRecorder) {
				handleResponseCode(t, rec, http.StatusOK)
				t.Logf("%#v", rec.Body.String())
			},
		},
		{
			name: "can not update backup by version for invalid version",
			request: func(t *testing.T) *http.Request {
				reqBody := test.WithJSONBody(t, uapi.KeyBackupSession{
					FirstMessageIndex: 1,
					SessionData:       json.RawMessage("{}"),
					IsVerified:        true,
					ForwardedCount:    0,
				})
				req := test.NewRequest(t, http.MethodPut, "/_matrix/client/v3/room_keys/version/2", reqBody, test.WithQueryParams(map[string]string{"version": "1"}))
				return req
			},
			validate: func(t *testing.T, rec *httptest.ResponseRecorder) {
				handleResponseCode(t, rec, http.StatusOK)
			},
		},
		{
			name: "can query backup sessions",
			request: func(t *testing.T) *http.Request {
				req := test.NewRequest(t, http.MethodGet, "/_matrix/client/v3/room_keys/keys", test.WithQueryParams(map[string]string{
					"version": "1",
				}))
				return req
			},
			validate: func(t *testing.T, rec *httptest.ResponseRecorder) {
				handleResponseCode(t, rec, http.StatusOK)
				if gotRooms := gjson.GetBytes(rec.Body.Bytes(), "rooms").Map(); len(gotRooms) != 1 {
					t.Fatalf("expected one room in response, but got %#v", rec.Body.String())
				}
			},
		},
		{
			name: "can query backup sessions by room",
			request: func(t *testing.T) *http.Request {
				req := test.NewRequest(t, http.MethodGet, "/_matrix/client/v3/room_keys/keys/!testroom:test", test.WithQueryParams(map[string]string{
					"version": "1",
				}))
				return req
			},
			validate: func(t *testing.T, rec *httptest.ResponseRecorder) {
				handleResponseCode(t, rec, http.StatusOK)
				if gotRooms := gjson.GetBytes(rec.Body.Bytes(), "sessions").Map(); len(gotRooms) != 1 {
					t.Fatalf("expected one session in response, but got %#v", rec.Body.String())
				}
			},
		},
		{
			name: "can query backup sessions by room and sessionID",
			request: func(t *testing.T) *http.Request {
				req := test.NewRequest(t, http.MethodGet, "/_matrix/client/v3/room_keys/keys/!testroom:test/dummySession", test.WithQueryParams(map[string]string{
					"version": "1",
				}))
				return req
			},
			validate: func(t *testing.T, rec *httptest.ResponseRecorder) {
				handleResponseCode(t, rec, http.StatusOK)
				if !gjson.GetBytes(rec.Body.Bytes(), "is_verified").Bool() {
					t.Fatalf("expected session to be verified, but wasn't: %#v", rec.Body.String())
				}
			},
		},
		{
			name: "can not delete invalid version backup",
			request: func(t *testing.T) *http.Request {
				return httptest.NewRequest(http.MethodDelete, "/_matrix/client/v3/room_keys/version/2", nil)
			},
			validate: func(t *testing.T, rec *httptest.ResponseRecorder) {
				handleResponseCode(t, rec, http.StatusNotFound)
			},
		},
		{
			name: "can delete version backup",
			request: func(t *testing.T) *http.Request {
				return httptest.NewRequest(http.MethodDelete, "/_matrix/client/v3/room_keys/version/1", nil)
			},
			validate: func(t *testing.T, rec *httptest.ResponseRecorder) {
				handleResponseCode(t, rec, http.StatusOK)
			},
		},
		{
			name: "deleting the same backup version twice doesn't error",
			request: func(t *testing.T) *http.Request {
				return httptest.NewRequest(http.MethodDelete, "/_matrix/client/v3/room_keys/version/1", nil)
			},
			validate: func(t *testing.T, rec *httptest.ResponseRecorder) {
				handleResponseCode(t, rec, http.StatusOK)
			},
		},
		{
			name: "deleting an empty version doesn't work", // make sure we can't delete an empty backup version. Handled at the router level
			request: func(t *testing.T) *http.Request {
				return httptest.NewRequest(http.MethodDelete, "/_matrix/client/v3/room_keys/version/", nil)
			},
			validate: func(t *testing.T, rec *httptest.ResponseRecorder) {
				handleResponseCode(t, rec, http.StatusNotFound)
			},
		},
	}

	test.WithAllDatabases(t, func(t *testing.T, testOpts test.DependancyOption) {
		cfg, processCtx, closeRig := testrig.CreateConfig(t, testOpts)
		defer closeRig()

		cfg.ClientAPI.RateLimiting.Enabled = false
		caches, err := caching.NewCache(&cfg.Global.Cache)
		if err != nil {
			t.Fatalf("failed to create a cache: %v", err)
		}
		natsInstance := jetstream.NATSInstance{}

		routers := httputil.NewRouters()
		cm := sqlutil.NewConnectionManager(processCtx, cfg.Global.DatabaseOptions)
		rsAPI := roomserver.NewInternalAPI(processCtx, cfg, cm, &natsInstance, caches, caching.DisableMetrics)
		rsAPI.SetFederationAPI(nil, nil)
		userAPI := userapi.NewInternalAPI(processCtx, cfg, cm, &natsInstance, rsAPI, nil, caching.DisableMetrics, testIsBlacklistedOrBackingOff)

		// We mostly need the rsAPI for this test, so nil for other APIs/caches etc.
		AddPublicRoutes(processCtx, routers, cfg, &natsInstance, nil, rsAPI, nil, nil, nil, userAPI, nil, nil, caching.DisableMetrics)

		accessTokens := map[*test.User]userDevice{
			alice: {},
		}
		createAccessTokens(t, accessTokens, userAPI, processCtx.Context(), routers)

		for _, tc := range testCases {
			t.Run(tc.name, func(t *testing.T) {
				rec := httptest.NewRecorder()
				req := tc.request(t)
				req.Header.Set("Authorization", "Bearer "+accessTokens[alice].accessToken)
				routers.Client.ServeHTTP(rec, req)
				tc.validate(t, rec)
			})
		}
	})
}

func TestGetMembership(t *testing.T) {
	alice := test.NewUser(t)
	bob := test.NewUser(t)

	testCases := []struct {
		name             string
		roomID           string
		user             *test.User
		additionalEvents func(t *testing.T, room *test.Room)
		request          func(t *testing.T, room *test.Room, accessToken string) *http.Request
		wantOK           bool
		wantMemberCount  int
	}{

		{
			name: "/joined_members - Bob never joined",
			user: bob,
			request: func(t *testing.T, room *test.Room, accessToken string) *http.Request {
				return test.NewRequest(t, "GET", fmt.Sprintf("/_matrix/client/v3/rooms/%s/joined_members", room.ID), test.WithQueryParams(map[string]string{
					"access_token": accessToken,
				}))
			},
			wantOK: false,
		},
		{
			name: "/joined_members - Alice joined",
			user: alice,
			request: func(t *testing.T, room *test.Room, accessToken string) *http.Request {
				return test.NewRequest(t, "GET", fmt.Sprintf("/_matrix/client/v3/rooms/%s/joined_members", room.ID), test.WithQueryParams(map[string]string{
					"access_token": accessToken,
				}))
			},
			wantOK:          true,
			wantMemberCount: 1,
		},
		{
			name: "/joined_members - Alice leaves, shouldn't be able to see members ",
			user: alice,
			request: func(t *testing.T, room *test.Room, accessToken string) *http.Request {
				return test.NewRequest(t, "GET", fmt.Sprintf("/_matrix/client/v3/rooms/%s/joined_members", room.ID), test.WithQueryParams(map[string]string{
					"access_token": accessToken,
				}))
			},
			additionalEvents: func(t *testing.T, room *test.Room) {
				room.CreateAndInsert(t, alice, spec.MRoomMember, map[string]interface{}{
					"membership": "leave",
				}, test.WithStateKey(alice.ID))
			},
			wantOK: false,
		},
		{
			name: "/joined_members - Bob joins, Alice sees two members",
			user: alice,
			request: func(t *testing.T, room *test.Room, accessToken string) *http.Request {
				return test.NewRequest(t, "GET", fmt.Sprintf("/_matrix/client/v3/rooms/%s/joined_members", room.ID), test.WithQueryParams(map[string]string{
					"access_token": accessToken,
				}))
			},
			additionalEvents: func(t *testing.T, room *test.Room) {
				room.CreateAndInsert(t, bob, spec.MRoomMember, map[string]interface{}{
					"membership": "join",
				}, test.WithStateKey(bob.ID))
			},
			wantOK:          true,
			wantMemberCount: 2,
		},
	}

	test.WithAllDatabases(t, func(t *testing.T, testOpts test.DependancyOption) {

		cfg, processCtx, closeRig := testrig.CreateConfig(t, testOpts)
		defer closeRig()

		routers := httputil.NewRouters()
		cm := sqlutil.NewConnectionManager(processCtx, cfg.Global.DatabaseOptions)
		caches, err := caching.NewCache(&cfg.Global.Cache)
		if err != nil {
			t.Fatalf("failed to create a cache: %v", err)
		}

		natsInstance := jetstream.NATSInstance{}
		jsctx, _ := natsInstance.Prepare(processCtx, &cfg.Global.JetStream)
		defer jetstream.DeleteAllStreams(jsctx, &cfg.Global.JetStream)

		// Use an actual roomserver for this
		rsAPI := roomserver.NewInternalAPI(processCtx, cfg, cm, &natsInstance, caches, caching.DisableMetrics)
		rsAPI.SetFederationAPI(nil, nil)
		userAPI := userapi.NewInternalAPI(processCtx, cfg, cm, &natsInstance, rsAPI, nil, caching.DisableMetrics, testIsBlacklistedOrBackingOff)

		// We mostly need the rsAPI for this test, so nil for other APIs/caches etc.
		AddPublicRoutes(processCtx, routers, cfg, &natsInstance, nil, rsAPI, nil, nil, nil, userAPI, nil, nil, caching.DisableMetrics)

		accessTokens := map[*test.User]userDevice{
			alice: {},
			bob:   {},
		}
		createAccessTokens(t, accessTokens, userAPI, processCtx.Context(), routers)

		for _, tc := range testCases {
			t.Run(tc.name, func(t *testing.T) {
				room := test.NewRoom(t, alice)
				t.Cleanup(func() {
					t.Logf("running cleanup for %s", tc.name)
				})
				// inject additional events
				if tc.additionalEvents != nil {
					tc.additionalEvents(t, room)
				}
				if err := api.SendEvents(context.Background(), rsAPI, api.KindNew, room.Events(), "test", "test", "test", nil, false); err != nil {
					t.Fatalf("failed to send events: %v", err)
				}

				w := httptest.NewRecorder()
				routers.Client.ServeHTTP(w, tc.request(t, room, accessTokens[tc.user].accessToken))
				if w.Code != 200 && tc.wantOK {
					t.Logf("%s", w.Body.String())
					t.Fatalf("got HTTP %d want %d", w.Code, 200)
				}
				t.Logf("[%s] Resp: %s", tc.name, w.Body.String())

				// check we got the expected events
				if tc.wantOK {
					memberCount := len(gjson.GetBytes(w.Body.Bytes(), "joined").Map())
					if memberCount != tc.wantMemberCount {
						t.Fatalf("expected %d members, got %d", tc.wantMemberCount, memberCount)
					}
				}
			})
		}
	})
}

func TestCreateRoomInvite(t *testing.T) {
	alice := test.NewUser(t)
	bob := test.NewUser(t)

	test.WithAllDatabases(t, func(t *testing.T, testOpts test.DependancyOption) {

		cfg, processCtx, closeRig := testrig.CreateConfig(t, testOpts)
		defer closeRig()
		routers := httputil.NewRouters()
		cm := sqlutil.NewConnectionManager(processCtx, cfg.Global.DatabaseOptions)
		caches, err := caching.NewCache(&cfg.Global.Cache)
		if err != nil {
			t.Fatalf("failed to create a cache: %v", err)
		}

		natsInstance := jetstream.NATSInstance{}
		jsctx, _ := natsInstance.Prepare(processCtx, &cfg.Global.JetStream)
		defer jetstream.DeleteAllStreams(jsctx, &cfg.Global.JetStream)

		// Use an actual roomserver for this
		rsAPI := roomserver.NewInternalAPI(processCtx, cfg, cm, &natsInstance, caches, caching.DisableMetrics)
		rsAPI.SetFederationAPI(nil, nil)
		userAPI := userapi.NewInternalAPI(processCtx, cfg, cm, &natsInstance, rsAPI, nil, caching.DisableMetrics, testIsBlacklistedOrBackingOff)

		// We mostly need the rsAPI for this test, so nil for other APIs/caches etc.
		AddPublicRoutes(processCtx, routers, cfg, &natsInstance, nil, rsAPI, nil, nil, nil, userAPI, nil, nil, caching.DisableMetrics)

		accessTokens := map[*test.User]userDevice{
			alice: {},
		}
		createAccessTokens(t, accessTokens, userAPI, processCtx.Context(), routers)

		reqBody := map[string]any{
			"invite": []string{bob.ID},
		}
		body, err := json.Marshal(reqBody)
		if err != nil {
			t.Fatal(err)
		}

		w := httptest.NewRecorder()
		req := httptest.NewRequest(http.MethodPost, "/_matrix/client/v3/createRoom", strings.NewReader(string(body)))
		req.Header.Set("Authorization", "Bearer "+accessTokens[alice].accessToken)

		routers.Client.ServeHTTP(w, req)

		if w.Code != http.StatusOK {
			t.Fatalf("expected room creation to be successful, got HTTP %d instead: %s", w.Code, w.Body.String())
		}

		roomID := gjson.GetBytes(w.Body.Bytes(), "room_id").Str
		validRoomID, _ := spec.NewRoomID(roomID)
		// Now ask the roomserver about the membership event of Bob
		ev, err := rsAPI.CurrentStateEvent(context.Background(), *validRoomID, spec.MRoomMember, bob.ID)
		if err != nil {
			t.Fatal(err)
		}

		if ev == nil {
			t.Fatal("Membership event for Bob does not exist")
		}

		// Validate that there is NO displayname in content
		if gjson.GetBytes(ev.Content(), "displayname").Exists() {
			t.Fatal("Found displayname in invite")
		}
	})
}

func TestReportEvent(t *testing.T) {
	alice := test.NewUser(t)
	bob := test.NewUser(t)
	charlie := test.NewUser(t)
	room := test.NewRoom(t, alice)

	room.CreateAndInsert(t, charlie, spec.MRoomMember, map[string]interface{}{
		"membership": "join",
	}, test.WithStateKey(charlie.ID))
	eventToReport := room.CreateAndInsert(t, alice, "m.room.message", map[string]interface{}{"body": "hello world"})

	test.WithAllDatabases(t, func(t *testing.T, testOpts test.DependancyOption) {
		cfg, processCtx, closeRig := testrig.CreateConfig(t, testOpts)
		defer closeRig()

		routers := httputil.NewRouters()
		cm := sqlutil.NewConnectionManager(processCtx, cfg.Global.DatabaseOptions)
		caches, err := caching.NewCache(&cfg.Global.Cache)
		if err != nil {
			t.Fatalf("failed to create a cache: %v", err)
		}
		natsInstance := jetstream.NATSInstance{}
		jsctx, _ := natsInstance.Prepare(processCtx, &cfg.Global.JetStream)
		defer jetstream.DeleteAllStreams(jsctx, &cfg.Global.JetStream)

		// Use an actual roomserver for this
		rsAPI := roomserver.NewInternalAPI(processCtx, cfg, cm, &natsInstance, caches, caching.DisableMetrics)
		rsAPI.SetFederationAPI(nil, nil)
		userAPI := userapi.NewInternalAPI(processCtx, cfg, cm, &natsInstance, rsAPI, nil, caching.DisableMetrics, testIsBlacklistedOrBackingOff)

		if err = api.SendEvents(context.Background(), rsAPI, api.KindNew, room.Events(), "test", "test", "test", nil, false); err != nil {
			t.Fatalf("failed to send events: %v", err)
		}

		// We mostly need the rsAPI for this test, so nil for other APIs/caches etc.
		AddPublicRoutes(processCtx, routers, cfg, &natsInstance, nil, rsAPI, nil, nil, nil, userAPI, nil, nil, caching.DisableMetrics)

		accessTokens := map[*test.User]userDevice{
			alice:   {},
			bob:     {},
			charlie: {},
		}
		createAccessTokens(t, accessTokens, userAPI, processCtx.Context(), routers)

		reqBody := map[string]any{
			"reason": "baaad",
			"score":  -100,
		}
		body, err := json.Marshal(reqBody)
		if err != nil {
			t.Fatal(err)
		}

		w := httptest.NewRecorder()

		var req *http.Request
		t.Run("Bob is not joined and should not be able to report the event", func(t *testing.T) {
			req = httptest.NewRequest(http.MethodPost, fmt.Sprintf("/_matrix/client/v3/rooms/%s/report/%s", room.ID, eventToReport.EventID()), strings.NewReader(string(body)))
			req.Header.Set("Authorization", "Bearer "+accessTokens[bob].accessToken)

			routers.Client.ServeHTTP(w, req)

			if w.Code != http.StatusNotFound {
				t.Fatalf("expected report to fail, got HTTP %d instead: %s", w.Code, w.Body.String())
			}
		})

		t.Run("Charlie is joined but the event does not exist", func(t *testing.T) {
			w = httptest.NewRecorder()
			req = httptest.NewRequest(http.MethodPost, fmt.Sprintf("/_matrix/client/v3/rooms/%s/report/$doesNotExist", room.ID), strings.NewReader(string(body)))
			req.Header.Set("Authorization", "Bearer "+accessTokens[charlie].accessToken)

			routers.Client.ServeHTTP(w, req)

			if w.Code != http.StatusNotFound {
				t.Fatalf("expected report to fail, got HTTP %d instead: %s", w.Code, w.Body.String())
			}
		})

		t.Run("Charlie is joined and allowed to report the event", func(t *testing.T) {
			w = httptest.NewRecorder()
			req = httptest.NewRequest(http.MethodPost, fmt.Sprintf("/_matrix/client/v3/rooms/%s/report/%s", room.ID, eventToReport.EventID()), strings.NewReader(string(body)))
			req.Header.Set("Authorization", "Bearer "+accessTokens[charlie].accessToken)

			routers.Client.ServeHTTP(w, req)

			if w.Code != http.StatusOK {
				t.Fatalf("expected report to be successful, got HTTP %d instead: %s", w.Code, w.Body.String())
			}
		})
	})
}<|MERGE_RESOLUTION|>--- conflicted
+++ resolved
@@ -35,12 +35,6 @@
 	"github.com/antinvestor/matrix/test/testrig"
 	"github.com/antinvestor/matrix/userapi"
 	uapi "github.com/antinvestor/matrix/userapi/api"
-<<<<<<< HEAD
-	"github.com/matrix-org/gomatrix"
-	"github.com/matrix-org/gomatrixserverlib"
-	"github.com/matrix-org/gomatrixserverlib/spec"
-=======
->>>>>>> 594b4b10
 	"github.com/pitabwire/util"
 	"github.com/stretchr/testify/assert"
 	"github.com/tidwall/gjson"
@@ -391,7 +385,7 @@
 			ServerName:  serverName,
 			Password:    password,
 		}, userRes); err != nil {
-			t.Error("failed to create account: %s", err)
+			t.Errorf("failed to create account: %s", err)
 		}
 		req := test.NewRequest(t, http.MethodPost, "/_matrix/client/v3/login", test.WithJSONBody(t, map[string]interface{}{
 			"type": authtypes.LoginTypePassword,
