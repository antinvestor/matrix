--- conflicted
+++ resolved
@@ -28,11 +28,6 @@
 	"github.com/antinvestor/matrix/clientapi/userutil"
 	"github.com/antinvestor/matrix/setup/config"
 	uapi "github.com/antinvestor/matrix/userapi/api"
-<<<<<<< HEAD
-	"github.com/matrix-org/gomatrixserverlib/fclient"
-	"github.com/matrix-org/gomatrixserverlib/spec"
-=======
->>>>>>> 594b4b10
 	"github.com/pitabwire/util"
 )
 
@@ -136,21 +131,21 @@
 			cleanup(ctx, &util.JSONResponse{Code: http.StatusOK})
 
 			if login.Username() != tst.WantUsername {
-				t.Error("Username: got %q, want %q", login.Username(), tst.WantUsername)
+				t.Errorf("Username: got %q, want %q", login.Username(), tst.WantUsername)
 			}
 
 			if login.DeviceID == nil {
 				if tst.WantDeviceID != "" {
-					t.Error("DeviceID: got %v, want %q", login.DeviceID, tst.WantDeviceID)
+					t.Errorf("DeviceID: got %v, want %q", login.DeviceID, tst.WantDeviceID)
 				}
 			} else {
 				if *login.DeviceID != tst.WantDeviceID {
-					t.Error("DeviceID: got %q, want %q", *login.DeviceID, tst.WantDeviceID)
+					t.Errorf("DeviceID: got %q, want %q", *login.DeviceID, tst.WantDeviceID)
 				}
 			}
 
 			if !reflect.DeepEqual(userAPI.DeletedTokens, tst.WantDeletedTokens) {
-				t.Error("DeletedTokens: got %+v, want %+v", userAPI.DeletedTokens, tst.WantDeletedTokens)
+				t.Errorf("DeletedTokens: got %+v, want %+v", userAPI.DeletedTokens, tst.WantDeletedTokens)
 			}
 		})
 	}
