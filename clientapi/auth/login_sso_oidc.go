// Copyright 2022 The Matrix.org Foundation C.I.C.
//
// Licensed under the Apache License, Version 2.0 (the "License");
// you may not use this file except in compliance with the License.
// You may obtain a copy of the License at
//
//     http://www.apache.org/licenses/LICENSE-2.0
//
// Unless required by applicable law or agreed to in writing, software
// distributed under the License is distributed on an "AS IS" BASIS,
// WITHOUT WARRANTIES OR CONDITIONS OF ANY KIND, either express or implied.
// See the License for the specific language governing permissions and
// limitations under the License.

package auth

import (
	"context"
	"crypto/sha256"
	"encoding/base64"
	"encoding/json"
	"fmt"
	"golang.org/x/oauth2"
	"io"
	"math/rand/v2"
	"net/http"
	"net/url"
	"strings"
	"sync"
	"time"

<<<<<<< HEAD
	"github.com/matrix-org/gomatrixserverlib/spec"
=======
	"golang.org/x/oauth2"

	"github.com/antinvestor/gomatrixserverlib/spec"
>>>>>>> 594b4b10
	"github.com/pitabwire/util"
	"github.com/tidwall/gjson"

	"github.com/antinvestor/matrix/setup/config"
)

// oidcDiscoveryMaxStaleness indicates how stale the Discovery
// information is allowed to be. This will very rarely change, so
// we're just making sure even a Matrix that isn't restarting often
// is picking this up eventually.
const oidcDiscoveryMaxStaleness = 24 * time.Hour

// An oidcIdentityProvider wraps OAuth2 with OpenID Connect Discovery.
//
// The LoginSSO identifier is the "sub." A suggested UserID is grabbed from
// "preferred_username", though this isn't commonly provided.
//
// See https://openid.net/specs/openid-connect-core-1_0.html and https://openid.net/specs/openid-connect-discovery-1_0.html.
type oidcIdentityProvider struct {
	cfg *config.IdentityProvider
	hc  *http.Client

	userInfoURL string

	scopes []string

	resetOauth2Config bool
	oauth2Config      oauth2.Config

<<<<<<< HEAD
	scopes []string

	oauth2Config oauth2.Config

=======
>>>>>>> 594b4b10
	responseMimeType    string
	subPath             string
	displayNamePath     string
	suggestedUserIDPath string

	disc *oidcDiscovery
	exp  time.Time
	mu   sync.Mutex
}

func newSSOIdentityProvider(cfg *config.IdentityProvider, hc *http.Client) *oidcIdentityProvider {
	return &oidcIdentityProvider{
		cfg: cfg,
		hc:  hc,

		scopes:              []string{"openid", "profile", "offline", "contact"},
		responseMimeType:    "application/json",
		subPath:             "sub",
		displayNamePath:     "name",
		suggestedUserIDPath: "preferred_username",
	}
}

func (p *oidcIdentityProvider) AuthorizationURL(ctx context.Context, callbackURL, nonce, codeVerifier string) (string, error) {
	_, err := p.reload(ctx)
	if err != nil {
		return "", err
	}

	// Generate PKCE code verifier and challenge
	codeChallenge := p.generateCodeChallenge(codeVerifier)
<<<<<<< HEAD

	oauth2Config := p.oauth2Config
	oauth2Config.RedirectURL = callbackURL

=======

	oauth2Config := p.oauth2Config
	oauth2Config.RedirectURL = callbackURL

>>>>>>> 594b4b10
	// Step 1: Redirect user to provider's authorization URL
	authURL := oauth2Config.AuthCodeURL(nonce,
		oauth2.AccessTypeOffline,
		oauth2.SetAuthURLParam("code_challenge", codeChallenge),
		oauth2.SetAuthURLParam("code_challenge_method", "S256"),
	)

	return authURL, nil
}

func (p *oidcIdentityProvider) ProcessCallback(ctx context.Context, callbackURL, nonce, codeVerifier string, query url.Values) (*CallbackResult, error) {
	disc, err := p.reload(ctx)
	if err != nil {
		return nil, err
	}

	code := query.Get("code")
	if code == "" {
		return nil, spec.MissingParam("code parameter missing")
	}

	state := query.Get("state")
	if state == "" {
		return nil, spec.MissingParam("state parameter missing")
	}
	if state != nonce {
		return nil, spec.MissingParam("state parameter not matching nonce")
	}

	if errStr := query.Get("error"); errStr != "" {
		if euri := query.Get("error_uri"); euri != "" {
			return &CallbackResult{RedirectURL: euri}, nil
		}

		desc := query.Get("error_description")
		if desc == "" {
			desc = errStr
		}
		switch errStr {
		case "unauthorized_client", "access_denied": // nolint:misspell
			return nil, spec.Forbidden("LoginSSO said no: " + desc)
		default:
			return nil, fmt.Errorf("LoginSSO failed: %v", errStr)
		}
	}

	// Exchange authorization code for a token
	token, err := p.oauth2Config.Exchange(ctx, code, oauth2.SetAuthURLParam("code_verifier", codeVerifier))
<<<<<<< HEAD
	if err != nil {
		return nil, fmt.Errorf("failed to exchange token: %v", err)
	}

	at, err := p.getAccessToken(ctx, callbackURL, code)
=======
>>>>>>> 594b4b10
	if err != nil {
		return nil, fmt.Errorf("failed to exchange token: %v", err)
	}

	subject, displayName, suggestedLocalpart, err := p.getUserInfo(ctx, token.AccessToken)
	if err != nil {
		return nil, err
	}

	if subject == "" {
		return nil, fmt.Errorf("no subject from LoginSSO provider")
	}

	res := &CallbackResult{
		Identifier: UserIdentifier{
			Issuer:  disc.Issuer,
			Subject: subject,
		},
		DisplayName:     displayName,
		SuggestedUserID: suggestedLocalpart,
	}

	return res, nil
}

func (p *oidcIdentityProvider) reload(ctx context.Context) (*oidcDiscovery, error) {
	p.mu.Lock()
	defer p.mu.Unlock()

	now := time.Now()
	if p.exp.Before(now) || p.disc == nil {
		disc, err := oidcDiscover(ctx, p.cfg.DiscoveryURL)
		if err != nil {
			if p.disc != nil {
				// Prefers returning a stale entry.
				return p.disc, nil
			}
			return nil, err
		}

		p.exp = now.Add(oidcDiscoveryMaxStaleness)
<<<<<<< HEAD

		p.userInfoURL = disc.UserinfoEndpoint
		p.disc = disc

=======
		p.userInfoURL = disc.UserinfoEndpoint
		p.disc = disc
		p.resetOauth2Config = true
	}

	if p.resetOauth2Config {
>>>>>>> 594b4b10
		// OAuth2 config with client_secret_post support
		p.oauth2Config = oauth2.Config{
			ClientID:     p.cfg.ClientID,
			ClientSecret: p.cfg.ClientSecret,
			Scopes:       []string{strings.Join(p.scopes, " ")},
			Endpoint: oauth2.Endpoint{
<<<<<<< HEAD
				AuthURL:   disc.AuthorizationEndpoint,
				TokenURL:  disc.TokenEndpoint,
				AuthStyle: oauth2.AuthStyleInParams, // Forces client_secret_post
			},
		}

=======
				AuthURL:   p.disc.AuthorizationEndpoint,
				TokenURL:  p.disc.TokenEndpoint,
				AuthStyle: oauth2.AuthStyleInParams, // Forces client_secret_post
			},
		}
		p.resetOauth2Config = false
>>>>>>> 594b4b10
	}

	return p.disc, nil
}

<<<<<<< HEAD
func (p *oidcIdentityProvider) generateCodeVerifier() string {
	charset := "abcdefghijklmnopqrstuvwxyzABCDEFGHIJKLMNOPQRSTUVWXYZ0123456789"
	codeVerifier := make([]byte, 128)
	for i := range codeVerifier {
		codeVerifier[i] = charset[rand.IntN(len(charset))]
	}
	return string(codeVerifier)
}

func (p *oidcIdentityProvider) generateCodeChallenge(verifier string) string {
	hash := sha256.Sum256([]byte(verifier))
	return base64.RawURLEncoding.EncodeToString(hash[:])
}

func (p *oidcIdentityProvider) getAccessToken(ctx context.Context, callbackURL, code string) (string, error) {
	body := url.Values{
		"grant_type":    []string{"authorization_code"},
		"code":          []string{code},
		"redirect_uri":  []string{callbackURL},
		"client_id":     []string{p.cfg.ClientID},
		"client_secret": []string{p.cfg.ClientSecret},
	}
	hreq, err := http.NewRequestWithContext(ctx, http.MethodPost, p.accessTokenURL, strings.NewReader(body.Encode()))
	if err != nil {
		return "", err
	}
	hreq.Header.Set("Content-Type", "application/x-www-form-urlencoded")
	hreq.Header.Set("Accept", p.responseMimeType)

	hresp, err := httpDo(ctx, p.hc, hreq)
	if err != nil {
		return "", fmt.Errorf("access token: %w", err)
	}
	defer hresp.Body.Close() // nolint:errcheck

	var resp oauth2TokenResponse
	if err := json.NewDecoder(hresp.Body).Decode(&resp); err != nil {
		return "", err
	}

	if strings.ToLower(resp.TokenType) != "bearer" {
		return "", fmt.Errorf("expected bearer token, got type %q", resp.TokenType)
	}

	return resp.AccessToken, nil
=======
func (p *oidcIdentityProvider) generateCodeChallenge(verifier string) string {
	hash := sha256.Sum256([]byte(verifier))
	return base64.RawURLEncoding.EncodeToString(hash[:])
>>>>>>> 594b4b10
}

type oauth2TokenResponse struct {
	TokenType   string `json:"token_type"`
	AccessToken string `json:"access_token"`
}

func (p *oidcIdentityProvider) getUserInfo(ctx context.Context, accessToken string) (subject, displayName, suggestedLocalpart string, _ error) {
	hreq, err := http.NewRequestWithContext(ctx, http.MethodGet, p.userInfoURL, nil)
	if err != nil {
		return "", "", "", err
	}
	hreq.Header.Set("Authorization", "Bearer "+accessToken)
	hreq.Header.Set("Accept", p.responseMimeType)

	hresp, err := httpDo(ctx, p.hc, hreq)
	if err != nil {
		return "", "", "", fmt.Errorf("user info: %w", err)
	}
	defer hresp.Body.Close() // nolint:errcheck

	body, err := io.ReadAll(hresp.Body)
	if err != nil {
		return "", "", "", err
	}

	if res := gjson.GetBytes(body, p.subPath); !res.Exists() {
		return "", "", "", fmt.Errorf("no %q in user info response body", p.subPath)
	} else {
		subject = res.String()
	}
	if subject == "" {
		return "", "", "", fmt.Errorf("empty subject in user info")
	}

	if p.suggestedUserIDPath != "" {
		suggestedLocalpart = gjson.GetBytes(body, p.suggestedUserIDPath).String()
	}

	if p.displayNamePath != "" {
		displayName = gjson.GetBytes(body, p.displayNamePath).String()
	}

	return
}

func httpDo(ctx context.Context, hc *http.Client, req *http.Request) (*http.Response, error) {
	resp, err := hc.Do(req)
	if err != nil {
		return nil, err
	}

	if resp.StatusCode/100 != 2 {
		defer resp.Body.Close() // nolint:errcheck

		contentType := resp.Header.Get("Content-Type")
		switch {
		case strings.HasPrefix(contentType, "text/plain"):
			bs, err := io.ReadAll(resp.Body)
			if err == nil {
				if len(bs) > 80 {
					bs = bs[:80]
				}
				util.GetLogger(ctx).With("url", req.URL.String()).With("status", resp.StatusCode).Warn("OAuth2 HTTP request failed: %s", string(bs))
			}
		case strings.HasPrefix(contentType, "application/json"):
			// https://openid.net/specs/openid-connect-core-1_0.html#TokenErrorResponse
			var body oauth2Error
			if err := json.NewDecoder(resp.Body).Decode(&body); err == nil {
				util.GetLogger(ctx).With("url", req.URL.String()).With("status", resp.StatusCode).Warn("OAuth2 HTTP request failed: %+v", &body)
			}
			if body.Error != "" {
				return nil, fmt.Errorf("OAuth2 request %q failed: %s (%s)", req.URL.String(), resp.Status, body.Error)
			}
		}

		if hdr := resp.Header.Get("WWW-Authenticate"); hdr != "" {
			// https://openid.net/specs/openid-connect-core-1_0.html#UserInfoError
			if len(hdr) > 80 {
				hdr = hdr[:80]
			}
			return nil, fmt.Errorf("OAuth2 request %q failed: %s (%s)", req.URL.String(), resp.Status, hdr)
		}

		return nil, fmt.Errorf("OAuth2 HTTP request %q failed: %s", req.URL.String(), resp.Status)
	}

	return resp, nil
}

type oauth2Error struct {
	Error            string `json:"error"`
	ErrorDescription string `json:"error_description"`
	ErrorURI         string `json:"error_uri"`
}

type oidcDiscovery struct {
	Issuer                string   `json:"issuer"`
	AuthorizationEndpoint string   `json:"authorization_endpoint"`
	TokenEndpoint         string   `json:"token_endpoint"`
	UserinfoEndpoint      string   `json:"userinfo_endpoint"`
	ScopesSupported       []string `json:"scopes_supported"`
}

func oidcDiscover(ctx context.Context, url string) (*oidcDiscovery, error) {
	hreq, err := http.NewRequestWithContext(ctx, http.MethodGet, url, nil)
	if err != nil {
		return nil, err
	}
	hreq.Header.Set("Accept", "application/jrd+json,application/json;q=0.9")

	hresp, err := http.DefaultClient.Do(hreq)
	if err != nil {
		return nil, err
	}
	defer hresp.Body.Close() // nolint:errcheck

	if hresp.StatusCode/100 != 2 {
		return nil, fmt.Errorf("OIDC discovery request %q failed: %d %s", url, hresp.StatusCode, hresp.Status)
	}

	var disc oidcDiscovery
	if err := json.NewDecoder(hresp.Body).Decode(&disc); err != nil {
		return nil, fmt.Errorf("decoding OIDC discovery response from %q: %w", url, err)
	}

	if !validWebURL(disc.Issuer) {
		return nil, fmt.Errorf("issuer identifier is invalid in %q", url)
	}
	if !validWebURL(disc.AuthorizationEndpoint) {
		return nil, fmt.Errorf("authorization endpoint is invalid in %q", url)
	}
	if !validWebURL(disc.TokenEndpoint) {
		return nil, fmt.Errorf("token endpoint is invalid in %q", url)
	}
	if !validWebURL(disc.UserinfoEndpoint) {
		return nil, fmt.Errorf("userinfo endpoint is invalid in %q", url)
	}

	if disc.ScopesSupported != nil {
		if !stringSliceContains(disc.ScopesSupported, "openid") {
			return nil, fmt.Errorf("scope 'openid' is missing in %q", url)
		}
	}

	return &disc, nil
}

func validWebURL(s string) bool {
	if s == "" {
		return false
	}

	u, err := url.Parse(s)
	if err != nil {
		return false
	}
	return u.Scheme != "" && u.Host != ""
}

func stringSliceContains(ss []string, s string) bool {
	for _, s2 := range ss {
		if s2 == s {
			return true
		}
	}
	return false
}<|MERGE_RESOLUTION|>--- conflicted
+++ resolved
@@ -20,22 +20,16 @@
 	"encoding/base64"
 	"encoding/json"
 	"fmt"
-	"golang.org/x/oauth2"
 	"io"
-	"math/rand/v2"
 	"net/http"
 	"net/url"
 	"strings"
 	"sync"
 	"time"
 
-<<<<<<< HEAD
-	"github.com/matrix-org/gomatrixserverlib/spec"
-=======
 	"golang.org/x/oauth2"
 
 	"github.com/antinvestor/gomatrixserverlib/spec"
->>>>>>> 594b4b10
 	"github.com/pitabwire/util"
 	"github.com/tidwall/gjson"
 
@@ -65,13 +59,6 @@
 	resetOauth2Config bool
 	oauth2Config      oauth2.Config
 
-<<<<<<< HEAD
-	scopes []string
-
-	oauth2Config oauth2.Config
-
-=======
->>>>>>> 594b4b10
 	responseMimeType    string
 	subPath             string
 	displayNamePath     string
@@ -103,17 +90,10 @@
 
 	// Generate PKCE code verifier and challenge
 	codeChallenge := p.generateCodeChallenge(codeVerifier)
-<<<<<<< HEAD
 
 	oauth2Config := p.oauth2Config
 	oauth2Config.RedirectURL = callbackURL
 
-=======
-
-	oauth2Config := p.oauth2Config
-	oauth2Config.RedirectURL = callbackURL
-
->>>>>>> 594b4b10
 	// Step 1: Redirect user to provider's authorization URL
 	authURL := oauth2Config.AuthCodeURL(nonce,
 		oauth2.AccessTypeOffline,
@@ -162,14 +142,6 @@
 
 	// Exchange authorization code for a token
 	token, err := p.oauth2Config.Exchange(ctx, code, oauth2.SetAuthURLParam("code_verifier", codeVerifier))
-<<<<<<< HEAD
-	if err != nil {
-		return nil, fmt.Errorf("failed to exchange token: %v", err)
-	}
-
-	at, err := p.getAccessToken(ctx, callbackURL, code)
-=======
->>>>>>> 594b4b10
 	if err != nil {
 		return nil, fmt.Errorf("failed to exchange token: %v", err)
 	}
@@ -211,96 +183,32 @@
 		}
 
 		p.exp = now.Add(oidcDiscoveryMaxStaleness)
-<<<<<<< HEAD
-
-		p.userInfoURL = disc.UserinfoEndpoint
-		p.disc = disc
-
-=======
 		p.userInfoURL = disc.UserinfoEndpoint
 		p.disc = disc
 		p.resetOauth2Config = true
 	}
 
 	if p.resetOauth2Config {
->>>>>>> 594b4b10
 		// OAuth2 config with client_secret_post support
 		p.oauth2Config = oauth2.Config{
 			ClientID:     p.cfg.ClientID,
 			ClientSecret: p.cfg.ClientSecret,
 			Scopes:       []string{strings.Join(p.scopes, " ")},
 			Endpoint: oauth2.Endpoint{
-<<<<<<< HEAD
-				AuthURL:   disc.AuthorizationEndpoint,
-				TokenURL:  disc.TokenEndpoint,
-				AuthStyle: oauth2.AuthStyleInParams, // Forces client_secret_post
-			},
-		}
-
-=======
 				AuthURL:   p.disc.AuthorizationEndpoint,
 				TokenURL:  p.disc.TokenEndpoint,
 				AuthStyle: oauth2.AuthStyleInParams, // Forces client_secret_post
 			},
 		}
 		p.resetOauth2Config = false
->>>>>>> 594b4b10
 	}
 
 	return p.disc, nil
-}
-
-<<<<<<< HEAD
-func (p *oidcIdentityProvider) generateCodeVerifier() string {
-	charset := "abcdefghijklmnopqrstuvwxyzABCDEFGHIJKLMNOPQRSTUVWXYZ0123456789"
-	codeVerifier := make([]byte, 128)
-	for i := range codeVerifier {
-		codeVerifier[i] = charset[rand.IntN(len(charset))]
-	}
-	return string(codeVerifier)
 }
 
 func (p *oidcIdentityProvider) generateCodeChallenge(verifier string) string {
 	hash := sha256.Sum256([]byte(verifier))
 	return base64.RawURLEncoding.EncodeToString(hash[:])
-}
-
-func (p *oidcIdentityProvider) getAccessToken(ctx context.Context, callbackURL, code string) (string, error) {
-	body := url.Values{
-		"grant_type":    []string{"authorization_code"},
-		"code":          []string{code},
-		"redirect_uri":  []string{callbackURL},
-		"client_id":     []string{p.cfg.ClientID},
-		"client_secret": []string{p.cfg.ClientSecret},
-	}
-	hreq, err := http.NewRequestWithContext(ctx, http.MethodPost, p.accessTokenURL, strings.NewReader(body.Encode()))
-	if err != nil {
-		return "", err
-	}
-	hreq.Header.Set("Content-Type", "application/x-www-form-urlencoded")
-	hreq.Header.Set("Accept", p.responseMimeType)
-
-	hresp, err := httpDo(ctx, p.hc, hreq)
-	if err != nil {
-		return "", fmt.Errorf("access token: %w", err)
-	}
-	defer hresp.Body.Close() // nolint:errcheck
-
-	var resp oauth2TokenResponse
-	if err := json.NewDecoder(hresp.Body).Decode(&resp); err != nil {
-		return "", err
-	}
-
-	if strings.ToLower(resp.TokenType) != "bearer" {
-		return "", fmt.Errorf("expected bearer token, got type %q", resp.TokenType)
-	}
-
-	return resp.AccessToken, nil
-=======
-func (p *oidcIdentityProvider) generateCodeChallenge(verifier string) string {
-	hash := sha256.Sum256([]byte(verifier))
-	return base64.RawURLEncoding.EncodeToString(hash[:])
->>>>>>> 594b4b10
 }
 
 type oauth2TokenResponse struct {
@@ -364,13 +272,13 @@
 				if len(bs) > 80 {
 					bs = bs[:80]
 				}
-				util.GetLogger(ctx).With("url", req.URL.String()).With("status", resp.StatusCode).Warn("OAuth2 HTTP request failed: %s", string(bs))
+				util.GetLogger(ctx).WithField("url", req.URL.String()).WithField("status", resp.StatusCode).Warnf("OAuth2 HTTP request failed: %s", string(bs))
 			}
 		case strings.HasPrefix(contentType, "application/json"):
 			// https://openid.net/specs/openid-connect-core-1_0.html#TokenErrorResponse
 			var body oauth2Error
 			if err := json.NewDecoder(resp.Body).Decode(&body); err == nil {
-				util.GetLogger(ctx).With("url", req.URL.String()).With("status", resp.StatusCode).Warn("OAuth2 HTTP request failed: %+v", &body)
+				util.GetLogger(ctx).WithField("url", req.URL.String()).WithField("status", resp.StatusCode).Warnf("OAuth2 HTTP request failed: %+v", &body)
 			}
 			if body.Error != "" {
 				return nil, fmt.Errorf("OAuth2 request %q failed: %s (%s)", req.URL.String(), resp.Status, body.Error)
