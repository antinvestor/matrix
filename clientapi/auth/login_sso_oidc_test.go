package auth

import (
	"context"
	"fmt"
	"net/http"
	"net/http/httptest"
	"net/url"
	"reflect"
	"testing"
	"time"

	"github.com/antinvestor/matrix/setup/config"
)

func TestOIDCIdentityProviderAuthorizationURL(t *testing.T) {
	ctx := context.Background()

	mux := http.NewServeMux()
	mux.HandleFunc("/discovery", func(w http.ResponseWriter, r *http.Request) {
		w.Header().Set("Content-Type", "application/json")
		_, _ = w.Write([]byte(`{"authorization_endpoint":"http://oidc.example.com/authorize","token_endpoint":"http://oidc.example.com/token","userinfo_endpoint":"http://oidc.example.com/userinfo","issuer":"http://oidc.example.com/"}`))
	})

	s := httptest.NewServer(mux)
	defer s.Close()

	idp := newSSOIdentityProvider(&config.IdentityProvider{
		ClientID:     "aclientid",
		DiscoveryURL: s.URL + "/discovery",
	}, s.Client())

	got, err := idp.AuthorizationURL(ctx, "https://matrix.example.com/continue", "anonce", "codeVerifier")
	if err != nil {
		t.Fatalf("AuthorizationURL failed: %v", err)
	}

<<<<<<< HEAD
	if want := "http://oidc.example.com/authorize?client_id=aclientid&redirect_uri=https%3A%2F%2Fmatrix.example.com%2Fcontinue&response_type=code&scope=openid+profile+email&state=anonce"; got != want {
		t.Error("AuthorizationURL: got %q, want %q", got, want)
=======
	parsedURL, err := url.Parse(got)
	if err != nil {
		t.Fatalf("Parse obtained url failed: %v", err)
	}

	if parsedURL.Scheme != "http" {
		t.Errorf("Expected scheme 'http', got '%s'", parsedURL.Scheme)
	}
	if parsedURL.Host != "oidc.example.com" {
		t.Errorf("Expected host 'oidc.example.com', got '%s'", parsedURL.Host)
	}

	// Verify the path
	if parsedURL.Path != "/authorize" {
		t.Errorf("Expected path '/authorize', got '%s'", parsedURL.Path)
	}

	// Verify query parameters
	expectedParams := map[string]string{
		"client_id":             "aclientid",
		"redirect_uri":          "https://matrix.example.com/continue",
		"response_type":         "code",
		"scope":                 "openid profile offline contact",
		"state":                 "anonce",
		"code_challenge_method": "S256",
		"access_type":           "offline",
	}

	queryParams := parsedURL.Query()
	for key, expectedValue := range expectedParams {
		actualValue := queryParams.Get(key)
		if actualValue != expectedValue {
			t.Errorf("Expected query param '%s' to have value '%s', got '%s'", key, expectedValue, actualValue)
		}
>>>>>>> 594b4b10
	}
}

func TestOIDCIdentityProviderProcessCallback(t *testing.T) {
	ctx := context.Background()

	const callbackURL = "https://matrix.example.com/continue"

	tsts := []struct {
		Name  string
		Query url.Values

		Want         *CallbackResult
		WantTokenReq url.Values
	}{
		{
			Name: "gotEverything",
			Query: url.Values{
				"code":  []string{"acode"},
				"state": []string{"anonce"},
			},

			Want: &CallbackResult{
				Identifier: UserIdentifier{
					Issuer:  "http://oidc.example.com/",
					Subject: "asub",
				},
				DisplayName:     "aname",
				SuggestedUserID: "auser",
			},
		},
	}
	for _, tst := range tsts {
		t.Run(tst.Name, func(t *testing.T) {
			mux := http.NewServeMux()
			var sURL string
			mux.HandleFunc("/discovery", func(w http.ResponseWriter, r *http.Request) {
				w.Header().Set("Content-Type", "application/json")
				_, _ = w.Write([]byte(fmt.Sprintf(`{"authorization_endpoint":"%s/authorize","token_endpoint":"%s/token","userinfo_endpoint":"%s/userinfo","issuer":"http://oidc.example.com/"}`,
					sURL, sURL, sURL)))
			})
			mux.HandleFunc("/token", func(w http.ResponseWriter, r *http.Request) {
				w.Header().Set("Content-Type", "application/json")
				_, _ = w.Write([]byte(`{"access_token":"atoken", "token_type":"Bearer"}`))
			})
			mux.HandleFunc("/userinfo", func(w http.ResponseWriter, r *http.Request) {
				w.Header().Set("Content-Type", "application/json")
				_, _ = w.Write([]byte(`{"sub":"asub", "name":"aname", "preferred_username":"auser"}`))
			})

			s := httptest.NewServer(mux)
			defer s.Close()

			sURL = s.URL
			idp := newSSOIdentityProvider(&config.IdentityProvider{
				ClientID:     "aclientid",
				DiscoveryURL: sURL + "/discovery",
			}, s.Client())

			got, err := idp.ProcessCallback(ctx, callbackURL, "anonce", "codeVerifier", tst.Query)
			if err != nil {
				t.Fatalf("ProcessCallback failed: %v", err)
			}

			if !reflect.DeepEqual(got, tst.Want) {
				t.Error("ProcessCallback: got %+v, want %+v", got, tst.Want)
			}
		})
	}
}

func TestOAuth2IdentityProviderAuthorizationURL(t *testing.T) {
	ctx := context.Background()

	idp := &oidcIdentityProvider{
		cfg: &config.IdentityProvider{
			ClientID: "aclientid",
		},
		hc:                http.DefaultClient,
		exp:               time.Now().Add(2 * time.Minute),
		resetOauth2Config: true,
		disc: &oidcDiscovery{

			Issuer:                "https://oauth2.example.com",
			AuthorizationEndpoint: "https://oauth2.example.com/authorize",
			TokenEndpoint:         "https://oauth2.example.com/token",
			UserinfoEndpoint:      "https://oauth2.example.com/profile",
			ScopesSupported:       []string{},
		},
	}

	got, err := idp.AuthorizationURL(ctx, "https://matrix.example.com/continue", "anonce", "codeVerifier")
	if err != nil {
		t.Fatalf("AuthorizationURL failed: %v", err)
	}

<<<<<<< HEAD
	if want := "https://oauth2.example.com/authorize?client_id=aclientid&redirect_uri=https%3A%2F%2Fmatrix.example.com%2Fcontinue&response_type=code&scope=&state=anonce"; got != want {
		t.Error("AuthorizationURL: got %q, want %q", got, want)
=======
	if want := "https://oauth2.example.com/authorize?access_type=offline&client_id=aclientid&code_challenge=N1E4yRMD7xixn_oFyO_W3htYN3rY7-HMDKJe6z6r928&code_challenge_method=S256&redirect_uri=https%3A%2F%2Fmatrix.example.com%2Fcontinue&response_type=code&scope=&state=anonce"; got != want {
		t.Errorf("AuthorizationURL: got %q, want %q", got, want)
>>>>>>> 594b4b10
	}
}

func TestOAuth2IdentityProviderProcessCallback(t *testing.T) {
	ctx := context.Background()

	const callbackURL = "https://matrix.example.com/continue"

	tsts := []struct {
		Name  string
		Query url.Values

		Want         *CallbackResult
		WantTokenReq url.Values
	}{
		{
			Name: "gotEverything",
			Query: url.Values{
				"code":  []string{"acode"},
				"state": []string{"anonce"},
			},

			Want: &CallbackResult{
				Identifier: UserIdentifier{
					Issuer:  "https://oauth2.example.com",
					Subject: "asub",
				},
				DisplayName:     "aname",
				SuggestedUserID: "auser",
			},
		},
	}
	for _, tst := range tsts {
		t.Run(tst.Name, func(t *testing.T) {
			mux := http.NewServeMux()
			mux.HandleFunc("/token", func(w http.ResponseWriter, r *http.Request) {
				w.Header().Set("Content-Type", "application/json")
				_, _ = w.Write([]byte(`{"access_token":"atoken", "token_type":"Bearer"}`))
			})
			mux.HandleFunc("/userinfo", func(w http.ResponseWriter, r *http.Request) {
				w.Header().Set("Content-Type", "application/json")
				_, _ = w.Write([]byte(`{"sub":"asub", "name":"aname", "preferred_user":"auser"}`))
			})

			s := httptest.NewServer(mux)
			defer s.Close()

			idp := &oidcIdentityProvider{
				cfg: &config.IdentityProvider{
					ID:           "anid",
					ClientID:     "aclientid",
					ClientSecret: "aclientsecret",
				},
				hc:                s.Client(),
				exp:               time.Now().Add(2 * time.Minute),
				resetOauth2Config: true,

				userInfoURL: s.URL + "/userinfo",

				subPath:             "sub",
				displayNamePath:     "name",
				suggestedUserIDPath: "preferred_user",

				disc: &oidcDiscovery{
					Issuer:                "https://oauth2.example.com",
					AuthorizationEndpoint: s.URL + "/authorize",
					TokenEndpoint:         s.URL + "/token",
					UserinfoEndpoint:      s.URL + "/userinfo",
					ScopesSupported:       []string{},
				},
			}

			got, err := idp.ProcessCallback(ctx, callbackURL, "anonce", "codeVerifier", tst.Query)
			if err != nil {
				t.Fatalf("ProcessCallback failed: %v", err)
			}

			if !reflect.DeepEqual(got, tst.Want) {
				t.Error("ProcessCallback: got %+v, want %+v", got, tst.Want)
			}
		})
	}
}

<<<<<<< HEAD
func TestOAuth2IdentityProviderGetAccessToken(t *testing.T) {
	ctx := context.Background()

	const callbackURL = "https://matrix.example.com/continue"

	mux := http.NewServeMux()
	var gotReq url.Values
	mux.HandleFunc("/token", func(w http.ResponseWriter, r *http.Request) {
		if err := r.ParseForm(); err != nil {
			http.Error(w, err.Error(), http.StatusInternalServerError)
			return
		}

		gotReq = r.Form

		w.Header().Set("Content-Type", "application/json")
		_, _ = w.Write([]byte(`{"access_token":"atoken", "token_type":"Bearer"}`))
	})

	s := httptest.NewServer(mux)
	defer s.Close()

	idp := &oidcIdentityProvider{
		cfg: &config.IdentityProvider{
			ID:           "anid",
			ClientID:     "aclientid",
			ClientSecret: "aclientsecret",
		},
		hc: s.Client(),

		accessTokenURL: s.URL + "/token",
	}

	got, err := idp.getAccessToken(ctx, callbackURL, "acode")
	if err != nil {
		t.Fatalf("getAccessToken failed: %v", err)
	}

	if want := "atoken"; got != want {
		t.Error("getAccessToken: got %q, want %q", got, want)
	}

	wantReq := url.Values{
		"client_id":     []string{"aclientid"},
		"client_secret": []string{"aclientsecret"},
		"code":          []string{"acode"},
		"grant_type":    []string{"authorization_code"},
		"redirect_uri":  []string{callbackURL},
	}
	if !reflect.DeepEqual(gotReq, wantReq) {
		t.Error("getAccessToken request: got %+v, want %+v", gotReq, wantReq)
	}
}

=======
>>>>>>> 594b4b10
func TestOAuth2IdentityProviderGetUserInfo(t *testing.T) {
	ctx := context.Background()

	mux := http.NewServeMux()
	var gotHeader http.Header
	mux.HandleFunc("/userinfo", func(w http.ResponseWriter, r *http.Request) {
		gotHeader = r.Header
		w.Header().Set("Content-Type", "application/json")
		_, _ = w.Write([]byte(`{"sub":"asub", "name":"aname", "preferred_user":"auser"}`))
	})

	s := httptest.NewServer(mux)
	defer s.Close()

	idp := &oidcIdentityProvider{
		cfg: &config.IdentityProvider{
			ID:           "anid",
			ClientID:     "aclientid",
			ClientSecret: "aclientsecret",
		},
		hc: s.Client(),

		userInfoURL: s.URL + "/userinfo",

		responseMimeType:    "application/json",
		subPath:             "sub",
		displayNamePath:     "name",
		suggestedUserIDPath: "preferred_user",
	}

	gotSub, gotName, gotSuggestedUser, err := idp.getUserInfo(ctx, "atoken")
	if err != nil {
		t.Fatalf("getUserInfo failed: %v", err)
	}

	if want := "asub"; gotSub != want {
		t.Error("getUserInfo subject: got %q, want %q", gotSub, want)
	}
	if want := "aname"; gotName != want {
		t.Error("getUserInfo displayName: got %q, want %q", gotName, want)
	}
	if want := "auser"; gotSuggestedUser != want {
		t.Error("getUserInfo suggestedUser: got %q, want %q", gotSuggestedUser, want)
	}

	gotHeader.Del("Accept-Encoding")
	gotHeader.Del("User-Agent")
	wantHeader := http.Header{
		"Accept":        []string{"application/json"},
		"Authorization": []string{"Bearer atoken"},
	}
	if !reflect.DeepEqual(gotHeader, wantHeader) {
		t.Error("getUserInfo header: got %+v, want %+v", gotHeader, wantHeader)
	}
}<|MERGE_RESOLUTION|>--- conflicted
+++ resolved
@@ -35,10 +35,6 @@
 		t.Fatalf("AuthorizationURL failed: %v", err)
 	}
 
-<<<<<<< HEAD
-	if want := "http://oidc.example.com/authorize?client_id=aclientid&redirect_uri=https%3A%2F%2Fmatrix.example.com%2Fcontinue&response_type=code&scope=openid+profile+email&state=anonce"; got != want {
-		t.Error("AuthorizationURL: got %q, want %q", got, want)
-=======
 	parsedURL, err := url.Parse(got)
 	if err != nil {
 		t.Fatalf("Parse obtained url failed: %v", err)
@@ -73,7 +69,6 @@
 		if actualValue != expectedValue {
 			t.Errorf("Expected query param '%s' to have value '%s', got '%s'", key, expectedValue, actualValue)
 		}
->>>>>>> 594b4b10
 	}
 }
 
@@ -139,7 +134,7 @@
 			}
 
 			if !reflect.DeepEqual(got, tst.Want) {
-				t.Error("ProcessCallback: got %+v, want %+v", got, tst.Want)
+				t.Errorf("ProcessCallback: got %+v, want %+v", got, tst.Want)
 			}
 		})
 	}
@@ -170,13 +165,8 @@
 		t.Fatalf("AuthorizationURL failed: %v", err)
 	}
 
-<<<<<<< HEAD
-	if want := "https://oauth2.example.com/authorize?client_id=aclientid&redirect_uri=https%3A%2F%2Fmatrix.example.com%2Fcontinue&response_type=code&scope=&state=anonce"; got != want {
-		t.Error("AuthorizationURL: got %q, want %q", got, want)
-=======
 	if want := "https://oauth2.example.com/authorize?access_type=offline&client_id=aclientid&code_challenge=N1E4yRMD7xixn_oFyO_W3htYN3rY7-HMDKJe6z6r928&code_challenge_method=S256&redirect_uri=https%3A%2F%2Fmatrix.example.com%2Fcontinue&response_type=code&scope=&state=anonce"; got != want {
 		t.Errorf("AuthorizationURL: got %q, want %q", got, want)
->>>>>>> 594b4b10
 	}
 }
 
@@ -255,69 +245,12 @@
 			}
 
 			if !reflect.DeepEqual(got, tst.Want) {
-				t.Error("ProcessCallback: got %+v, want %+v", got, tst.Want)
+				t.Errorf("ProcessCallback: got %+v, want %+v", got, tst.Want)
 			}
 		})
 	}
 }
 
-<<<<<<< HEAD
-func TestOAuth2IdentityProviderGetAccessToken(t *testing.T) {
-	ctx := context.Background()
-
-	const callbackURL = "https://matrix.example.com/continue"
-
-	mux := http.NewServeMux()
-	var gotReq url.Values
-	mux.HandleFunc("/token", func(w http.ResponseWriter, r *http.Request) {
-		if err := r.ParseForm(); err != nil {
-			http.Error(w, err.Error(), http.StatusInternalServerError)
-			return
-		}
-
-		gotReq = r.Form
-
-		w.Header().Set("Content-Type", "application/json")
-		_, _ = w.Write([]byte(`{"access_token":"atoken", "token_type":"Bearer"}`))
-	})
-
-	s := httptest.NewServer(mux)
-	defer s.Close()
-
-	idp := &oidcIdentityProvider{
-		cfg: &config.IdentityProvider{
-			ID:           "anid",
-			ClientID:     "aclientid",
-			ClientSecret: "aclientsecret",
-		},
-		hc: s.Client(),
-
-		accessTokenURL: s.URL + "/token",
-	}
-
-	got, err := idp.getAccessToken(ctx, callbackURL, "acode")
-	if err != nil {
-		t.Fatalf("getAccessToken failed: %v", err)
-	}
-
-	if want := "atoken"; got != want {
-		t.Error("getAccessToken: got %q, want %q", got, want)
-	}
-
-	wantReq := url.Values{
-		"client_id":     []string{"aclientid"},
-		"client_secret": []string{"aclientsecret"},
-		"code":          []string{"acode"},
-		"grant_type":    []string{"authorization_code"},
-		"redirect_uri":  []string{callbackURL},
-	}
-	if !reflect.DeepEqual(gotReq, wantReq) {
-		t.Error("getAccessToken request: got %+v, want %+v", gotReq, wantReq)
-	}
-}
-
-=======
->>>>>>> 594b4b10
 func TestOAuth2IdentityProviderGetUserInfo(t *testing.T) {
 	ctx := context.Background()
 
@@ -354,13 +287,13 @@
 	}
 
 	if want := "asub"; gotSub != want {
-		t.Error("getUserInfo subject: got %q, want %q", gotSub, want)
+		t.Errorf("getUserInfo subject: got %q, want %q", gotSub, want)
 	}
 	if want := "aname"; gotName != want {
-		t.Error("getUserInfo displayName: got %q, want %q", gotName, want)
+		t.Errorf("getUserInfo displayName: got %q, want %q", gotName, want)
 	}
 	if want := "auser"; gotSuggestedUser != want {
-		t.Error("getUserInfo suggestedUser: got %q, want %q", gotSuggestedUser, want)
+		t.Errorf("getUserInfo suggestedUser: got %q, want %q", gotSuggestedUser, want)
 	}
 
 	gotHeader.Del("Accept-Encoding")
@@ -370,6 +303,6 @@
 		"Authorization": []string{"Bearer atoken"},
 	}
 	if !reflect.DeepEqual(gotHeader, wantHeader) {
-		t.Error("getUserInfo header: got %+v, want %+v", gotHeader, wantHeader)
+		t.Errorf("getUserInfo header: got %+v, want %+v", gotHeader, wantHeader)
 	}
 }