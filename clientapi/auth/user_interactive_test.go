package auth

import (
	"context"
	"encoding/json"
	"fmt"
	"testing"

	"github.com/antinvestor/gomatrixserverlib/fclient"
	"github.com/antinvestor/gomatrixserverlib/spec"
	"github.com/antinvestor/matrix/setup/config"
	"github.com/antinvestor/matrix/userapi/api"
<<<<<<< HEAD
	"github.com/matrix-org/gomatrixserverlib/fclient"
	"github.com/matrix-org/gomatrixserverlib/spec"
=======
>>>>>>> 594b4b10
	"github.com/pitabwire/util"
)

var (
	ctx        = context.Background()
	serverName = spec.ServerName("example.com")
	// space separated localpart+password -> account
	lookup = make(map[string]*api.Account)
	device = &api.Device{
		AccessToken: "flibble",
		DisplayName: "My Device",
		ID:          "device_id_goes_here",
	}
)

type fakeAccountDatabase struct{}

func (d *fakeAccountDatabase) PerformPasswordUpdate(ctx context.Context, req *api.PerformPasswordUpdateRequest, res *api.PerformPasswordUpdateResponse) error {
	return nil
}

func (d *fakeAccountDatabase) PerformAccountDeactivation(ctx context.Context, req *api.PerformAccountDeactivationRequest, res *api.PerformAccountDeactivationResponse) error {
	return nil
}

func (d *fakeAccountDatabase) QueryAccountByPassword(ctx context.Context, req *api.QueryAccountByPasswordRequest, res *api.QueryAccountByPasswordResponse) error {
	acc, ok := lookup[req.Localpart+" "+req.PlaintextPassword]
	if !ok {
		return fmt.Errorf("unknown user/password")
	}
	res.Account = acc
	res.Exists = true
	return nil
}

func setup() *UserInteractive {
	cfg := &config.ClientAPI{
		Matrix: &config.Global{
			SigningIdentity: fclient.SigningIdentity{
				ServerName: serverName,
			},
		},
	}
	return NewUserInteractive(&fakeAccountDatabase{}, cfg)
}

func TestUserInteractiveChallenge(t *testing.T) {
	uia := setup()
	// no auth key results in a challenge
	_, errRes := uia.Verify(ctx, []byte(`{}`), device)
	if errRes == nil {
		t.Fatalf("Verify succeeded with {} but expected failure")
		return
	}
	if errRes.Code != 401 {
		t.Error("Expected HTTP 401, got %d", errRes.Code)
	}
}

func TestUserInteractivePasswordLogin(t *testing.T) {
	uia := setup()
	// valid password login succeeds when an account exists
	lookup["alice herpassword"] = &api.Account{
		Localpart:  "alice",
		ServerName: serverName,
		UserID:     fmt.Sprintf("@alice:%s", serverName),
	}
	// valid password requests
	testCases := []json.RawMessage{
		// deprecated form
		[]byte(`{
			"auth": {
				"type": "m.login.password",
				"user": "alice",
				"password": "herpassword"
			}
		}`),
		// new form
		[]byte(`{
			"auth": {
				"type": "m.login.password",
				"identifier": {
					"type": "m.id.user",
					"user": "alice"
				},
				"password": "herpassword"
			}
		}`),
	}
	for _, tc := range testCases {
		_, errRes := uia.Verify(ctx, tc, device)
		if errRes != nil {
			t.Error("Verify failed but expected success for request: %s - got %+v", string(tc), errRes)
		}
	}
}

func TestUserInteractivePasswordBadLogin(t *testing.T) {
	uia := setup()
	// password login fails when an account exists but is specced wrong
	lookup["bob hispassword"] = &api.Account{
		Localpart:  "bob",
		ServerName: serverName,
		UserID:     fmt.Sprintf("@bob:%s", serverName),
	}
	// invalid password requests
	testCases := []struct {
		body    json.RawMessage
		wantRes util.JSONResponse
	}{
		{
			// fields not in an auth dict
			body: []byte(`{
				"type": "m.login.password",
				"user": "bob",
				"password": "hispassword"
			}`),
			wantRes: util.JSONResponse{
				Code: 401,
			},
		},
		{
			// wrong type
			body: []byte(`{
				"auth": {
					"type": "m.login.not_password",
					"identifier": {
						"type": "m.id.user",
						"user": "bob"
					},
					"password": "hispassword"
				}
			}`),
			wantRes: util.JSONResponse{
				Code: 400,
			},
		},
		{
			// identifier type is wrong
			body: []byte(`{
				"auth": {
					"type": "m.login.password",
					"identifier": {
						"type": "m.id.thirdparty",
						"user": "bob"
					},
					"password": "hispassword"
				}
			}`),
			wantRes: util.JSONResponse{
				Code: 401,
			},
		},
		{
			// wrong password
			body: []byte(`{
				"auth": {
					"type": "m.login.password",
					"identifier": {
						"type": "m.id.user",
						"user": "bob"
					},
					"password": "not_his_password"
				}
			}`),
			wantRes: util.JSONResponse{
				Code: 401,
			},
		},
	}
	for _, tc := range testCases {
		_, errRes := uia.Verify(ctx, tc.body, device)
		if errRes == nil {
			t.Error("Verify succeeded but expected failure for request: %s", string(tc.body))
			continue
		}
		if errRes.Code != tc.wantRes.Code {
			t.Error("got code %d want code %d for request: %s", errRes.Code, tc.wantRes.Code, string(tc.body))
		}
	}
}

func TestUserInteractive_AddCompletedStage(t *testing.T) {
	tests := []struct {
		name      string
		sessionID string
	}{
		{
			name:      "first user",
			sessionID: util.RandomString(8),
		},
		{
			name:      "second user",
			sessionID: util.RandomString(8),
		},
		{
			name:      "third user",
			sessionID: util.RandomString(8),
		},
	}
	u := setup()
	ctx := context.Background()
	for _, tt := range tests {
		t.Run(tt.name, func(t *testing.T) {
			_, resp := u.Verify(ctx, []byte("{}"), nil)
			challenge, ok := resp.JSON.(Challenge)
			if !ok {
				t.Fatalf("expected a Challenge, got %T", resp.JSON)
			}
			if len(challenge.Completed) > 0 {
				t.Fatalf("expected 0 completed stages, got %d", len(challenge.Completed))
			}
			u.AddCompletedStage(tt.sessionID, "")
		})
	}
}<|MERGE_RESOLUTION|>--- conflicted
+++ resolved
@@ -10,11 +10,6 @@
 	"github.com/antinvestor/gomatrixserverlib/spec"
 	"github.com/antinvestor/matrix/setup/config"
 	"github.com/antinvestor/matrix/userapi/api"
-<<<<<<< HEAD
-	"github.com/matrix-org/gomatrixserverlib/fclient"
-	"github.com/matrix-org/gomatrixserverlib/spec"
-=======
->>>>>>> 594b4b10
 	"github.com/pitabwire/util"
 )
 
@@ -70,7 +65,7 @@
 		return
 	}
 	if errRes.Code != 401 {
-		t.Error("Expected HTTP 401, got %d", errRes.Code)
+		t.Errorf("Expected HTTP 401, got %d", errRes.Code)
 	}
 }
 
@@ -107,7 +102,7 @@
 	for _, tc := range testCases {
 		_, errRes := uia.Verify(ctx, tc, device)
 		if errRes != nil {
-			t.Error("Verify failed but expected success for request: %s - got %+v", string(tc), errRes)
+			t.Errorf("Verify failed but expected success for request: %s - got %+v", string(tc), errRes)
 		}
 	}
 }
@@ -188,11 +183,11 @@
 	for _, tc := range testCases {
 		_, errRes := uia.Verify(ctx, tc.body, device)
 		if errRes == nil {
-			t.Error("Verify succeeded but expected failure for request: %s", string(tc.body))
+			t.Errorf("Verify succeeded but expected failure for request: %s", string(tc.body))
 			continue
 		}
 		if errRes.Code != tc.wantRes.Code {
-			t.Error("got code %d want code %d for request: %s", errRes.Code, tc.wantRes.Code, string(tc.body))
+			t.Errorf("got code %d want code %d for request: %s", errRes.Code, tc.wantRes.Code, string(tc.body))
 		}
 	}
 }
