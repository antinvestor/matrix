--- conflicted
+++ resolved
@@ -11,10 +11,6 @@
 	"github.com/antinvestor/gomatrixserverlib/spec"
 	"github.com/antinvestor/matrix/internal/pushrules"
 	userapi "github.com/antinvestor/matrix/userapi/api"
-<<<<<<< HEAD
-	"github.com/matrix-org/gomatrixserverlib/spec"
-=======
->>>>>>> 594b4b10
 	"github.com/pitabwire/util"
 )
 
@@ -32,7 +28,7 @@
 		}
 		return util.MatrixErrorResponse(status, string(eerr.ErrCode), eerr.Err)
 	}
-	util.GetLogger(ctx).With(slog.Any("error", err)).Error(msg, args...)
+	util.GetLogger(ctx).WithError(err).Errorf(msg, args...)
 	return util.JSONResponse{
 		Code: http.StatusInternalServerError,
 		JSON: spec.InternalServerError{},
@@ -143,12 +139,12 @@
 		// TODO: The spec does not say what to do in this case, but
 		// this feels reasonable.
 		*((*rulesPtr)[i]) = newRule
-		util.GetLogger(ctx).Info("Modified existing push rule at %d", i)
+		util.GetLogger(ctx).Infof("Modified existing push rule at %d", i)
 	} else {
 		if i >= 0 {
 			// Delete old rule.
 			*rulesPtr = append((*rulesPtr)[:i], (*rulesPtr)[i+1:]...)
-			util.GetLogger(ctx).Info("Deleted old push rule at %d", i)
+			util.GetLogger(ctx).Infof("Deleted old push rule at %d", i)
 		} else {
 			// SPEC: When creating push rules, they MUST be enabled by default.
 			//
@@ -164,7 +160,7 @@
 		}
 
 		*rulesPtr = append((*rulesPtr)[:i], append([]*pushrules.Rule{&newRule}, (*rulesPtr)[i:]...)...)
-		util.GetLogger(ctx).With("after", afterRuleID).With("before", beforeRuleID).Info("Added new push rule at %d", i)
+		util.GetLogger(ctx).WithField("after", afterRuleID).WithField("before", beforeRuleID).Infof("Added new push rule at %d", i)
 	}
 
 	if err = userAPI.PerformPushRulesPut(ctx, device.UserID, ruleSets); err != nil {
