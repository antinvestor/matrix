// Copyright 2022 The Matrix.org Foundation C.I.C.
//
// Licensed under the Apache License, Version 2.0 (the "License");
// you may not use this file except in compliance with the License.
// You may obtain a copy of the License at
//
//     http://www.apache.org/licenses/LICENSE-2.0
//
// Unless required by applicable law or agreed to in writing, software
// distributed under the License is distributed on an "AS IS" BASIS,
// WITHOUT WARRANTIES OR CONDITIONS OF ANY KIND, either express or implied.
// See the License for the specific language governing permissions and
// limitations under the License.

package routing

import (
	"fmt"
	"net/http"
	"strconv"
	"time"

	"github.com/antinvestor/gomatrixserverlib/spec"
	"github.com/antinvestor/matrix/clientapi/httputil"
	"github.com/antinvestor/matrix/clientapi/producers"
	"github.com/antinvestor/matrix/setup/config"
	"github.com/antinvestor/matrix/setup/jetstream"
	"github.com/antinvestor/matrix/syncapi/types"
	"github.com/antinvestor/matrix/userapi/api"
<<<<<<< HEAD
	"github.com/matrix-org/gomatrixserverlib/spec"
=======
>>>>>>> 594b4b10
	"github.com/nats-io/nats.go"
	"github.com/pitabwire/util"
	log "github.com/sirupsen/logrus"
)

type presenceReq struct {
	Presence  string  `json:"presence"`
	StatusMsg *string `json:"status_msg,omitempty"`
}

func SetPresence(
	req *http.Request,
	cfg *config.ClientAPI,
	device *api.Device,
	producer *producers.SyncAPIProducer,
	userID string,
) util.JSONResponse {
	if !cfg.Matrix.Presence.EnableOutbound {
		return util.JSONResponse{
			Code: http.StatusOK,
			JSON: struct{}{},
		}
	}
	if device.UserID != userID {
		return util.JSONResponse{
			Code: http.StatusForbidden,
			JSON: spec.Forbidden("Unable to set presence for other user."),
		}
	}
	var presence presenceReq
	parseErr := httputil.UnmarshalJSONRequest(req, &presence)
	if parseErr != nil {
		return *parseErr
	}

	presenceStatus, ok := types.PresenceFromString(presence.Presence)
	if !ok {
		return util.JSONResponse{
			Code: http.StatusBadRequest,
			JSON: spec.Unknown(fmt.Sprintf("Unknown presence '%s'.", presence.Presence)),
		}
	}
	err := producer.SendPresence(req.Context(), userID, presenceStatus, presence.StatusMsg)
	if err != nil {
		log.With(slog.Any("error", err)).Error("failed to update presence")
		return util.JSONResponse{
			Code: http.StatusInternalServerError,
			JSON: spec.InternalServerError{},
		}
	}

	return util.JSONResponse{
		Code: http.StatusOK,
		JSON: struct{}{},
	}
}

func GetPresence(
	req *http.Request,
	device *api.Device,
	natsClient *nats.Conn,
	presenceTopic string,
	userID string,
) util.JSONResponse {
	msg := nats.NewMsg(presenceTopic)
	msg.Header.Set(jetstream.UserID, userID)

	presence, err := natsClient.RequestMsg(msg, time.Second*10)
	if err != nil {
		log.With(slog.Any("error", err)).Error("unable to get presence")
		return util.JSONResponse{
			Code: http.StatusInternalServerError,
			JSON: spec.InternalServerError{},
		}
	}

	statusMsg := presence.Header.Get("status_msg")
	e := presence.Header.Get("error")
	if e != "" {
		log.Error("received error msg from nats: %s", e)
		return util.JSONResponse{
			Code: http.StatusOK,
			JSON: types.PresenceClientResponse{
				Presence: types.PresenceUnavailable.String(),
			},
		}
	}
	lastActive, err := strconv.Atoi(presence.Header.Get("last_active_ts"))
	if err != nil {
		return util.JSONResponse{
			Code: http.StatusInternalServerError,
			JSON: spec.InternalServerError{},
		}
	}

	p := types.PresenceInternal{LastActiveTS: spec.Timestamp(lastActive)}
	currentlyActive := p.CurrentlyActive()
	return util.JSONResponse{
		Code: http.StatusOK,
		JSON: types.PresenceClientResponse{
			CurrentlyActive: &currentlyActive,
			LastActiveAgo:   p.LastActiveAgo(),
			Presence:        presence.Header.Get("presence"),
			StatusMsg:       &statusMsg,
		},
	}
}<|MERGE_RESOLUTION|>--- conflicted
+++ resolved
@@ -27,10 +27,6 @@
 	"github.com/antinvestor/matrix/setup/jetstream"
 	"github.com/antinvestor/matrix/syncapi/types"
 	"github.com/antinvestor/matrix/userapi/api"
-<<<<<<< HEAD
-	"github.com/matrix-org/gomatrixserverlib/spec"
-=======
->>>>>>> 594b4b10
 	"github.com/nats-io/nats.go"
 	"github.com/pitabwire/util"
 	log "github.com/sirupsen/logrus"
@@ -75,7 +71,7 @@
 	}
 	err := producer.SendPresence(req.Context(), userID, presenceStatus, presence.StatusMsg)
 	if err != nil {
-		log.With(slog.Any("error", err)).Error("failed to update presence")
+		log.WithError(err).Errorf("failed to update presence")
 		return util.JSONResponse{
 			Code: http.StatusInternalServerError,
 			JSON: spec.InternalServerError{},
@@ -100,7 +96,7 @@
 
 	presence, err := natsClient.RequestMsg(msg, time.Second*10)
 	if err != nil {
-		log.With(slog.Any("error", err)).Error("unable to get presence")
+		log.WithError(err).Errorf("unable to get presence")
 		return util.JSONResponse{
 			Code: http.StatusInternalServerError,
 			JSON: spec.InternalServerError{},
@@ -110,7 +106,7 @@
 	statusMsg := presence.Header.Get("status_msg")
 	e := presence.Header.Get("error")
 	if e != "" {
-		log.Error("received error msg from nats: %s", e)
+		log.Errorf("received error msg from nats: %s", e)
 		return util.JSONResponse{
 			Code: http.StatusOK,
 			JSON: types.PresenceClientResponse{
