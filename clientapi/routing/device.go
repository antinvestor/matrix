// Copyright 2017 Paul Tötterman <paul.totterman@iki.fi>
//
// Licensed under the Apache License, Version 2.0 (the "License");
// you may not use this file except in compliance with the License.
// You may obtain a copy of the License at
//
//     http://www.apache.org/licenses/LICENSE-2.0
//
// Unless required by applicable law or agreed to in writing, software
// distributed under the License is distributed on an "AS IS" BASIS,
// WITHOUT WARRANTIES OR CONDITIONS OF ANY KIND, either express or implied.
// See the License for the specific language governing permissions and
// limitations under the License.

package routing

import (
	"encoding/json"
	"io"
	"net"
	"net/http"

	"github.com/antinvestor/gomatrixserverlib"
	"github.com/antinvestor/gomatrixserverlib/spec"
	"github.com/antinvestor/matrix/clientapi/auth"
	"github.com/antinvestor/matrix/clientapi/httputil"
	"github.com/antinvestor/matrix/userapi/api"
<<<<<<< HEAD
	"github.com/matrix-org/gomatrixserverlib"
	"github.com/matrix-org/gomatrixserverlib/spec"
=======
>>>>>>> 594b4b10
	"github.com/pitabwire/util"
	"github.com/tidwall/gjson"
)

// https://matrix.org/docs/spec/client_server/r0.6.1#get-matrix-client-r0-devices
type deviceJSON struct {
	DeviceID    string `json:"device_id"`
	DisplayName string `json:"display_name"`
	LastSeenIP  string `json:"last_seen_ip"`
	LastSeenTS  int64  `json:"last_seen_ts"`
}

type devicesJSON struct {
	Devices []deviceJSON `json:"devices"`
}

type deviceUpdateJSON struct {
	DisplayName *string `json:"display_name"`
}

type devicesDeleteJSON struct {
	Devices []string `json:"devices"`
}

// GetDeviceByID handles /devices/{deviceID}
func GetDeviceByID(
	req *http.Request, userAPI api.ClientUserAPI, device *api.Device,
	deviceID string,
) util.JSONResponse {
	var queryRes api.QueryDevicesResponse
	err := userAPI.QueryDevices(req.Context(), &api.QueryDevicesRequest{
		UserID: device.UserID,
	}, &queryRes)
	if err != nil {
		util.GetLogger(req.Context()).With(slog.Any("error", err)).Error("QueryDevices failed")
		return util.JSONResponse{
			Code: http.StatusInternalServerError,
			JSON: spec.InternalServerError{},
		}
	}
	var targetDevice *api.Device
	for _, device := range queryRes.Devices {
		if device.ID == deviceID {
			targetDevice = &device
			break
		}
	}
	if targetDevice == nil {
		return util.JSONResponse{
			Code: http.StatusNotFound,
			JSON: spec.NotFound("Unknown device"),
		}
	}

	return util.JSONResponse{
		Code: http.StatusOK,
		JSON: deviceJSON{
			DeviceID:    targetDevice.ID,
			DisplayName: targetDevice.DisplayName,
			LastSeenIP:  stripIPPort(targetDevice.LastSeenIP),
			LastSeenTS:  targetDevice.LastSeenTS,
		},
	}
}

// GetDevicesByLocalpart handles /devices
func GetDevicesByLocalpart(
	req *http.Request, userAPI api.ClientUserAPI, device *api.Device,
) util.JSONResponse {
	var queryRes api.QueryDevicesResponse
	err := userAPI.QueryDevices(req.Context(), &api.QueryDevicesRequest{
		UserID: device.UserID,
	}, &queryRes)
	if err != nil {
		util.GetLogger(req.Context()).With(slog.Any("error", err)).Error("QueryDevices failed")
		return util.JSONResponse{
			Code: http.StatusInternalServerError,
			JSON: spec.InternalServerError{},
		}
	}

	res := devicesJSON{}

	for _, dev := range queryRes.Devices {
		res.Devices = append(res.Devices, deviceJSON{
			DeviceID:    dev.ID,
			DisplayName: dev.DisplayName,
			LastSeenIP:  stripIPPort(dev.LastSeenIP),
			LastSeenTS:  dev.LastSeenTS,
		})
	}

	return util.JSONResponse{
		Code: http.StatusOK,
		JSON: res,
	}
}

// UpdateDeviceByID handles PUT on /devices/{deviceID}
func UpdateDeviceByID(
	req *http.Request, userAPI api.ClientUserAPI, device *api.Device,
	deviceID string,
) util.JSONResponse {

	defer req.Body.Close() // nolint: errcheck

	payload := deviceUpdateJSON{}

	if resErr := httputil.UnmarshalJSONRequest(req, &payload); resErr != nil {
		return *resErr
	}

	var performRes api.PerformDeviceUpdateResponse
	err := userAPI.PerformDeviceUpdate(req.Context(), &api.PerformDeviceUpdateRequest{
		RequestingUserID: device.UserID,
		DeviceID:         deviceID,
		DisplayName:      payload.DisplayName,
	}, &performRes)
	if err != nil {
		util.GetLogger(req.Context()).With(slog.Any("error", err)).Error("PerformDeviceUpdate failed")
		return util.JSONResponse{
			Code: http.StatusInternalServerError,
			JSON: spec.InternalServerError{},
		}
	}
	if !performRes.DeviceExists {
		return util.JSONResponse{
			Code: http.StatusNotFound,
			JSON: spec.Forbidden("device does not exist"),
		}
	}

	return util.JSONResponse{
		Code: http.StatusOK,
		JSON: struct{}{},
	}
}

// DeleteDeviceById handles DELETE requests to /devices/{deviceId}
func DeleteDeviceById(
	req *http.Request, userInteractiveAuth *auth.UserInteractive, userAPI api.ClientUserAPI, device *api.Device,
	deviceID string,
) util.JSONResponse {
	var (
		deleteOK  bool
		sessionID string
	)
	defer func() {
		if deleteOK {
			sessions.deleteSession(sessionID)
		}
	}()
	ctx := req.Context()
	defer req.Body.Close() // nolint:errcheck
	bodyBytes, err := io.ReadAll(req.Body)
	if err != nil {
		return util.JSONResponse{
			Code: http.StatusBadRequest,
			JSON: spec.BadJSON("The request body could not be read: " + err.Error()),
		}
	}

	// check that we know this session, and it matches with the device to delete
	s := gjson.GetBytes(bodyBytes, "auth.session").Str
	if dev, ok := sessions.getDeviceToDelete(s); ok {
		if dev != deviceID {
			return util.JSONResponse{
				Code: http.StatusForbidden,
				JSON: spec.Forbidden("session and device mismatch"),
			}
		}
	}

	if s != "" {
		sessionID = s
	}

	login, errRes := userInteractiveAuth.Verify(ctx, bodyBytes, device)
	if errRes != nil {
		switch data := errRes.JSON.(type) {
		case auth.Challenge:
			sessions.addDeviceToDelete(data.Session, deviceID)
		default:
		}
		return *errRes
	}

	localpart, _, err := gomatrixserverlib.SplitID('@', device.UserID)
	if err != nil {
		util.GetLogger(ctx).With(slog.Any("error", err)).Error("gomatrixserverlib.SplitID failed")
		return util.JSONResponse{
			Code: http.StatusInternalServerError,
			JSON: spec.InternalServerError{},
		}
	}

	// make sure that the access token being used matches the login creds used for user interactive auth, else
	// 1 compromised access token could be used to logout all devices.
	if login.Username() != localpart && login.Username() != device.UserID {
		return util.JSONResponse{
			Code: 403,
			JSON: spec.Forbidden("Cannot delete another user's device"),
		}
	}

	var res api.PerformDeviceDeletionResponse
	if err := userAPI.PerformDeviceDeletion(ctx, &api.PerformDeviceDeletionRequest{
		UserID:    device.UserID,
		DeviceIDs: []string{deviceID},
	}, &res); err != nil {
		util.GetLogger(ctx).With(slog.Any("error", err)).Error("userAPI.PerformDeviceDeletion failed")
		return util.JSONResponse{
			Code: http.StatusInternalServerError,
			JSON: spec.InternalServerError{},
		}
	}

	deleteOK = true

	return util.JSONResponse{
		Code: http.StatusOK,
		JSON: struct{}{},
	}
}

// DeleteDevices handles POST requests to /delete_devices
func DeleteDevices(
	req *http.Request, userInteractiveAuth *auth.UserInteractive, userAPI api.ClientUserAPI, device *api.Device,
) util.JSONResponse {
	ctx := req.Context()

	bodyBytes, err := io.ReadAll(req.Body)
	if err != nil {
		return util.JSONResponse{
			Code: http.StatusBadRequest,
			JSON: spec.BadJSON("The request body could not be read: " + err.Error()),
		}
	}
	defer req.Body.Close() // nolint:errcheck

	// initiate UIA
	login, errRes := userInteractiveAuth.Verify(ctx, bodyBytes, device)
	if errRes != nil {
		return *errRes
	}

	if login.Username() != device.UserID {
		return util.JSONResponse{
			Code: http.StatusForbidden,
			JSON: spec.Forbidden("unable to delete devices for other user"),
		}
	}

	payload := devicesDeleteJSON{}
	if err = json.Unmarshal(bodyBytes, &payload); err != nil {
		util.GetLogger(ctx).With(slog.Any("error", err)).Error("unable to unmarshal device deletion request")
		return util.JSONResponse{
			Code: http.StatusInternalServerError,
			JSON: spec.InternalServerError{},
		}
	}

	var res api.PerformDeviceDeletionResponse
	if err := userAPI.PerformDeviceDeletion(ctx, &api.PerformDeviceDeletionRequest{
		UserID:    device.UserID,
		DeviceIDs: payload.Devices,
	}, &res); err != nil {
		util.GetLogger(ctx).With(slog.Any("error", err)).Error("userAPI.PerformDeviceDeletion failed")
		return util.JSONResponse{
			Code: http.StatusInternalServerError,
			JSON: spec.InternalServerError{},
		}
	}

	return util.JSONResponse{
		Code: http.StatusOK,
		JSON: struct{}{},
	}
}

// stripIPPort converts strings like "[::1]:12345" to "::1"
func stripIPPort(addr string) string {
	ip := net.ParseIP(addr)
	if ip != nil {
		return addr
	}
	host, _, err := net.SplitHostPort(addr)
	if err != nil {
		return ""
	}
	ip = net.ParseIP(host)
	if ip != nil {
		return host
	}
	return ""
}<|MERGE_RESOLUTION|>--- conflicted
+++ resolved
@@ -25,11 +25,6 @@
 	"github.com/antinvestor/matrix/clientapi/auth"
 	"github.com/antinvestor/matrix/clientapi/httputil"
 	"github.com/antinvestor/matrix/userapi/api"
-<<<<<<< HEAD
-	"github.com/matrix-org/gomatrixserverlib"
-	"github.com/matrix-org/gomatrixserverlib/spec"
-=======
->>>>>>> 594b4b10
 	"github.com/pitabwire/util"
 	"github.com/tidwall/gjson"
 )
@@ -64,7 +59,7 @@
 		UserID: device.UserID,
 	}, &queryRes)
 	if err != nil {
-		util.GetLogger(req.Context()).With(slog.Any("error", err)).Error("QueryDevices failed")
+		util.GetLogger(req.Context()).WithError(err).Error("QueryDevices failed")
 		return util.JSONResponse{
 			Code: http.StatusInternalServerError,
 			JSON: spec.InternalServerError{},
@@ -104,7 +99,7 @@
 		UserID: device.UserID,
 	}, &queryRes)
 	if err != nil {
-		util.GetLogger(req.Context()).With(slog.Any("error", err)).Error("QueryDevices failed")
+		util.GetLogger(req.Context()).WithError(err).Error("QueryDevices failed")
 		return util.JSONResponse{
 			Code: http.StatusInternalServerError,
 			JSON: spec.InternalServerError{},
@@ -149,7 +144,7 @@
 		DisplayName:      payload.DisplayName,
 	}, &performRes)
 	if err != nil {
-		util.GetLogger(req.Context()).With(slog.Any("error", err)).Error("PerformDeviceUpdate failed")
+		util.GetLogger(req.Context()).WithError(err).Error("PerformDeviceUpdate failed")
 		return util.JSONResponse{
 			Code: http.StatusInternalServerError,
 			JSON: spec.InternalServerError{},
@@ -219,7 +214,7 @@
 
 	localpart, _, err := gomatrixserverlib.SplitID('@', device.UserID)
 	if err != nil {
-		util.GetLogger(ctx).With(slog.Any("error", err)).Error("gomatrixserverlib.SplitID failed")
+		util.GetLogger(ctx).WithError(err).Error("gomatrixserverlib.SplitID failed")
 		return util.JSONResponse{
 			Code: http.StatusInternalServerError,
 			JSON: spec.InternalServerError{},
@@ -240,7 +235,7 @@
 		UserID:    device.UserID,
 		DeviceIDs: []string{deviceID},
 	}, &res); err != nil {
-		util.GetLogger(ctx).With(slog.Any("error", err)).Error("userAPI.PerformDeviceDeletion failed")
+		util.GetLogger(ctx).WithError(err).Error("userAPI.PerformDeviceDeletion failed")
 		return util.JSONResponse{
 			Code: http.StatusInternalServerError,
 			JSON: spec.InternalServerError{},
@@ -285,7 +280,7 @@
 
 	payload := devicesDeleteJSON{}
 	if err = json.Unmarshal(bodyBytes, &payload); err != nil {
-		util.GetLogger(ctx).With(slog.Any("error", err)).Error("unable to unmarshal device deletion request")
+		util.GetLogger(ctx).WithError(err).Error("unable to unmarshal device deletion request")
 		return util.JSONResponse{
 			Code: http.StatusInternalServerError,
 			JSON: spec.InternalServerError{},
@@ -297,7 +292,7 @@
 		UserID:    device.UserID,
 		DeviceIDs: payload.Devices,
 	}, &res); err != nil {
-		util.GetLogger(ctx).With(slog.Any("error", err)).Error("userAPI.PerformDeviceDeletion failed")
+		util.GetLogger(ctx).WithError(err).Error("userAPI.PerformDeviceDeletion failed")
 		return util.JSONResponse{
 			Code: http.StatusInternalServerError,
 			JSON: spec.InternalServerError{},
