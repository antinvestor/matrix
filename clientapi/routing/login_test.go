package routing

import (
	"context"
	"encoding/json"
	"net/http"
	"net/http/httptest"
	"strings"
	"testing"

	"github.com/antinvestor/gomatrixserverlib"
	"github.com/antinvestor/gomatrixserverlib/fclient"
	"github.com/antinvestor/matrix/clientapi/auth/authtypes"
	"github.com/antinvestor/matrix/internal/caching"
	"github.com/antinvestor/matrix/internal/httputil"
	"github.com/antinvestor/matrix/internal/sqlutil"
	"github.com/antinvestor/matrix/roomserver"
	"github.com/antinvestor/matrix/setup/config"
	"github.com/antinvestor/matrix/setup/jetstream"
<<<<<<< HEAD
	"github.com/matrix-org/gomatrixserverlib"
	"github.com/matrix-org/gomatrixserverlib/fclient"
=======
>>>>>>> 594b4b10
	"github.com/pitabwire/util"

	"github.com/antinvestor/matrix/test"
	"github.com/antinvestor/matrix/test/testrig"
	"github.com/antinvestor/matrix/userapi"
	uapi "github.com/antinvestor/matrix/userapi/api"
)

func TestLogin(t *testing.T) {
	aliceAdmin := test.NewUser(t, test.WithAccountType(uapi.AccountTypeAdmin))
	bobUser := &test.User{ID: "@bob:test", AccountType: uapi.AccountTypeUser}
	charlie := &test.User{ID: "@Charlie:test", AccountType: uapi.AccountTypeUser}
	vhUser := &test.User{ID: "@vhuser:vh1"}

	ctx := context.Background()
	test.WithAllDatabases(t, func(t *testing.T, testOpts test.DependancyOption) {
		cfg, processCtx, closeRig := testrig.CreateConfig(t, testOpts)
		defer closeRig()

		cfg.ClientAPI.RateLimiting.Enabled = false
		natsInstance := jetstream.NATSInstance{}
		// add a vhost
		cfg.Global.VirtualHosts = append(cfg.Global.VirtualHosts, &config.VirtualHost{
			SigningIdentity: fclient.SigningIdentity{ServerName: "vh1"},
		})

		cm := sqlutil.NewConnectionManager(processCtx, cfg.Global.DatabaseOptions)
		routers := httputil.NewRouters()
		caches, err := caching.NewCache(&cfg.Global.Cache)
		if err != nil {
			t.Fatalf("failed to create a cache: %v", err)
		}
		rsAPI := roomserver.NewInternalAPI(processCtx, cfg, cm, &natsInstance, caches, caching.DisableMetrics)
		rsAPI.SetFederationAPI(nil, nil)
		// Needed for /login
		userAPI := userapi.NewInternalAPI(processCtx, cfg, cm, &natsInstance, rsAPI, nil, caching.DisableMetrics, testIsBlacklistedOrBackingOff)

		// We mostly need the userAPI for this test, so nil for other APIs/caches etc.
		Setup(routers, cfg, nil, nil, userAPI, nil, nil, nil, nil, nil, nil, nil, caching.DisableMetrics)

		// Create password
		password := util.RandomString(8)

		// create the users
		for _, u := range []*test.User{aliceAdmin, bobUser, vhUser, charlie} {
			localpart, serverName, _ := gomatrixserverlib.SplitID('@', u.ID)
			userRes := &uapi.PerformAccountCreationResponse{}

			if err := userAPI.PerformAccountCreation(ctx, &uapi.PerformAccountCreationRequest{
				AccountType: u.AccountType,
				Localpart:   localpart,
				ServerName:  serverName,
				Password:    password,
			}, userRes); err != nil {
				t.Error("failed to create account: %s", err)
			}
			if !userRes.AccountCreated {
				t.Fatalf("account not created")
			}
		}

		testCases := []struct {
			name   string
			userID string
			wantOK bool
		}{
			{
				name:   "aliceAdmin can login",
				userID: aliceAdmin.ID,
				wantOK: true,
			},
			{
				name:   "bobUser can login",
				userID: bobUser.ID,
				wantOK: true,
			},
			{
				name:   "vhuser can login",
				userID: vhUser.ID,
				wantOK: true,
			},
			{
				name:   "bob with uppercase can login",
				userID: "@Bob:test",
				wantOK: true,
			},
			{
				name:   "Charlie can login (existing uppercase)",
				userID: charlie.ID,
				wantOK: true,
			},
			{
				name:   "Charlie can not login with lowercase userID",
				userID: strings.ToLower(charlie.ID),
				wantOK: false,
			},
		}

		ctx := context.Background()

		// Inject a dummy application service, so we have a "m.login.application_service"
		// in the login flows
		as := &config.ApplicationService{}
		cfg.AppServiceAPI.Derived.ApplicationServices = []config.ApplicationService{*as}

		t.Run("Supported log-in flows are returned", func(t *testing.T) {
			req := test.NewRequest(t, http.MethodGet, "/_matrix/client/v3/login")
			rec := httptest.NewRecorder()
			routers.Client.ServeHTTP(rec, req)
			if rec.Code != http.StatusOK {
				t.Fatalf("failed to get log-in flows: %s", rec.Body.String())
			}

			t.Logf("response: %s", rec.Body.String())
			resp := flows{}
			if err := json.Unmarshal(rec.Body.Bytes(), &resp); err != nil {
				t.Fatal(err)
			}

			appServiceFound := false
			passwordFound := false
			ssoFound := false
			for _, flow := range resp.Flows {
				if flow.Type == "m.login.password" {
					passwordFound = true
				} else if flow.Type == "m.login.sso" {
					ssoFound = true
				} else if flow.Type == "m.login.application_service" {
					appServiceFound = true
				} else {
					t.Fatalf("got unknown login flow: %s", flow.Type)
				}
			}
			if !appServiceFound {
				t.Fatal("m.login.application_service missing from login flows")
			}
			if !passwordFound {
				t.Fatal("m.login.password missing from login flows")
			}
			if !ssoFound {
				t.Fatal("m.login.sso missing from login flows")
			}

		})

		for _, tc := range testCases {
			t.Run(tc.name, func(t *testing.T) {
				req := test.NewRequest(t, http.MethodPost, "/_matrix/client/v3/login", test.WithJSONBody(t, map[string]interface{}{
					"type": authtypes.LoginTypePassword,
					"identifier": map[string]interface{}{
						"type": "m.id.user",
						"user": tc.userID,
					},
					"password": password,
				}))
				rec := httptest.NewRecorder()
				routers.Client.ServeHTTP(rec, req)
				if tc.wantOK && rec.Code != http.StatusOK {
					t.Fatalf("failed to login: %s", rec.Body.String())
				}

				t.Logf("Response: %s", rec.Body.String())
				// get the response
				resp := loginResponse{}
				if err := json.Unmarshal(rec.Body.Bytes(), &resp); err != nil {
					t.Fatal(err)
				}
				// everything OK
				if !tc.wantOK && resp.AccessToken == "" {
					return
				}
				if tc.wantOK && resp.AccessToken == "" {
					t.Fatalf("expected accessToken after successful login but got none: %+v", resp)
				}

				devicesResp := &uapi.QueryDevicesResponse{}
				if err := userAPI.QueryDevices(ctx, &uapi.QueryDevicesRequest{UserID: resp.UserID}, devicesResp); err != nil {
					t.Fatal(err)
				}
				for _, dev := range devicesResp.Devices {
					// We expect the userID on the device to be the same as resp.UserID
					if dev.UserID != resp.UserID {
						t.Fatalf("unexpected userID on device: %s", dev.UserID)
					}
				}
			})
		}
	})
}<|MERGE_RESOLUTION|>--- conflicted
+++ resolved
@@ -17,11 +17,6 @@
 	"github.com/antinvestor/matrix/roomserver"
 	"github.com/antinvestor/matrix/setup/config"
 	"github.com/antinvestor/matrix/setup/jetstream"
-<<<<<<< HEAD
-	"github.com/matrix-org/gomatrixserverlib"
-	"github.com/matrix-org/gomatrixserverlib/fclient"
-=======
->>>>>>> 594b4b10
 	"github.com/pitabwire/util"
 
 	"github.com/antinvestor/matrix/test"
@@ -76,7 +71,7 @@
 				ServerName:  serverName,
 				Password:    password,
 			}, userRes); err != nil {
-				t.Error("failed to create account: %s", err)
+				t.Errorf("failed to create account: %s", err)
 			}
 			if !userRes.AccountCreated {
 				t.Fatalf("account not created")
