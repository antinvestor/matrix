// Copyright 2017 Andrew Morgan <andrew@amorgan.xyz>
//
// Licensed under the Apache License, Version 2.0 (the "License");
// you may not use this file except in compliance with the License.
// You may obtain a copy of the License at
//
//     http://www.apache.org/licenses/LICENSE-2.0
//
// Unless required by applicable law or agreed to in writing, software
// distributed under the License is distributed on an "AS IS" BASIS,
// WITHOUT WARRANTIES OR CONDITIONS OF ANY KIND, either express or implied.
// See the License for the specific language governing permissions and
// limitations under the License.

package routing

import (
	"bytes"
	"encoding/json"
	"fmt"
	"io"
	"net/http"
	"net/http/httptest"
	"reflect"
	"regexp"
	"strings"
	"testing"
	"time"

	"github.com/antinvestor/gomatrixserverlib/spec"
	"github.com/antinvestor/matrix/clientapi/auth/authtypes"
	"github.com/antinvestor/matrix/internal"
	"github.com/antinvestor/matrix/internal/caching"
	"github.com/antinvestor/matrix/internal/sqlutil"
	"github.com/antinvestor/matrix/roomserver"
	"github.com/antinvestor/matrix/setup/config"
	"github.com/antinvestor/matrix/setup/jetstream"
	"github.com/antinvestor/matrix/test"
	"github.com/antinvestor/matrix/test/testrig"
	"github.com/antinvestor/matrix/userapi"
	"github.com/antinvestor/matrix/userapi/api"
<<<<<<< HEAD
	"github.com/matrix-org/gomatrixserverlib/spec"
=======
>>>>>>> 594b4b10
	"github.com/patrickmn/go-cache"
	"github.com/pitabwire/util"
	"github.com/stretchr/testify/assert"
)

var (
	// Registration Flows that the server allows.
	allowedFlows = []authtypes.Flow{
		{
			Stages: []authtypes.LoginType{
				authtypes.LoginType("stage1"),
				authtypes.LoginType("stage2"),
			},
		},
		{
			Stages: []authtypes.LoginType{
				authtypes.LoginType("stage1"),
				authtypes.LoginType("stage3"),
			},
		},
	}
)

// Should return true as we're completing all the stages of a single flow in
// order.
func TestFlowCheckingCompleteFlowOrdered(t *testing.T) {
	testFlow := []authtypes.LoginType{
		authtypes.LoginType("stage1"),
		authtypes.LoginType("stage3"),
	}

	if !checkFlowCompleted(testFlow, allowedFlows) {
		t.Error("Incorrect registration flow verification: ", testFlow, ", from allowed flows: ", allowedFlows, ". Should be true.")
	}
}

// Should return false as all stages in a single flow need to be completed.
func TestFlowCheckingStagesFromDifferentFlows(t *testing.T) {
	testFlow := []authtypes.LoginType{
		authtypes.LoginType("stage2"),
		authtypes.LoginType("stage3"),
	}

	if checkFlowCompleted(testFlow, allowedFlows) {
		t.Error("Incorrect registration flow verification: ", testFlow, ", from allowed flows: ", allowedFlows, ". Should be false.")
	}
}

// Should return true as we're completing all the stages from a single flow, as
// well as some extraneous stages.
func TestFlowCheckingCompleteOrderedExtraneous(t *testing.T) {
	testFlow := []authtypes.LoginType{
		authtypes.LoginType("stage1"),
		authtypes.LoginType("stage3"),
		authtypes.LoginType("stage4"),
		authtypes.LoginType("stage5"),
	}
	if !checkFlowCompleted(testFlow, allowedFlows) {
		t.Error("Incorrect registration flow verification: ", testFlow, ", from allowed flows: ", allowedFlows, ". Should be true.")
	}
}

// Should return false as we're submitting an empty flow.
func TestFlowCheckingEmptyFlow(t *testing.T) {
	testFlow := []authtypes.LoginType{}
	if checkFlowCompleted(testFlow, allowedFlows) {
		t.Error("Incorrect registration flow verification: ", testFlow, ", from allowed flows: ", allowedFlows, ". Should be false.")
	}
}

// Should return false as we've completed a stage that isn't in any allowed flow.
func TestFlowCheckingInvalidStage(t *testing.T) {
	testFlow := []authtypes.LoginType{
		authtypes.LoginType("stage8"),
	}
	if checkFlowCompleted(testFlow, allowedFlows) {
		t.Error("Incorrect registration flow verification: ", testFlow, ", from allowed flows: ", allowedFlows, ". Should be false.")
	}
}

// Should return true as we complete all stages of an allowed flow, though out
// of order, as well as extraneous stages.
func TestFlowCheckingExtraneousUnordered(t *testing.T) {
	testFlow := []authtypes.LoginType{
		authtypes.LoginType("stage5"),
		authtypes.LoginType("stage4"),
		authtypes.LoginType("stage3"),
		authtypes.LoginType("stage2"),
		authtypes.LoginType("stage1"),
	}
	if !checkFlowCompleted(testFlow, allowedFlows) {
		t.Error("Incorrect registration flow verification: ", testFlow, ", from allowed flows: ", allowedFlows, ". Should be true.")
	}
}

// Should return false as we're providing fewer stages than are required.
func TestFlowCheckingShortIncorrectInput(t *testing.T) {
	testFlow := []authtypes.LoginType{
		authtypes.LoginType("stage8"),
	}
	if checkFlowCompleted(testFlow, allowedFlows) {
		t.Error("Incorrect registration flow verification: ", testFlow, ", from allowed flows: ", allowedFlows, ". Should be false.")
	}
}

// Should return false as we're providing different stages than are required.
func TestFlowCheckingExtraneousIncorrectInput(t *testing.T) {
	testFlow := []authtypes.LoginType{
		authtypes.LoginType("stage8"),
		authtypes.LoginType("stage9"),
		authtypes.LoginType("stage10"),
		authtypes.LoginType("stage11"),
	}
	if checkFlowCompleted(testFlow, allowedFlows) {
		t.Error("Incorrect registration flow verification: ", testFlow, ", from allowed flows: ", allowedFlows, ". Should be false.")
	}
}

// Completed flows stages should always be a valid slice header.
// TestEmptyCompletedFlows checks that sessionsDict returns a slice & not nil.
func TestEmptyCompletedFlows(t *testing.T) {
	fakeEmptySessions := newSessionsDict()
	fakeSessionID := "aRandomSessionIDWhichDoesNotExist"
	ret := fakeEmptySessions.getCompletedStages(fakeSessionID)

	// check for []
	if ret == nil || len(ret) != 0 {
		t.Error("Empty Completed Flow Stages should be a empty slice: returned ", ret, ". Should be []")
	}
}

// This method tests validation of the provided Application Service token and
// username that they're registering
func TestValidationOfApplicationServices(t *testing.T) {
	// Set up application service namespaces
	regex := "@_appservice_.*"
	regExpression, err := regexp.Compile(regex)
	if err != nil {
		t.Error("Error compiling regex: %s", regex)
	}

	fakeNamespace := config.ApplicationServiceNamespace{
		Exclusive:    true,
		Regex:        regex,
		RegexpObject: regExpression,
	}

	// Create a fake application service
	fakeID := "FakeAS"
	fakeSenderLocalpart := "_appservice_bot"
	fakeApplicationService := config.ApplicationService{
		ID:              fakeID,
		URL:             "null",
		ASToken:         "1234",
		HSToken:         "4321",
		SenderLocalpart: fakeSenderLocalpart,
		NamespaceMap: map[string][]config.ApplicationServiceNamespace{
			"users": {fakeNamespace},
		},
	}

	cfg, _, closeRig := testrig.CreateConfig(t, test.DependancyOption{})
	defer closeRig()

	cfg.Global.ServerName = "localhost"
	cfg.ClientAPI.Derived.ApplicationServices = []config.ApplicationService{fakeApplicationService}

	// Access token is correct, user_id omitted so we are acting as SenderLocalpart
	asID, resp := validateApplicationService(&cfg.ClientAPI, fakeSenderLocalpart, "1234")
	if resp != nil || asID != fakeID {
		t.Error("appservice should have validated and returned correct ID: %s", resp.JSON)
	}

	// Access token is incorrect, user_id omitted so we are acting as SenderLocalpart
	asID, resp = validateApplicationService(&cfg.ClientAPI, fakeSenderLocalpart, "xxxx")
	if resp == nil || asID == fakeID {
		t.Error("access_token should have been marked as invalid")
	}

	// Access token is correct, acting as valid user_id
	asID, resp = validateApplicationService(&cfg.ClientAPI, "_appservice_bob", "1234")
	if resp != nil || asID != fakeID {
		t.Error("access_token and user_id should've been valid: %s", resp.JSON)
	}

	// Access token is correct, acting as invalid user_id
	asID, resp = validateApplicationService(&cfg.ClientAPI, "_something_else", "1234")
	if resp == nil || asID == fakeID {
		t.Error("user_id should not have been valid: @_something_else:localhost")
	}
}

func TestSessionCleanUp(t *testing.T) {
	s := newSessionsDict()

	t.Run("session is cleaned up after a while", func(t *testing.T) {
		// t.Parallel()
		dummySession := "helloWorld"
		// manually added, as s.addParams() would start the timer with the default timeout
		s.params[dummySession] = registerRequest{Username: "Testing"}
		s.startTimer(time.Millisecond, dummySession)
		time.Sleep(time.Millisecond * 50)
		if data, ok := s.getParams(dummySession); ok {
			t.Error("expected session to be deleted: %+v", data)
		}
	})

	t.Run("session is deleted, once the registration completed", func(t *testing.T) {
		// t.Parallel()
		dummySession := "helloWorld2"
		s.startTimer(time.Minute, dummySession)
		s.deleteSession(dummySession)
		if data, ok := s.getParams(dummySession); ok {
			t.Error("expected session to be deleted: %+v", data)
		}
	})

	t.Run("session timer is restarted after second call", func(t *testing.T) {
		// t.Parallel()
		dummySession := "helloWorld3"
		// the following will start a timer with the default timeout of 5min
		s.addParams(dummySession, registerRequest{Username: "Testing"})
		s.addCompletedSessionStage(dummySession, authtypes.LoginTypeRecaptcha)
		s.addCompletedSessionStage(dummySession, authtypes.LoginTypeDummy)
		s.addDeviceToDelete(dummySession, "dummyDevice")
		s.getCompletedStages(dummySession)
		// reset the timer with a lower timeout
		s.startTimer(time.Millisecond, dummySession)
		time.Sleep(time.Millisecond * 50)
		if data, ok := s.getParams(dummySession); ok {
			t.Error("expected session to be deleted: %+v", data)
		}
		if _, ok := s.timer[dummySession]; ok {
			t.Error("expected timer to be delete")
		}
		if _, ok := s.sessions[dummySession]; ok {
			t.Error("expected session to be delete")
		}
		if _, ok := s.getDeviceToDelete(dummySession); ok {
			t.Error("expected session to device to be delete")
		}
	})
}

func Test_register(t *testing.T) {
	testCases := []struct {
		name                 string
		kind                 string
		password             string
		username             string
		loginType            string
		forceEmpty           bool
		registrationDisabled bool
		guestsDisabled       bool
		enableRecaptcha      bool
		captchaBody          string
		// in case of an error, the expected response
		wantErrorResponse util.JSONResponse
		// in case of success, the expected username assigned
		wantUsername string
	}{
		{
			name:           "disallow guests",
			kind:           "guest",
			guestsDisabled: true,
			wantErrorResponse: util.JSONResponse{
				Code: http.StatusForbidden,
				JSON: spec.Forbidden(`Guest registration is disabled on "test"`),
			},
		},
		{
			name:         "allow guests",
			kind:         "guest",
			wantUsername: "1",
		},
		{
			name:      "unknown login type",
			loginType: "im.not.known",
			wantErrorResponse: util.JSONResponse{
				Code: http.StatusNotImplemented,
				JSON: spec.Unknown("unknown/unimplemented auth type"),
			},
		},
		{
			name:                 "disabled registration",
			registrationDisabled: true,
			wantErrorResponse: util.JSONResponse{
				Code: http.StatusForbidden,
				JSON: spec.Forbidden(`Registration is disabled on "test"`),
			},
		},
		{
			name:         "successful registration, numeric ID",
			username:     "",
			password:     "someRandomPassword",
			forceEmpty:   true,
			wantUsername: "2",
		},
		{
			name:     "successful registration",
			username: "success",
		},
		{
			name:         "successful registration, sequential numeric ID",
			username:     "",
			password:     "someRandomPassword",
			forceEmpty:   true,
			wantUsername: "3",
		},
		{
			name:     "failing registration - user already exists",
			username: "success",
			wantErrorResponse: util.JSONResponse{
				Code: http.StatusBadRequest,
				JSON: spec.UserInUse("Desired user ID is already taken."),
			},
		},
		{
			name:     "successful registration uppercase username",
			username: "LOWERCASED", // this is going to be lower-cased
		},
		{
			name:              "invalid username",
			username:          "#totalyNotValid",
			wantErrorResponse: *internal.UsernameResponse(internal.ErrUsernameInvalid),
		},
		{
			name:     "numeric username is forbidden",
			username: "1337",
			wantErrorResponse: util.JSONResponse{
				Code: http.StatusBadRequest,
				JSON: spec.InvalidUsername("Numeric user IDs are reserved"),
			},
		},
		{
			name:      "disabled recaptcha login",
			loginType: authtypes.LoginTypeRecaptcha,
			wantErrorResponse: util.JSONResponse{
				Code: http.StatusForbidden,
				JSON: spec.Unknown(ErrCaptchaDisabled.Error()),
			},
		},
		{
			name:            "enabled recaptcha, no response defined",
			enableRecaptcha: true,
			loginType:       authtypes.LoginTypeRecaptcha,
			wantErrorResponse: util.JSONResponse{
				Code: http.StatusBadRequest,
				JSON: spec.BadJSON(ErrMissingResponse.Error()),
			},
		},
		{
			name:            "invalid captcha response",
			enableRecaptcha: true,
			loginType:       authtypes.LoginTypeRecaptcha,
			captchaBody:     `notvalid`,
			wantErrorResponse: util.JSONResponse{
				Code: http.StatusUnauthorized,
				JSON: spec.BadJSON(ErrInvalidCaptcha.Error()),
			},
		},
		{
			name:            "valid captcha response",
			enableRecaptcha: true,
			loginType:       authtypes.LoginTypeRecaptcha,
			captchaBody:     `success`,
		},
		{
			name:              "captcha invalid from remote",
			enableRecaptcha:   true,
			loginType:         authtypes.LoginTypeRecaptcha,
			captchaBody:       `i should fail for other reasons`,
			wantErrorResponse: util.JSONResponse{Code: http.StatusInternalServerError, JSON: spec.InternalServerError{}},
		},
	}

	test.WithAllDatabases(t, func(t *testing.T, testOpts test.DependancyOption) {
		cfg, processCtx, closeRig := testrig.CreateConfig(t, testOpts)
		defer closeRig()

		caches, err := caching.NewCache(&cfg.Global.Cache)
		if err != nil {
			t.Fatalf("failed to create a cache: %v", err)
		}
		natsInstance := jetstream.NATSInstance{}

		cm := sqlutil.NewConnectionManager(processCtx, cfg.Global.DatabaseOptions)
		rsAPI := roomserver.NewInternalAPI(processCtx, cfg, cm, &natsInstance, caches, caching.DisableMetrics)
		rsAPI.SetFederationAPI(nil, nil)
		userAPI := userapi.NewInternalAPI(processCtx, cfg, cm, &natsInstance, rsAPI, nil, caching.DisableMetrics, testIsBlacklistedOrBackingOff)

		for _, tc := range testCases {
			t.Run(tc.name, func(t *testing.T) {
				if tc.enableRecaptcha {
					srv := httptest.NewServer(http.HandlerFunc(func(w http.ResponseWriter, r *http.Request) {
						if err := r.ParseForm(); err != nil {
							t.Fatal(err)
						}
						response := r.Form.Get("response")

						// Respond with valid JSON or no JSON at all to test happy/error cases
						switch response {
						case "success":
							json.NewEncoder(w).Encode(recaptchaResponse{Success: true})
						case "notvalid":
							json.NewEncoder(w).Encode(recaptchaResponse{Success: false})
						default:

						}
					}))
					defer srv.Close()
					cfg.ClientAPI.RecaptchaSiteVerifyAPI = srv.URL
				}

				if err := cfg.Derive(); err != nil {
					t.Fatalf("failed to derive config: %s", err)
				}

				cfg.ClientAPI.RecaptchaEnabled = tc.enableRecaptcha
				cfg.ClientAPI.RegistrationDisabled = tc.registrationDisabled
				cfg.ClientAPI.GuestsDisabled = tc.guestsDisabled

				if tc.kind == "" {
					tc.kind = "user"
				}
				if tc.password == "" && !tc.forceEmpty {
					tc.password = "someRandomPassword"
				}
				if tc.username == "" && !tc.forceEmpty {
					tc.username = "valid"
				}
				if tc.loginType == "" {
					tc.loginType = "m.login.dummy"
				}

				reg := registerRequest{
					Password: tc.password,
					Username: tc.username,
				}

				body := &bytes.Buffer{}
				err := json.NewEncoder(body).Encode(reg)
				if err != nil {
					t.Fatal(err)
				}

				req := httptest.NewRequest(http.MethodPost, fmt.Sprintf("/?kind=%s", tc.kind), body)

				resp := Register(req, userAPI, &cfg.ClientAPI)
				t.Logf("Resp: %+v", resp)

				// The first request should return a userInteractiveResponse
				switch r := resp.JSON.(type) {
				case userInteractiveResponse:
					// Check that the flows are the ones we configured
					if !reflect.DeepEqual(r.Flows, cfg.Derived.Registration.Flows) {
						t.Fatalf("unexpected registration flows: %+v, want %+v", r.Flows, cfg.Derived.Registration.Flows)
					}
				case spec.MatrixError:
					if !reflect.DeepEqual(tc.wantErrorResponse, resp) {
						t.Fatalf("(%s), unexpected response: %+v, want: %+v", tc.name, resp, tc.wantErrorResponse)
					}
					return
				case registerResponse:
					// this should only be possible on guest user registration, never for normal users
					if tc.kind != "guest" {
						t.Fatalf("got register response on first request: %+v", r)
					}
					// assert we've got a UserID, AccessToken and DeviceID
					if r.UserID == "" {
						t.Fatalf("missing userID in response")
					}
					if r.AccessToken == "" {
						t.Fatalf("missing accessToken in response")
					}
					if r.DeviceID == "" {
						t.Fatalf("missing deviceID in response")
					}
					// if an expected username is provided, assert that it is a match
					if tc.wantUsername != "" {
						wantUserID := strings.ToLower(fmt.Sprintf("@%s:%s", tc.wantUsername, "test"))
						if wantUserID != r.UserID {
							t.Fatalf("unexpected userID: %s, want %s", r.UserID, wantUserID)
						}
					}
					return
				default:
					t.Logf("Got response: %T", resp.JSON)
				}

				// If we reached this, we should have received a UIA response
				uia, ok := resp.JSON.(userInteractiveResponse)
				if !ok {
					t.Fatalf("did not receive a userInteractiveResponse: %T", resp.JSON)
				}
				t.Logf("%+v", uia)

				// Register the user
				reg.Auth = authDict{
					Type:    authtypes.LoginType(tc.loginType),
					Session: uia.Session,
				}

				if tc.captchaBody != "" {
					reg.Auth.Response = tc.captchaBody
				}

				dummy := "dummy"
				reg.DeviceID = &dummy
				reg.InitialDisplayName = &dummy
				reg.Type = authtypes.LoginType(tc.loginType)

				err = json.NewEncoder(body).Encode(reg)
				if err != nil {
					t.Fatal(err)
				}

				req = httptest.NewRequest(http.MethodPost, "/", body)

				resp = Register(req, userAPI, &cfg.ClientAPI)

				switch rr := resp.JSON.(type) {
				case spec.InternalServerError, spec.MatrixError, util.JSONResponse:
					if !reflect.DeepEqual(tc.wantErrorResponse, resp) {
						t.Fatalf("unexpected response: %+v, want: %+v", resp, tc.wantErrorResponse)
					}
					return
				case registerResponse:
					// validate the response
					if tc.wantUsername != "" {
						// if an expected username is provided, assert that it is a match
						wantUserID := strings.ToLower(fmt.Sprintf("@%s:%s", tc.wantUsername, "test"))
						if wantUserID != rr.UserID {
							t.Fatalf("unexpected userID: %s, want %s", rr.UserID, wantUserID)
						}
					}
					if rr.DeviceID != *reg.DeviceID {
						t.Fatalf("unexpected deviceID: %s, want %s", rr.DeviceID, *reg.DeviceID)
					}
					if rr.AccessToken == "" {
						t.Fatalf("missing accessToken in response")
					}
				default:
					t.Fatalf("expected one of internalservererror, matrixerror, jsonresponse, registerresponse, got %T", resp.JSON)
				}
			})
		}
	})
}

func TestRegisterUserWithDisplayName(t *testing.T) {
	test.WithAllDatabases(t, func(t *testing.T, testOpts test.DependancyOption) {
		cfg, processCtx, closeRig := testrig.CreateConfig(t, testOpts)
		defer closeRig()
		cfg.Global.ServerName = "server"

		caches, err := caching.NewCache(&cfg.Global.Cache)
		if err != nil {
			t.Fatalf("failed to create a cache: %v", err)
		}
		natsInstance := jetstream.NATSInstance{}
		cm := sqlutil.NewConnectionManager(processCtx, cfg.Global.DatabaseOptions)
		rsAPI := roomserver.NewInternalAPI(processCtx, cfg, cm, &natsInstance, caches, caching.DisableMetrics)
		rsAPI.SetFederationAPI(nil, nil)
		userAPI := userapi.NewInternalAPI(processCtx, cfg, cm, &natsInstance, rsAPI, nil, caching.DisableMetrics, testIsBlacklistedOrBackingOff)
		deviceName, deviceID := "deviceName", "deviceID"
		expectedDisplayName := "DisplayName"
		response := completeRegistration(
			processCtx.Context(),
			userAPI,
			"user",
			"server",
			expectedDisplayName,
			"password",
			"",
			"localhost",
			"user agent",
			"session",
			false,
			&deviceName,
			&deviceID,
			api.AccountTypeAdmin,
		)

		assert.Equal(t, http.StatusOK, response.Code)

		profile, err := userAPI.QueryProfile(processCtx.Context(), "@user:server")
		assert.NoError(t, err)
		assert.Equal(t, expectedDisplayName, profile.DisplayName)
	})
}

func TestRegisterAdminUsingSharedSecret(t *testing.T) {
	test.WithAllDatabases(t, func(t *testing.T, testOpts test.DependancyOption) {
		cfg, processCtx, closeRig := testrig.CreateConfig(t, testOpts)
		defer closeRig()
		natsInstance := jetstream.NATSInstance{}
		cfg.Global.ServerName = "server"
		sharedSecret := "dendritetest"
		cfg.ClientAPI.RegistrationSharedSecret = sharedSecret

		cm := sqlutil.NewConnectionManager(processCtx, cfg.Global.DatabaseOptions)
		caches, err := caching.NewCache(&cfg.Global.Cache)
		if err != nil {
			t.Fatalf("failed to create a cache: %v", err)
		}
		rsAPI := roomserver.NewInternalAPI(processCtx, cfg, cm, &natsInstance, caches, caching.DisableMetrics)
		rsAPI.SetFederationAPI(nil, nil)
		userAPI := userapi.NewInternalAPI(processCtx, cfg, cm, &natsInstance, rsAPI, nil, caching.DisableMetrics, testIsBlacklistedOrBackingOff)

		expectedDisplayName := "rabbit"
		jsonStr := []byte(`{"admin":true,"mac":"24dca3bba410e43fe64b9b5c28306693bf3baa9f","nonce":"759f047f312b99ff428b21d581256f8592b8976e58bc1b543972dc6147e529a79657605b52d7becd160ff5137f3de11975684319187e06901955f79e5a6c5a79","password":"wonderland","username":"alice","displayname":"rabbit"}`)
		req, err := NewSharedSecretRegistrationRequest(io.NopCloser(bytes.NewBuffer(jsonStr)))
		assert.NoError(t, err)
		if err != nil {
			t.Fatalf("failed to read request: %s", err)
		}

		r := NewSharedSecretRegistration(sharedSecret)

		// force the nonce to be known
		r.nonces.Set(req.Nonce, true, cache.DefaultExpiration)

		_, err = r.IsValidMacLogin(req.Nonce, req.User, req.Password, req.Admin, req.MacBytes)
		assert.NoError(t, err)

		body := &bytes.Buffer{}
		err = json.NewEncoder(body).Encode(req)
		assert.NoError(t, err)
		ssrr := httptest.NewRequest(http.MethodPost, "/", body)

		response := handleSharedSecretRegistration(
			&cfg.ClientAPI,
			userAPI,
			r,
			ssrr,
		)
		assert.Equal(t, http.StatusOK, response.Code)

		profile, err := userAPI.QueryProfile(processCtx.Context(), "@alice:server")
		assert.NoError(t, err)
		assert.Equal(t, expectedDisplayName, profile.DisplayName)
	})
}<|MERGE_RESOLUTION|>--- conflicted
+++ resolved
@@ -39,10 +39,6 @@
 	"github.com/antinvestor/matrix/test/testrig"
 	"github.com/antinvestor/matrix/userapi"
 	"github.com/antinvestor/matrix/userapi/api"
-<<<<<<< HEAD
-	"github.com/matrix-org/gomatrixserverlib/spec"
-=======
->>>>>>> 594b4b10
 	"github.com/patrickmn/go-cache"
 	"github.com/pitabwire/util"
 	"github.com/stretchr/testify/assert"
@@ -181,7 +177,7 @@
 	regex := "@_appservice_.*"
 	regExpression, err := regexp.Compile(regex)
 	if err != nil {
-		t.Error("Error compiling regex: %s", regex)
+		t.Errorf("Error compiling regex: %s", regex)
 	}
 
 	fakeNamespace := config.ApplicationServiceNamespace{
@@ -213,25 +209,25 @@
 	// Access token is correct, user_id omitted so we are acting as SenderLocalpart
 	asID, resp := validateApplicationService(&cfg.ClientAPI, fakeSenderLocalpart, "1234")
 	if resp != nil || asID != fakeID {
-		t.Error("appservice should have validated and returned correct ID: %s", resp.JSON)
+		t.Errorf("appservice should have validated and returned correct ID: %s", resp.JSON)
 	}
 
 	// Access token is incorrect, user_id omitted so we are acting as SenderLocalpart
 	asID, resp = validateApplicationService(&cfg.ClientAPI, fakeSenderLocalpart, "xxxx")
 	if resp == nil || asID == fakeID {
-		t.Error("access_token should have been marked as invalid")
+		t.Errorf("access_token should have been marked as invalid")
 	}
 
 	// Access token is correct, acting as valid user_id
 	asID, resp = validateApplicationService(&cfg.ClientAPI, "_appservice_bob", "1234")
 	if resp != nil || asID != fakeID {
-		t.Error("access_token and user_id should've been valid: %s", resp.JSON)
+		t.Errorf("access_token and user_id should've been valid: %s", resp.JSON)
 	}
 
 	// Access token is correct, acting as invalid user_id
 	asID, resp = validateApplicationService(&cfg.ClientAPI, "_something_else", "1234")
 	if resp == nil || asID == fakeID {
-		t.Error("user_id should not have been valid: @_something_else:localhost")
+		t.Errorf("user_id should not have been valid: @_something_else:localhost")
 	}
 }
 
@@ -246,7 +242,7 @@
 		s.startTimer(time.Millisecond, dummySession)
 		time.Sleep(time.Millisecond * 50)
 		if data, ok := s.getParams(dummySession); ok {
-			t.Error("expected session to be deleted: %+v", data)
+			t.Errorf("expected session to be deleted: %+v", data)
 		}
 	})
 
@@ -256,7 +252,7 @@
 		s.startTimer(time.Minute, dummySession)
 		s.deleteSession(dummySession)
 		if data, ok := s.getParams(dummySession); ok {
-			t.Error("expected session to be deleted: %+v", data)
+			t.Errorf("expected session to be deleted: %+v", data)
 		}
 	})
 
@@ -273,7 +269,7 @@
 		s.startTimer(time.Millisecond, dummySession)
 		time.Sleep(time.Millisecond * 50)
 		if data, ok := s.getParams(dummySession); ok {
-			t.Error("expected session to be deleted: %+v", data)
+			t.Errorf("expected session to be deleted: %+v", data)
 		}
 		if _, ok := s.timer[dummySession]; ok {
 			t.Error("expected timer to be delete")
