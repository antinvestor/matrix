// Copyright 2022 The Matrix.org Foundation C.I.C.
//
// Licensed under the Apache License, Version 2.0 (the "License");
// you may not use this file except in compliance with the License.
// You may obtain a copy of the License at
//
//     http://www.apache.org/licenses/LICENSE-2.0
//
// Unless required by applicable law or agreed to in writing, software
// distributed under the License is distributed on an "AS IS" BASIS,
// WITHOUT WARRANTIES OR CONDITIONS OF ANY KIND, either express or implied.
// See the License for the specific language governing permissions and
// limitations under the License.

package routing

import (
	"context"
	"encoding/base64"
	"fmt"
	"golang.org/x/exp/slog"
	"net/http"
	"net/url"
	"path"
	"strings"
	"time"

	"github.com/antinvestor/gomatrixserverlib/spec"
	"github.com/antinvestor/matrix/clientapi/auth"

	"github.com/antinvestor/matrix/setup/config"
	uapi "github.com/antinvestor/matrix/userapi/api"
	"github.com/pitabwire/util"
)

// SSORedirect implements /login/sso/redirect
// https://spec.matrix.org/v1.2/client-server-api/#redirecting-to-the-authentication-server
func SSORedirect(
	req *http.Request,
	idpID string,
	auth ssoAuthenticator,
	cfg *config.LoginSSO,
) util.JSONResponse {
	ctx := req.Context()

	if auth == nil {
		return util.JSONResponse{
			Code: http.StatusNotFound,
			JSON: spec.NotFound("authentication method disabled"),
		}
	}

	redirectURL := req.URL.Query().Get("redirectUrl")
	if redirectURL == "" {
		return util.JSONResponse{
			Code: http.StatusBadRequest,
			JSON: spec.MissingParam("redirectUrl parameter missing"),
		}
	}
	if ru, err := url.Parse(redirectURL); err != nil {
		return util.JSONResponse{
			Code: http.StatusBadRequest,
			JSON: spec.InvalidParam("Invalid redirectURL: " + err.Error()),
		}
	} else if ru.Scheme == "" || ru.Host == "" {
		return util.JSONResponse{
			Code: http.StatusBadRequest,
			JSON: spec.InvalidParam("Invalid redirectURL: " + redirectURL),
		}
	}

	if idpID == "" {
		idpID = cfg.DefaultProviderID
		if idpID == "" && len(cfg.Providers) > 0 {
			idpID = cfg.Providers[0].ID
		}
	}

	callbackURL, err := buildCallbackURLFromOther(cfg, req, "/login/sso/redirect")
	if err != nil {
		util.GetLogger(ctx).With(slog.Any("error", err)).Error("Failed to build callback URL")
		return util.JSONResponse{
			Code: http.StatusInternalServerError,
			JSON: err,
		}
	}

	callbackURL = callbackURL.ResolveReference(&url.URL{
		RawQuery: url.Values{"partition_id": []string{idpID}}.Encode(),
	})
	nonce := formatNonce(redirectURL)

<<<<<<< HEAD
	codeVerifier := genCodeVerifier()
=======
	codeVerifier := util.RandomString(128)
>>>>>>> 594b4b10

	u, err := auth.AuthorizationURL(ctx, idpID, callbackURL.String(), nonce, codeVerifier)
	if err != nil {
		util.GetLogger(ctx).With(slog.Any("error", err)).Error("Failed to get LoginSSO authorization URL")
		return util.JSONResponse{
			Code: http.StatusInternalServerError,
			JSON: err,
		}
	}

	util.GetLogger(ctx).Info("LoginSSO redirect to %s.", u)

	resp := util.RedirectResponse(u)
	nonceCookie := &http.Cookie{
		Name:     "sso_nonce",
		Value:    nonce,
		Path:     path.Dir(callbackURL.Path),
		Expires:  time.Now().Add(10 * time.Minute),
		Secure:   callbackURL.Scheme == "https",
		SameSite: http.SameSiteNoneMode,
	}
	if !nonceCookie.Secure {
<<<<<<< HEAD
		// SameSite=None requires Secure, so we might as well remove
		// it. See https://blog.chromium.org/2019/10/developers-get-ready-for-new.html.
		nonceCookie.SameSite = http.SameSiteDefaultMode
	}

	codeVerifierCookie := &http.Cookie{
		Name:     "sso_code_verifier",
		Value:    codeVerifier,
		Path:     path.Dir(callbackURL.Path),
		Expires:  time.Now().Add(10 * time.Minute),
		Secure:   callbackURL.Scheme == "https",
		SameSite: http.SameSiteNoneMode,
	}
	if !codeVerifierCookie.Secure {
		// SameSite=None requires Secure, so we might as well remove
		// it. See https://blog.chromium.org/2019/10/developers-get-ready-for-new.html.
		codeVerifierCookie.SameSite = http.SameSiteDefaultMode
	}
=======
		// SameSite=None requires Secure, so we might as well remove
		// it. See https://blog.chromium.org/2019/10/developers-get-ready-for-new.html.
		nonceCookie.SameSite = http.SameSiteDefaultMode
	}

	codeVerifierCookie := &http.Cookie{
		Name:     "sso_code_verifier",
		Value:    codeVerifier,
		Path:     path.Dir(callbackURL.Path),
		Expires:  time.Now().Add(10 * time.Minute),
		Secure:   callbackURL.Scheme == "https",
		SameSite: http.SameSiteNoneMode,
	}
	if !codeVerifierCookie.Secure {
		// SameSite=None requires Secure, so we might as well remove
		// it. See https://blog.chromium.org/2019/10/developers-get-ready-for-new.html.
		codeVerifierCookie.SameSite = http.SameSiteDefaultMode
	}
>>>>>>> 594b4b10

	resp.Headers["Set-Cookie"] = []*http.Cookie{nonceCookie, codeVerifierCookie}
	return resp
}

// buildCallbackURLFromOther builds a callback URL from another LoginSSO
// request and configuration.
func buildCallbackURLFromOther(cfg *config.LoginSSO, req *http.Request, expectedPath string) (*url.URL, error) {
	u := &url.URL{
		Scheme: "https",
		Host:   req.Host,
		Path:   req.URL.Path,
	}
	if req.TLS == nil {
		u.Scheme = "http"
	}

	// Find the v3mux base, handling both `redirect` and
	// `redirect/{idp}` and not hard-coding the Matrix version.
	i := strings.Index(u.Path, expectedPath)
	if i < 0 {
		return nil, fmt.Errorf("cannot find %q to replace in URL %q", expectedPath, u.Path)
	}
	u.Path = u.Path[:i] + "/login/sso/callback"

	cu, err := url.Parse(cfg.CallbackURL)
	if err != nil {
		return nil, err
	}
	return u.ResolveReference(cu), nil
}

// SSOCallback implements /login/sso/callback.
// https://spec.matrix.org/v1.2/client-server-api/#handling-the-callback-from-the-authentication-server
func SSOCallback(
	req *http.Request,
	userAPI userAPIForSSO,
	auth ssoAuthenticator,
	cfg *config.LoginSSO,
	serverName spec.ServerName,
) util.JSONResponse {

	if auth == nil {
		return util.JSONResponse{
			Code: http.StatusNotFound,
			JSON: spec.NotFound("authentication method disabled"),
		}
	}

	ctx := req.Context()
	logger := util.GetLogger(ctx)

	query := req.URL.Query()
	idpID := query.Get("partition_id")

	logger.WithField("partition_id", idpID).Info("SSOCallback partition from url query")

	if idpID == "" {
		return util.JSONResponse{
			Code: http.StatusBadRequest,
			JSON: spec.MissingParam("partition_id parameter missing"),
		}
	}

	nonce, err := req.Cookie("sso_nonce")
	if err != nil {
		logger.WithError(err).Error("Failed to get nonce")
		return util.JSONResponse{
			Code: http.StatusBadRequest,
			JSON: spec.MissingParam("no nonce cookie: " + err.Error()),
		}
	}
	logger.WithField("nonce", nonce.String()).Info("SSOCallback nonce found")

	finalRedirectURL, err := parseNonce(nonce.Value)
	if err != nil {
		logger.WithError(err).Error("Failed to parse nonce")
		return util.JSONResponse{
			Code: http.StatusBadRequest,
			JSON: err,
		}
	}

	codeVerifier, err := req.Cookie("sso_code_verifier")
	if err != nil {
<<<<<<< HEAD
=======
		logger.WithError(err).Error("Failed to get code verifier")
>>>>>>> 594b4b10
		return util.JSONResponse{
			Code: http.StatusBadRequest,
			JSON: spec.MissingParam("no code verifier cookie: " + err.Error()),
		}
	}

<<<<<<< HEAD
	callbackURL, err := buildCallbackURLFromOther(cfg, req, "/login/sso/callback")
	if err != nil {
		util.GetLogger(ctx).With(slog.Any("error", err)).Error("Failed to build callback URL")
=======
	logger.WithField("codeverifier", codeVerifier.String()).Info("SSOCallback codeVerifier found")

	callbackURL, err := buildCallbackURLFromOther(cfg, req, "/login/sso/callback")
	if err != nil {
		logger.WithError(err).Error("Failed to build callback URL")
>>>>>>> 594b4b10
		return util.JSONResponse{
			Code: http.StatusInternalServerError,
			JSON: err,
		}
	}

	callbackURL = callbackURL.ResolveReference(&url.URL{
		RawQuery: url.Values{"partition_id": []string{idpID}}.Encode(),
	})
<<<<<<< HEAD
	result, err := auth.ProcessCallback(ctx, idpID, callbackURL.String(), nonce.Value, codeVerifier.Value, query)
	if err != nil {
		util.GetLogger(ctx).With(slog.Any("error", err)).Error("Failed to process callback")
=======

	logger.WithField("callback url", callbackURL).Info("SSOCallback built callback url")

	result, err := auth.ProcessCallback(ctx, idpID, callbackURL.String(), nonce.Value, codeVerifier.Value, query)
	if err != nil {
		logger.WithError(err).Error("Failed to process callback")
>>>>>>> 594b4b10
		return util.JSONResponse{
			Code: http.StatusInternalServerError,
			JSON: err,
		}
	}
<<<<<<< HEAD
	util.GetLogger(ctx).With("result", result).Info("LoginSSO callback done")
=======
	logger.WithField("result", result).Info("LoginSSO callback done")
>>>>>>> 594b4b10

	if result.Identifier.Subject == "" || result.Identifier.Issuer == "" {
		// Not authenticated yet.
		return util.RedirectResponse(result.RedirectURL)
	}

	account, err := verifyUserExits(ctx, serverName, userAPI, result.Identifier)
	if err != nil {
		util.GetLogger(ctx).With(slog.Any("error", err)).With("ssoIdentifier", result.Identifier).Error("failed to find user")
		return util.JSONResponse{
			Code: http.StatusUnauthorized,
			JSON: spec.Forbidden("ID not associated with a local account"),
		}
	}

	token, err := createLoginToken(ctx, userAPI, account.UserID)
	if err != nil {
		util.GetLogger(ctx).With(slog.Any("error", err)).Error("PerformLoginTokenCreation failed")
		return util.JSONResponse{
			Code: http.StatusInternalServerError,
			JSON: spec.InternalServerError{},
		}
	}
	util.GetLogger(ctx).With("account", account).With("ssoIdentifier", result.Identifier).Info("LoginSSO created token")

	rquery := finalRedirectURL.Query()
	rquery.Set("loginToken", token.Token)
	resp := util.RedirectResponse(finalRedirectURL.ResolveReference(&url.URL{RawQuery: rquery.Encode()}).String())
	resp.Headers["Set-Cookie"] = []*http.Cookie{{
		Name:   "sso_nonce",
		Value:  "",
		MaxAge: -1,
		Secure: true,
	}, {
		Name:   "sso_code_verifier",
		Value:  "",
		MaxAge: -1,
		Secure: true,
	}}
	return resp
}

type ssoAuthenticator interface {
	AuthorizationURL(ctx context.Context, providerID, callbackURL, nonce, codeVerifier string) (string, error)
	ProcessCallback(ctx context.Context, providerID, callbackURL, nonce, codeVerifier string, query url.Values) (*auth.CallbackResult, error)
}

type userAPIForSSO interface {
	uapi.LoginTokenInternalAPI

	PerformEnsureSSOAccountExists(ctx context.Context, req *uapi.QuerySSOAccountRequest, res *uapi.QuerySSOAccountResponse) error
}

// formatNonce creates a random nonce that also contains the URL.
func formatNonce(redirectURL string) string {
	return util.RandomString(16) + "." + base64.RawURLEncoding.EncodeToString([]byte(redirectURL))
}

func genCodeVerifier() string {
	return util.RandomString(128)
}

// parseNonce extracts the embedded URL from the nonce. The nonce
// should have been validated to be the original before calling this
// function. The URL is not integrity protected.
func parseNonce(s string) (redirectURL *url.URL, _ error) {
	if s == "" {
		return nil, spec.MissingParam("empty LoginSSO nonce cookie")
	}

	ss := strings.Split(s, ".")
	if len(ss) < 2 {
		return nil, spec.InvalidParam("malformed LoginSSO nonce cookie")
	}

	urlbs, err := base64.RawURLEncoding.DecodeString(ss[1])
	if err != nil {
		return nil, spec.InvalidParam("invalid redirect URL in LoginSSO nonce cookie")
	}
	u, err := url.Parse(string(urlbs))
	if err != nil {
		return nil, spec.InvalidParam("invalid redirect URL in LoginSSO nonce cookie: " + err.Error())
	}

	return u, nil
}

// verifyUserExits resolves an sso.UserIdentifier to a local
// part using the User API. Returns empty if there is no associated
// user.
func verifyUserExits(ctx context.Context, serverName spec.ServerName, userAPI userAPIForSSO, id auth.UserIdentifier) (account *uapi.Account, _ error) {
	req := &uapi.QuerySSOAccountRequest{
		ServerName: serverName,
		Issuer:     id.Issuer,
		Subject:    id.Subject,
	}
	var res uapi.QuerySSOAccountResponse
	if err := userAPI.PerformEnsureSSOAccountExists(ctx, req, &res); err != nil {
		return nil, err
	}

	if res.AccountCreated {
		amtRegUsers.Inc()
	}

	return res.Account, nil
}

// createLoginToken produces a new login token, valid for the given
// user.
func createLoginToken(ctx context.Context, userAPI userAPIForSSO, userID string) (*uapi.LoginTokenMetadata, error) {
	req := uapi.PerformLoginTokenCreationRequest{Data: uapi.LoginTokenData{UserID: userID}}
	var resp uapi.PerformLoginTokenCreationResponse
	if err := userAPI.PerformLoginTokenCreation(ctx, &req, &resp); err != nil {
		return nil, err
	}
	return &resp.Metadata, nil
}<|MERGE_RESOLUTION|>--- conflicted
+++ resolved
@@ -18,7 +18,6 @@
 	"context"
 	"encoding/base64"
 	"fmt"
-	"golang.org/x/exp/slog"
 	"net/http"
 	"net/url"
 	"path"
@@ -78,7 +77,7 @@
 
 	callbackURL, err := buildCallbackURLFromOther(cfg, req, "/login/sso/redirect")
 	if err != nil {
-		util.GetLogger(ctx).With(slog.Any("error", err)).Error("Failed to build callback URL")
+		util.GetLogger(ctx).WithError(err).Error("Failed to build callback URL")
 		return util.JSONResponse{
 			Code: http.StatusInternalServerError,
 			JSON: err,
@@ -90,22 +89,18 @@
 	})
 	nonce := formatNonce(redirectURL)
 
-<<<<<<< HEAD
-	codeVerifier := genCodeVerifier()
-=======
 	codeVerifier := util.RandomString(128)
->>>>>>> 594b4b10
 
 	u, err := auth.AuthorizationURL(ctx, idpID, callbackURL.String(), nonce, codeVerifier)
 	if err != nil {
-		util.GetLogger(ctx).With(slog.Any("error", err)).Error("Failed to get LoginSSO authorization URL")
-		return util.JSONResponse{
-			Code: http.StatusInternalServerError,
-			JSON: err,
-		}
-	}
-
-	util.GetLogger(ctx).Info("LoginSSO redirect to %s.", u)
+		util.GetLogger(ctx).WithError(err).Error("Failed to get LoginSSO authorization URL")
+		return util.JSONResponse{
+			Code: http.StatusInternalServerError,
+			JSON: err,
+		}
+	}
+
+	util.GetLogger(ctx).Infof("LoginSSO redirect to %s.", u)
 
 	resp := util.RedirectResponse(u)
 	nonceCookie := &http.Cookie{
@@ -117,7 +112,6 @@
 		SameSite: http.SameSiteNoneMode,
 	}
 	if !nonceCookie.Secure {
-<<<<<<< HEAD
 		// SameSite=None requires Secure, so we might as well remove
 		// it. See https://blog.chromium.org/2019/10/developers-get-ready-for-new.html.
 		nonceCookie.SameSite = http.SameSiteDefaultMode
@@ -136,26 +130,6 @@
 		// it. See https://blog.chromium.org/2019/10/developers-get-ready-for-new.html.
 		codeVerifierCookie.SameSite = http.SameSiteDefaultMode
 	}
-=======
-		// SameSite=None requires Secure, so we might as well remove
-		// it. See https://blog.chromium.org/2019/10/developers-get-ready-for-new.html.
-		nonceCookie.SameSite = http.SameSiteDefaultMode
-	}
-
-	codeVerifierCookie := &http.Cookie{
-		Name:     "sso_code_verifier",
-		Value:    codeVerifier,
-		Path:     path.Dir(callbackURL.Path),
-		Expires:  time.Now().Add(10 * time.Minute),
-		Secure:   callbackURL.Scheme == "https",
-		SameSite: http.SameSiteNoneMode,
-	}
-	if !codeVerifierCookie.Secure {
-		// SameSite=None requires Secure, so we might as well remove
-		// it. See https://blog.chromium.org/2019/10/developers-get-ready-for-new.html.
-		codeVerifierCookie.SameSite = http.SameSiteDefaultMode
-	}
->>>>>>> 594b4b10
 
 	resp.Headers["Set-Cookie"] = []*http.Cookie{nonceCookie, codeVerifierCookie}
 	return resp
@@ -241,27 +215,18 @@
 
 	codeVerifier, err := req.Cookie("sso_code_verifier")
 	if err != nil {
-<<<<<<< HEAD
-=======
 		logger.WithError(err).Error("Failed to get code verifier")
->>>>>>> 594b4b10
 		return util.JSONResponse{
 			Code: http.StatusBadRequest,
 			JSON: spec.MissingParam("no code verifier cookie: " + err.Error()),
 		}
 	}
 
-<<<<<<< HEAD
+	logger.WithField("codeverifier", codeVerifier.String()).Info("SSOCallback codeVerifier found")
+
 	callbackURL, err := buildCallbackURLFromOther(cfg, req, "/login/sso/callback")
 	if err != nil {
-		util.GetLogger(ctx).With(slog.Any("error", err)).Error("Failed to build callback URL")
-=======
-	logger.WithField("codeverifier", codeVerifier.String()).Info("SSOCallback codeVerifier found")
-
-	callbackURL, err := buildCallbackURLFromOther(cfg, req, "/login/sso/callback")
-	if err != nil {
 		logger.WithError(err).Error("Failed to build callback URL")
->>>>>>> 594b4b10
 		return util.JSONResponse{
 			Code: http.StatusInternalServerError,
 			JSON: err,
@@ -271,28 +236,18 @@
 	callbackURL = callbackURL.ResolveReference(&url.URL{
 		RawQuery: url.Values{"partition_id": []string{idpID}}.Encode(),
 	})
-<<<<<<< HEAD
+
+	logger.WithField("callback url", callbackURL).Info("SSOCallback built callback url")
+
 	result, err := auth.ProcessCallback(ctx, idpID, callbackURL.String(), nonce.Value, codeVerifier.Value, query)
 	if err != nil {
-		util.GetLogger(ctx).With(slog.Any("error", err)).Error("Failed to process callback")
-=======
-
-	logger.WithField("callback url", callbackURL).Info("SSOCallback built callback url")
-
-	result, err := auth.ProcessCallback(ctx, idpID, callbackURL.String(), nonce.Value, codeVerifier.Value, query)
-	if err != nil {
 		logger.WithError(err).Error("Failed to process callback")
->>>>>>> 594b4b10
-		return util.JSONResponse{
-			Code: http.StatusInternalServerError,
-			JSON: err,
-		}
-	}
-<<<<<<< HEAD
-	util.GetLogger(ctx).With("result", result).Info("LoginSSO callback done")
-=======
+		return util.JSONResponse{
+			Code: http.StatusInternalServerError,
+			JSON: err,
+		}
+	}
 	logger.WithField("result", result).Info("LoginSSO callback done")
->>>>>>> 594b4b10
 
 	if result.Identifier.Subject == "" || result.Identifier.Issuer == "" {
 		// Not authenticated yet.
@@ -301,7 +256,7 @@
 
 	account, err := verifyUserExits(ctx, serverName, userAPI, result.Identifier)
 	if err != nil {
-		util.GetLogger(ctx).With(slog.Any("error", err)).With("ssoIdentifier", result.Identifier).Error("failed to find user")
+		util.GetLogger(ctx).WithError(err).WithField("ssoIdentifier", result.Identifier).Error("failed to find user")
 		return util.JSONResponse{
 			Code: http.StatusUnauthorized,
 			JSON: spec.Forbidden("ID not associated with a local account"),
@@ -310,13 +265,13 @@
 
 	token, err := createLoginToken(ctx, userAPI, account.UserID)
 	if err != nil {
-		util.GetLogger(ctx).With(slog.Any("error", err)).Error("PerformLoginTokenCreation failed")
+		util.GetLogger(ctx).WithError(err).Errorf("PerformLoginTokenCreation failed")
 		return util.JSONResponse{
 			Code: http.StatusInternalServerError,
 			JSON: spec.InternalServerError{},
 		}
 	}
-	util.GetLogger(ctx).With("account", account).With("ssoIdentifier", result.Identifier).Info("LoginSSO created token")
+	util.GetLogger(ctx).WithField("account", account).WithField("ssoIdentifier", result.Identifier).Info("LoginSSO created token")
 
 	rquery := finalRedirectURL.Query()
 	rquery.Set("loginToken", token.Token)
@@ -351,10 +306,6 @@
 	return util.RandomString(16) + "." + base64.RawURLEncoding.EncodeToString([]byte(redirectURL))
 }
 
-func genCodeVerifier() string {
-	return util.RandomString(128)
-}
-
 // parseNonce extracts the embedded URL from the nonce. The nonce
 // should have been validated to be the original before calling this
 // function. The URL is not integrity protected.
