--- conflicted
+++ resolved
@@ -31,10 +31,6 @@
 	"github.com/antinvestor/gomatrixserverlib"
 	"github.com/antinvestor/matrix/clientapi/httputil"
 	"github.com/antinvestor/matrix/setup/config"
-<<<<<<< HEAD
-	"github.com/matrix-org/gomatrixserverlib"
-=======
->>>>>>> 594b4b10
 	"github.com/pitabwire/util"
 	log "github.com/sirupsen/logrus"
 )
@@ -147,7 +143,7 @@
 ) util.JSONResponse {
 	userID, err := spec.NewUserID(device.UserID, true)
 	if err != nil {
-		util.GetLogger(ctx).With(slog.Any("error", err)).Error("invalid userID")
+		util.GetLogger(ctx).WithError(err).Error("invalid userID")
 		return util.JSONResponse{
 			Code: http.StatusInternalServerError,
 			JSON: spec.InternalServerError{},
@@ -166,7 +162,7 @@
 	//       probably shouldn't be using pseudo-random strings, maybe GUIDs?
 	roomID, err := spec.NewRoomID(fmt.Sprintf("!%s:%s", util.RandomString(16), userID.Domain()))
 	if err != nil {
-		util.GetLogger(ctx).With(slog.Any("error", err)).Error("invalid roomID")
+		util.GetLogger(ctx).WithError(err).Error("invalid roomID")
 		return util.JSONResponse{
 			Code: http.StatusInternalServerError,
 			JSON: spec.InternalServerError{},
@@ -196,7 +192,7 @@
 
 	profile, err := appserviceAPI.RetrieveUserProfile(ctx, userID.String(), asAPI, profileAPI)
 	if err != nil {
-		util.GetLogger(ctx).With(slog.Any("error", err)).Error("appserviceAPI.RetrieveUserProfile failed")
+		util.GetLogger(ctx).WithError(err).Error("appserviceAPI.RetrieveUserProfile failed")
 		return util.JSONResponse{
 			Code: http.StatusInternalServerError,
 			JSON: spec.InternalServerError{},
