package routing

import (
	"context"
	"encoding/base64"
	"errors"
	"net/http"
	"net/url"
	"regexp"
	"testing"

	"github.com/antinvestor/matrix/clientapi/auth"
	"github.com/antinvestor/matrix/clientapi/userutil"

	"github.com/antinvestor/matrix/setup/config"
	uapi "github.com/antinvestor/matrix/userapi/api"
	"github.com/google/go-cmp/cmp"
)

func TestSSORedirect(t *testing.T) {
	tsts := []struct {
		Name   string
		Req    http.Request
		IDPID  string
		Auth   fakeSSOAuthenticator
		Config config.LoginSSO

		WantLocationRE  string
		WantSetCookieRE string
	}{
		{
			Name: "redirectDefault",
			Req: http.Request{
				Host: "matrix.example.com",
				URL: &url.URL{
					Path: "/_matrix/v4/login/sso/redirect",
					RawQuery: url.Values{
						"redirectUrl": []string{"http://example.com/continue"},
					}.Encode(),
				},
			},
			Config: config.LoginSSO{
				DefaultProviderID: "adefault",
			},
			WantLocationRE:  `http://auth.example.com/authorize\?callbackURL=http%3A%2F%2Fmatrix.example.com%2F_matrix%2Fv4%2Flogin%2Fsso%2Fcallback%3Fpartition_id%3Dadefault&nonce=.+&providerID=adefault`,
			WantSetCookieRE: "sso_nonce=[^;].*Path=/_matrix/v4/login/sso",
		},
		{
			Name: "redirectFirstProvider",
			Req: http.Request{
				Host: "matrix.example.com",
				URL: &url.URL{
					Path: "/_matrix/v4/login/sso/redirect",
					RawQuery: url.Values{
						"redirectUrl": []string{"http://example.com/continue"},
					}.Encode(),
				},
			},
			Config: config.LoginSSO{
				Providers: []config.IdentityProvider{
					{ID: "firstprovider"},
					{ID: "secondprovider"},
				},
			},
			WantLocationRE:  `http://auth.example.com/authorize\?callbackURL=http%3A%2F%2Fmatrix.example.com%2F_matrix%2Fv4%2Flogin%2Fsso%2Fcallback%3Fpartition_id%3Dfirstprovider&nonce=.+&providerID=firstprovider`,
			WantSetCookieRE: "sso_nonce=[^;].*Path=/_matrix/v4/login/sso",
		},
		{
			Name: "redirectExplicitProvider",
			Req: http.Request{
				Host: "matrix.example.com",
				URL: &url.URL{
					Path: "/_matrix/v4/login/sso/redirect",
					RawQuery: url.Values{
						"redirectUrl": []string{"http://example.com/continue"},
					}.Encode(),
				},
			},
			IDPID:           "someprovider",
			WantLocationRE:  `http://auth.example.com/authorize\?callbackURL=http.*%3Fpartition_id%3Dsomeprovider&nonce=.+&providerID=someprovider`,
			WantSetCookieRE: "sso_nonce=[^;].*Path=/_matrix/v4/login/sso",
		},
		{
			Name: "redirectEmptyredirectPath",
			Req: http.Request{
				Host: "matrix.example.com",
				URL: &url.URL{
					Path: "/_matrix/v4/login/sso/redirect",
					RawQuery: url.Values{
						"redirectUrl": []string{"http://example.com"},
					}.Encode(),
				},
			},
			IDPID:           "someprovider",
			WantLocationRE:  `http://auth.example.com/authorize\?callbackURL=http.*%3Fpartition_id%3Dsomeprovider&nonce=.+&providerID=someprovider`,
			WantSetCookieRE: "sso_nonce=[^;].*Path=/_matrix/v4/login/sso",
		},
	}
	for _, tst := range tsts {
		t.Run(tst.Name, func(t *testing.T) {
			got := SSORedirect(&tst.Req, tst.IDPID, &tst.Auth, &tst.Config)

			if want := http.StatusFound; got.Code != want {
				t.Error("SSORedirect Code: got %v, want %v", got.Code, want)
			}

			if m, err := regexp.MatchString(tst.WantLocationRE, got.Headers["Location"].(string)); err != nil {
				t.Fatalf("WantSetCookieRE failed: %v", err)
			} else if !m {
				t.Error("SSORedirect Location: got %q, want match %v", got.Headers["Location"], tst.WantLocationRE)
			}

<<<<<<< HEAD
			if m, err := regexp.MatchString(tst.WantSetCookieRE, got.Headers["Set-Cookie"]); err != nil {
				t.Fatalf("WantSetCookieRE failed: %v", err)
			} else if !m {
				t.Error("SSORedirect Set-Cookie: got %q, want match %v", got.Headers["Set-Cookie"], tst.WantSetCookieRE)
=======
			cookies := got.Headers["Set-Cookie"].([]*http.Cookie)
			for _, cookie := range cookies {

				if cookie.Name == "sso_nonce" {
					if m, err := regexp.MatchString(tst.WantSetCookieRE, cookie.String()); err != nil {
						t.Fatalf("WantSetCookieRE failed: %v", err)
					} else if !m {
						t.Errorf("SSORedirect Set-Cookie: got %q, want match %v", got.Headers["Set-Cookie"], tst.WantSetCookieRE)
					}
				}

>>>>>>> 594b4b10
			}
		})
	}
}

func TestSSORedirectError(t *testing.T) {
	tsts := []struct {
		Name   string
		Req    http.Request
		IDPID  string
		Auth   fakeSSOAuthenticator
		Config config.LoginSSO

		WantCode int
	}{
		{
			Name: "missingRedirectUrl",
			Req: http.Request{
				Host: "matrix.example.com",
				URL: &url.URL{
					Path:     "/_matrix/v4/login/sso/redirect",
					RawQuery: url.Values{}.Encode(),
				},
			},
			WantCode: http.StatusBadRequest,
		},
		{
			Name: "invalidRedirectUrl",
			Req: http.Request{
				Host: "matrix.example.com",
				URL: &url.URL{
					Path: "/_matrix/v4/login/sso/redirect",
					RawQuery: url.Values{
						"redirectUrl": []string{"/continue"},
					}.Encode(),
				},
			},
			WantCode: http.StatusBadRequest,
		},
	}
	for _, tst := range tsts {
		t.Run(tst.Name, func(t *testing.T) {
			got := SSORedirect(&tst.Req, tst.IDPID, &tst.Auth, &tst.Config)

			if got.Code != tst.WantCode {
				t.Error("SSORedirect Code: got %v, want %v", got.Code, tst.WantCode)
			}
		})
	}
}

func TestSSOCallback(t *testing.T) {
	nonce := "1234." + base64.RawURLEncoding.EncodeToString([]byte("http://matrix.example.com/continue"))

	tsts := []struct {
		Name    string
		Req     http.Request
		UserAPI fakeUserAPIForSSO
		Auth    fakeSSOAuthenticator
		Config  config.LoginSSO

		WantLocationRE  string
		WantSetCookieRE string

		WantAccountCreation    []*uapi.PerformAccountCreationRequest
		WantLoginTokenCreation []*uapi.PerformLoginTokenCreationRequest
		WantQueryLocalpart     []*uapi.QuerySSOAccountRequest
	}{
		{
			Name: "logIn",
			Req: http.Request{
				Host: "matrix.example.com",
				URL: &url.URL{
					Path: "/_matrix/v4/login/sso/callback",
					RawQuery: url.Values{
						"partition_id": []string{"aprovider"},
					}.Encode(),
				},
				Header: http.Header{
					"Cookie": []string{(&http.Cookie{
						Name:  "sso_nonce",
						Value: nonce,
					}).String(), (&http.Cookie{
						Name:  "sso_code_verifier",
						Value: "code_verifier",
					}).String()},
				},
			},
			UserAPI: fakeUserAPIForSSO{},
			Auth: fakeSSOAuthenticator{
				callbackResult: auth.CallbackResult{
					Identifier: auth.UserIdentifier{
						Issuer:  "anissuer",
						Subject: "asubject",
					},
				},
			},
			WantLocationRE:  `http://matrix.example.com/continue\?loginToken=atoken`,
			WantSetCookieRE: "sso_nonce=;",

			WantLoginTokenCreation: []*uapi.PerformLoginTokenCreationRequest{{Data: uapi.LoginTokenData{UserID: "@asubject:aservername"}}},
			WantQueryLocalpart:     []*uapi.QuerySSOAccountRequest{{ServerName: "aservername", Issuer: "anissuer", Subject: "asubject"}},
		},
		{
			Name: "registerSuggested",
			Req: http.Request{
				Host: "matrix.example.com",
				URL: &url.URL{
					Path: "/_matrix/v4/login/sso/callback",
					RawQuery: url.Values{
						"partition_id": []string{"aprovider"},
					}.Encode(),
				},
				Header: http.Header{
					"Cookie": []string{(&http.Cookie{
						Name:  "sso_nonce",
						Value: nonce,
					}).String(), (&http.Cookie{
						Name:  "sso_code_verifier",
						Value: "code_verifier",
					}).String()},
				},
			},
			Auth: fakeSSOAuthenticator{
				callbackResult: auth.CallbackResult{
					Identifier: auth.UserIdentifier{
						Issuer:  "anissuer",
						Subject: "asuggestedid",
					},
					SuggestedUserID: "asuggestedid",
				},
			},
			WantLocationRE:  `http://matrix.example.com/continue\?loginToken=atoken`,
			WantSetCookieRE: "sso_nonce=;",

			//WantAccountCreation:    []*uapi.PerformAccountCreationRequest{{Localpart: "asuggestedid", AccountType: uapi.AccountTypeUser, OnConflict: uapi.ConflictAbort}},
			WantLoginTokenCreation: []*uapi.PerformLoginTokenCreationRequest{{Data: uapi.LoginTokenData{UserID: "@asuggestedid:aservername"}}},
			WantQueryLocalpart:     []*uapi.QuerySSOAccountRequest{{ServerName: "aservername", Issuer: "anissuer", Subject: "asuggestedid"}},
		},
		{
			Name: "registerNumeric",
			Req: http.Request{
				Host: "matrix.example.com",
				URL: &url.URL{
					Path: "/_matrix/v4/login/sso/callback",
					RawQuery: url.Values{
						"partition_id": []string{"aprovider"},
					}.Encode(),
				},
				Header: http.Header{
					"Cookie": []string{(&http.Cookie{
						Name:  "sso_nonce",
						Value: nonce,
					}).String(), (&http.Cookie{
						Name:  "sso_code_verifier",
						Value: "code_verifier",
					}).String()},
				},
			},
			Auth: fakeSSOAuthenticator{
				callbackResult: auth.CallbackResult{
					Identifier: auth.UserIdentifier{
						Issuer:  "anissuer",
						Subject: "12345",
					},
				},
			},
			WantLocationRE:  `http://matrix.example.com/continue\?loginToken=atoken`,
			WantSetCookieRE: "sso_nonce=;",

			//WantAccountCreation:    []*uapi.PerformAccountCreationRequest{{Localpart: "12345", AccountType: uapi.AccountTypeUser, OnConflict: uapi.ConflictAbort}},
			WantLoginTokenCreation: []*uapi.PerformLoginTokenCreationRequest{{Data: uapi.LoginTokenData{UserID: "@12345:aservername"}}},
			WantQueryLocalpart:     []*uapi.QuerySSOAccountRequest{{ServerName: "aservername", Issuer: "anissuer", Subject: "12345"}},
		},
		{
			Name: "noIdentifierRedirectURL",
			Req: http.Request{
				Host: "matrix.example.com",
				URL: &url.URL{
					Path: "/_matrix/v4/login/sso/callback",
					RawQuery: url.Values{
						"partition_id": []string{"aprovider"},
					}.Encode(),
				},
				Header: http.Header{
					"Cookie": []string{(&http.Cookie{
						Name:  "sso_nonce",
						Value: nonce,
					}).String(), (&http.Cookie{
						Name:  "sso_code_verifier",
						Value: "code_verifier",
					}).String()},
				},
			},
			Auth: fakeSSOAuthenticator{
				callbackResult: auth.CallbackResult{
					RedirectURL: "http://auth.example.com/notdone",
				},
			},
			WantLocationRE:  `http://auth.example.com/notdone`,
			WantSetCookieRE: "^$",
		},
	}
	for _, tst := range tsts {
		t.Run(tst.Name, func(t *testing.T) {
			got := SSOCallback(&tst.Req, &tst.UserAPI, &tst.Auth, &tst.Config, "aservername")

			if want := http.StatusFound; got.Code != want {
				t.Log(got)
				t.Error("SSOCallback Code: got %v, want %v", got.Code, want)
			}

			if m, err := regexp.MatchString(tst.WantLocationRE, got.Headers["Location"].(string)); err != nil {
				t.Fatalf("WantSetCookieRE failed: %v", err)
			} else if !m {
				t.Error("SSOCallback Location: got %q, want match %v", got.Headers["Location"], tst.WantLocationRE)
			}

<<<<<<< HEAD
			if m, err := regexp.MatchString(tst.WantSetCookieRE, got.Headers["Set-Cookie"]); err != nil {
				t.Fatalf("WantSetCookieRE failed: %v", err)
			} else if !m {
				t.Error("SSOCallback Set-Cookie: got %q, want match %v", got.Headers["Set-Cookie"], tst.WantSetCookieRE)
=======
			if got.Headers["Set-Cookes"] != nil {
				cookies := got.Headers["Set-Cookie"].([]*http.Cookie)
				for _, cookie := range cookies {

					if cookie.Name == "sso_nonce" {

						if m, err := regexp.MatchString(tst.WantSetCookieRE, cookie.String()); err != nil {
							t.Fatalf("WantSetCookieRE failed: %v", err)
						} else if !m {
							t.Errorf("SSOCallback Set-Cookie: got %q, want match %v", got.Headers["Set-Cookie"], tst.WantSetCookieRE)
						}
					}

				}
>>>>>>> 594b4b10
			}

			if diff := cmp.Diff(tst.WantAccountCreation, tst.UserAPI.gotAccountCreation); diff != "" {
				t.Error("PerformAccountCreation: +got -want:\n%s", diff)
			}
			if diff := cmp.Diff(tst.WantLoginTokenCreation, tst.UserAPI.gotLoginTokenCreation); diff != "" {
				t.Error("PerformLoginTokenCreation: +got -want:\n%s", diff)
			}

		})
	}
}

func TestSSOCallbackError(t *testing.T) {
	nonce := "1234." + base64.RawURLEncoding.EncodeToString([]byte("http://matrix.example.com/continue"))
	goodReq := http.Request{
		Host: "matrix.example.com",
		URL: &url.URL{
			Path: "/_matrix/v4/login/sso/callback",
			RawQuery: url.Values{
				"partition_id": []string{"aprovider"},
			}.Encode(),
		},
		Header: http.Header{
			"Cookie": []string{(&http.Cookie{
				Name:  "sso_nonce",
				Value: nonce,
			}).String(), (&http.Cookie{
				Name:  "sso_code_verifier",
				Value: "code_verifier",
			}).String()},
		},
	}
	goodAuth := fakeSSOAuthenticator{
		callbackResult: auth.CallbackResult{
			Identifier: auth.UserIdentifier{
				Issuer:  "anissuer",
				Subject: "asubject",
			},
		},
	}
	errMocked := errors.New("mocked error")

	tsts := []struct {
		Name    string
		Req     http.Request
		UserAPI fakeUserAPIForSSO
		Auth    fakeSSOAuthenticator
		Config  config.LoginSSO

		WantCode int
	}{
		{
			Name: "missingProvider",
			Req: http.Request{
				Host: "matrix.example.com",
				URL: &url.URL{
					Path: "/_matrix/v4/login/sso/callback",
				},
				Header: http.Header{
					"Cookie": []string{(&http.Cookie{
						Name:  "sso_nonce",
						Value: nonce,
					}).String(), (&http.Cookie{
						Name:  "sso_code_verifier",
						Value: "code_verifier",
					}).String()},
				},
			},
			WantCode: http.StatusBadRequest,
		},
		{
			Name: "missingCookie",
			Req: http.Request{
				Host: "matrix.example.com",
				URL: &url.URL{
					Path: "/_matrix/v4/login/sso/callback",
					RawQuery: url.Values{
						"partition_id": []string{"aprovider"},
					}.Encode(),
				},
			},
			WantCode: http.StatusBadRequest,
		},
		{
			Name: "malformedCookie",
			Req: http.Request{
				Host: "matrix.example.com",
				URL: &url.URL{
					Path: "/_matrix/v4/login/sso/callback",
					RawQuery: url.Values{
						"partition_id": []string{"aprovider"},
					}.Encode(),
				},
				Header: http.Header{
					"Cookie": []string{(&http.Cookie{
						Name:  "sso_nonce",
						Value: "badvalue",
					}).String(), (&http.Cookie{
						Name:  "sso_code_verifier",
						Value: "code_verifier",
					}).String()},
				},
			},
			WantCode: http.StatusBadRequest,
		},
		{
			Name: "failedProcessCallback",
			Req:  goodReq,
			Auth: fakeSSOAuthenticator{
				callbackErr: errMocked,
			},
			WantCode: http.StatusInternalServerError,
		},
		{
			Name: "failedQueryLocalpartForSSO",
			Req:  goodReq,
			UserAPI: fakeUserAPIForSSO{
				localpartErr: errMocked,
			},
			Auth:     goodAuth,
			WantCode: http.StatusUnauthorized,
		},
		{
			Name: "failedQueryNumericLocalpart",
			Req:  goodReq,
			UserAPI: fakeUserAPIForSSO{
				numericLocalpartErr: errMocked,
			},
			Auth:     goodAuth,
			WantCode: http.StatusFound,
		},
		{
			Name: "failedAccountCreation",
			Req:  goodReq,
			UserAPI: fakeUserAPIForSSO{
				accountCreationErr: errMocked,
			},
			Auth:     goodAuth,
			WantCode: http.StatusFound,
		},
		{
			Name: "failedSaveSSOAssociation",
			Req:  goodReq,
			UserAPI: fakeUserAPIForSSO{
				saveSSOAssociationErr: errMocked,
			},
			Auth:     goodAuth,
			WantCode: http.StatusFound,
		},
		{
			Name: "failedPerformLoginTokenCreation",
			Req:  goodReq,
			UserAPI: fakeUserAPIForSSO{
				tokenTokenCreationErr: errMocked,
			},
			Auth:     goodAuth,
			WantCode: http.StatusInternalServerError,
		},
	}
	for _, tst := range tsts {
		t.Run(tst.Name, func(t *testing.T) {
			got := SSOCallback(&tst.Req, &tst.UserAPI, &tst.Auth, &tst.Config, "aservername")

			if got.Code != tst.WantCode {
				t.Log(got)
				t.Error("SSOCallback Code: got %v, want %v", got.Code, tst.WantCode)
			}
		})
	}
}

type fakeSSOAuthenticator struct {
	callbackResult auth.CallbackResult
	callbackErr    error
}

func (auth *fakeSSOAuthenticator) AuthorizationURL(ctx context.Context, providerID, callbackURL, nonce, codeVerifier string) (string, error) {
	if providerID == "" {
		return "", errors.New("empty providerID")
	}

	return (&url.URL{
		Scheme: "http",
		Host:   "auth.example.com",
		Path:   "/authorize",
	}).ResolveReference(&url.URL{
		RawQuery: url.Values{
			"callbackURL": []string{callbackURL},
			"nonce":       []string{nonce},
			"providerID":  []string{providerID},
		}.Encode(),
	}).String(), nil
}

func (auth *fakeSSOAuthenticator) ProcessCallback(ctx context.Context, providerID, callbackURL, nonce, codeVerifier string, query url.Values) (*auth.CallbackResult, error) {
	return &auth.callbackResult, auth.callbackErr
}

type fakeUserAPIForSSO struct {
	userAPIForSSO

	accountCreationErr    error
	tokenTokenCreationErr error
	saveSSOAssociationErr error
	localpartErr          error
	numericLocalpartErr   error

	gotAccountCreation         []*uapi.PerformAccountCreationRequest
	gotLoginTokenCreation      []*uapi.PerformLoginTokenCreationRequest
	gotQuerySSOAccountCreation []*uapi.QuerySSOAccountRequest
}

func (userAPI *fakeUserAPIForSSO) PerformAccountCreation(ctx context.Context, req *uapi.PerformAccountCreationRequest, res *uapi.PerformAccountCreationResponse) error {
	userAPI.gotAccountCreation = append(userAPI.gotAccountCreation, req)
	return userAPI.accountCreationErr
}

func (userAPI *fakeUserAPIForSSO) PerformLoginTokenCreation(ctx context.Context, req *uapi.PerformLoginTokenCreationRequest, res *uapi.PerformLoginTokenCreationResponse) error {
	userAPI.gotLoginTokenCreation = append(userAPI.gotLoginTokenCreation, req)
	res.Metadata = uapi.LoginTokenMetadata{
		Token: "atoken",
	}
	return userAPI.tokenTokenCreationErr
}

func (userAPI *fakeUserAPIForSSO) PerformEnsureSSOAccountExists(ctx context.Context, req *uapi.QuerySSOAccountRequest, res *uapi.QuerySSOAccountResponse) error {
	userAPI.gotQuerySSOAccountCreation = append(userAPI.gotQuerySSOAccountCreation, req)
	res.AccountCreated = true
	res.Account = &uapi.Account{UserID: userutil.MakeUserID(req.Subject, req.ServerName), Localpart: req.Subject, ServerName: req.ServerName, AccountType: uapi.AccountTypeUser}
	return userAPI.localpartErr
}

func (userAPI *fakeUserAPIForSSO) QueryNumericLocalpart(ctx context.Context, res *uapi.QueryNumericLocalpartResponse) error {
	res.ID = 12345
	return userAPI.numericLocalpartErr
}<|MERGE_RESOLUTION|>--- conflicted
+++ resolved
@@ -101,21 +101,15 @@
 			got := SSORedirect(&tst.Req, tst.IDPID, &tst.Auth, &tst.Config)
 
 			if want := http.StatusFound; got.Code != want {
-				t.Error("SSORedirect Code: got %v, want %v", got.Code, want)
+				t.Errorf("SSORedirect Code: got %v, want %v", got.Code, want)
 			}
 
 			if m, err := regexp.MatchString(tst.WantLocationRE, got.Headers["Location"].(string)); err != nil {
 				t.Fatalf("WantSetCookieRE failed: %v", err)
 			} else if !m {
-				t.Error("SSORedirect Location: got %q, want match %v", got.Headers["Location"], tst.WantLocationRE)
-			}
-
-<<<<<<< HEAD
-			if m, err := regexp.MatchString(tst.WantSetCookieRE, got.Headers["Set-Cookie"]); err != nil {
-				t.Fatalf("WantSetCookieRE failed: %v", err)
-			} else if !m {
-				t.Error("SSORedirect Set-Cookie: got %q, want match %v", got.Headers["Set-Cookie"], tst.WantSetCookieRE)
-=======
+				t.Errorf("SSORedirect Location: got %q, want match %v", got.Headers["Location"], tst.WantLocationRE)
+			}
+
 			cookies := got.Headers["Set-Cookie"].([]*http.Cookie)
 			for _, cookie := range cookies {
 
@@ -127,7 +121,6 @@
 					}
 				}
 
->>>>>>> 594b4b10
 			}
 		})
 	}
@@ -173,7 +166,7 @@
 			got := SSORedirect(&tst.Req, tst.IDPID, &tst.Auth, &tst.Config)
 
 			if got.Code != tst.WantCode {
-				t.Error("SSORedirect Code: got %v, want %v", got.Code, tst.WantCode)
+				t.Errorf("SSORedirect Code: got %v, want %v", got.Code, tst.WantCode)
 			}
 		})
 	}
@@ -337,21 +330,15 @@
 
 			if want := http.StatusFound; got.Code != want {
 				t.Log(got)
-				t.Error("SSOCallback Code: got %v, want %v", got.Code, want)
+				t.Errorf("SSOCallback Code: got %v, want %v", got.Code, want)
 			}
 
 			if m, err := regexp.MatchString(tst.WantLocationRE, got.Headers["Location"].(string)); err != nil {
 				t.Fatalf("WantSetCookieRE failed: %v", err)
 			} else if !m {
-				t.Error("SSOCallback Location: got %q, want match %v", got.Headers["Location"], tst.WantLocationRE)
-			}
-
-<<<<<<< HEAD
-			if m, err := regexp.MatchString(tst.WantSetCookieRE, got.Headers["Set-Cookie"]); err != nil {
-				t.Fatalf("WantSetCookieRE failed: %v", err)
-			} else if !m {
-				t.Error("SSOCallback Set-Cookie: got %q, want match %v", got.Headers["Set-Cookie"], tst.WantSetCookieRE)
-=======
+				t.Errorf("SSOCallback Location: got %q, want match %v", got.Headers["Location"], tst.WantLocationRE)
+			}
+
 			if got.Headers["Set-Cookes"] != nil {
 				cookies := got.Headers["Set-Cookie"].([]*http.Cookie)
 				for _, cookie := range cookies {
@@ -366,14 +353,13 @@
 					}
 
 				}
->>>>>>> 594b4b10
 			}
 
 			if diff := cmp.Diff(tst.WantAccountCreation, tst.UserAPI.gotAccountCreation); diff != "" {
-				t.Error("PerformAccountCreation: +got -want:\n%s", diff)
+				t.Errorf("PerformAccountCreation: +got -want:\n%s", diff)
 			}
 			if diff := cmp.Diff(tst.WantLoginTokenCreation, tst.UserAPI.gotLoginTokenCreation); diff != "" {
-				t.Error("PerformLoginTokenCreation: +got -want:\n%s", diff)
+				t.Errorf("PerformLoginTokenCreation: +got -want:\n%s", diff)
 			}
 
 		})
@@ -533,7 +519,7 @@
 
 			if got.Code != tst.WantCode {
 				t.Log(got)
-				t.Error("SSOCallback Code: got %v, want %v", got.Code, tst.WantCode)
+				t.Errorf("SSOCallback Code: got %v, want %v", got.Code, tst.WantCode)
 			}
 		})
 	}
